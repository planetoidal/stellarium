--- conflicted
+++ resolved
@@ -6,13 +6,8 @@
 msgid ""
 msgstr ""
 "Project-Id-Version: stellarium\n"
-<<<<<<< HEAD
-"Report-Msgid-Bugs-To: \n"
-"POT-Creation-Date: 2011-06-25 13:31-0400\n"
-=======
 "Report-Msgid-Bugs-To: FULL NAME <EMAIL@ADDRESS>\n"
 "POT-Creation-Date: 2011-06-26 01:48+0700\n"
->>>>>>> 1bf839b5
 "PO-Revision-Date: 2010-01-28 20:20+0000\n"
 "Last-Translator: FULL NAME <EMAIL@ADDRESS>\n"
 "Language-Team: Min Nan Chinese <nan@li.org>\n"
@@ -26,48 +21,14 @@
 msgid "Meridian"
 msgstr ""
 
-<<<<<<< HEAD
-#: src/core/StelObject.cpp:97 src/core/StelObject.cpp:114
-msgid "(apparent)"
-msgstr ""
-
-#: src/core/StelObject.cpp:94 src/core/StelObject.cpp:108
-msgid "(geometric)"
-msgstr ""
-
-#: src/core/modules/LandscapeMgr.cpp:496
-#, qt-format
-msgid ", %1 m"
-=======
 #: src/core/modules/GridLinesMgr.cpp:529
 msgid "Ecliptic"
->>>>>>> 1bf839b5
 msgstr ""
 
 #: src/core/modules/GridLinesMgr.cpp:533
 msgid "Equator"
 msgstr ""
 
-<<<<<<< HEAD
-#: src/ui_viewDialog.h:1094
-msgid "0"
-msgstr ""
-
-#: src/ui_viewDialog.h:1095
-msgid "10"
-msgstr ""
-
-#: src/ui_viewDialog.h:1097
-msgid "10000"
-msgstr ""
-
-#: src/ui_viewDialog.h:1098
-msgid "144000"
-msgstr ""
-
-#: src/ui_viewDialog.h:1096
-msgid "80"
-=======
 #: src/core/modules/GridLinesMgr.cpp:537
 msgid "Horizon"
 msgstr ""
@@ -87,7 +48,6 @@
 
 #: src/core/modules/LandscapeMgr.cpp:499
 msgid "Planet: "
->>>>>>> 1bf839b5
 msgstr ""
 
 #: src/core/modules/Nebula.cpp:96
@@ -110,39 +70,6 @@
 msgid "Galaxy"
 msgstr ""
 
-<<<<<<< HEAD
-#: src/core/modules/Planet.cpp:123 src/core/modules/StarWrapper.cpp:112
-#, qt-format
-msgid "Absolute Magnitude: %1"
-msgstr ""
-
-#: src/ui_viewDialog.h:1068
-msgid "Absolute scale:"
-msgstr ""
-
-#: src/translations.h:169
-msgid "Actual Time"
-msgstr ""
-
-#: src/gui/StelGui.cpp:158
-msgid "Add 1 sidereal day"
-msgstr ""
-
-#: src/gui/StelGui.cpp:160
-msgid "Add 1 sidereal week"
-msgstr ""
-
-#: src/gui/StelGui.cpp:154
-msgid "Add 1 solar day"
-msgstr ""
-
-#: src/gui/StelGui.cpp:152
-msgid "Add 1 solar hour"
-msgstr ""
-
-#: src/gui/StelGui.cpp:156
-msgid "Add 1 solar week"
-=======
 #: src/core/modules/Nebula.cpp:287
 msgid "Open cluster"
 msgstr ""
@@ -174,7 +101,6 @@
 #: src/core/modules/Planet.cpp:123 src/core/modules/StarWrapper.cpp:112
 #, qt-format
 msgid "Absolute Magnitude: %1"
->>>>>>> 1bf839b5
 msgstr ""
 
 #: src/core/modules/Planet.cpp:136
@@ -192,22 +118,6 @@
 msgid "Distance: %1AU"
 msgstr ""
 
-<<<<<<< HEAD
-#: src/ui_viewDialog.h:1116
-msgid "Add/remove landscapes..."
-msgstr ""
-
-#: src/translations.h:155
-msgid "Administration "
-msgstr ""
-
-#: src/translations.h:60
-msgid "Adrastea"
-msgstr ""
-
-#: src/ui_configurationDialog.h:820
-msgid "Align labels with the horizon"
-=======
 #: src/core/modules/Planet.cpp:147
 #, qt-format
 msgid "Apparent diameter: %1"
@@ -221,7 +131,6 @@
 #: src/core/modules/StarWrapper.cpp:118
 #, qt-format
 msgid "Spectral Type: %1"
->>>>>>> 1bf839b5
 msgstr ""
 
 #: src/core/modules/StarWrapper.cpp:122
@@ -239,13 +148,8 @@
 msgid "Maximum FOV: "
 msgstr ""
 
-<<<<<<< HEAD
-#: src/translations.h:159
-msgid "Altitude (m): "
-=======
 #: src/core/StelProjectorClasses.cpp:25
 msgid "Perspective"
->>>>>>> 1bf839b5
 msgstr ""
 
 #: src/core/StelProjectorClasses.cpp:30
@@ -254,18 +158,8 @@
 "name for this projection method is <i>gnomonic projection</i>."
 msgstr ""
 
-<<<<<<< HEAD
-#: src/translations.h:50
-msgid "Amalthea"
-msgstr ""
-
-#. TRANSLATORS: Asteroid (1221) Amor
-#: src/translations.h:110
-msgid "Amor"
-=======
 #: src/core/StelProjectorClasses.cpp:63
 msgid "Equal Area"
->>>>>>> 1bf839b5
 msgstr ""
 
 #: src/core/StelProjectorClasses.cpp:68
@@ -274,17 +168,8 @@
 "projection</i>. It preserves the area but not the angle."
 msgstr ""
 
-<<<<<<< HEAD
-#: src/translations.h:57
-msgid "Ananke"
-msgstr ""
-
-#: plugins/AngleMeasure/src/AngleMeasure.cpp:57
-msgid "Angle Measure"
-=======
 #: src/core/StelProjectorClasses.cpp:108
 msgid "Stereographic"
->>>>>>> 1bf839b5
 msgstr ""
 
 #: src/core/StelProjectorClasses.cpp:113
@@ -294,24 +179,6 @@
 "cross each other but it does not preserve area."
 msgstr ""
 
-<<<<<<< HEAD
-#. TRANSLATORS: Asteroid (99942) Apophis
-#: src/translations.h:112
-msgid "Apophis"
-msgstr ""
-
-#: src/core/modules/Planet.cpp:147
-#, qt-format
-msgid "Apparent diameter: %1"
-msgstr ""
-
-#: src/translations.h:75
-msgid "Ariel"
-msgstr ""
-
-#: src/translations.h:214
-msgid "Arrow down to load list."
-=======
 #: src/core/StelProjectorClasses.cpp:145
 msgid "Fish-eye"
 msgstr ""
@@ -332,46 +199,12 @@
 msgid ""
 "The Hammer projection is an equal-area map projection, described by Ernst "
 "Hammer in 1892 and directly inspired by the Aitoff projection."
->>>>>>> 1bf839b5
 msgstr ""
 
 #: src/core/StelProjectorClasses.cpp:223
 msgid "Cylinder"
 msgstr ""
 
-<<<<<<< HEAD
-#: src/ui_viewDialog.h:1114
-msgid "Art brightness: "
-msgstr ""
-
-#. TRANSLATORS: Asteroid (5) Astraea
-#: src/translations.h:98
-msgid "Astraea"
-msgstr ""
-
-#: src/gui/StelGui.cpp:115 src/ui_viewDialog.h:1081
-msgid "Atmosphere"
-msgstr ""
-
-#: src/gui/ConfigurationDialog.cpp:585
-msgid "Author"
-msgstr ""
-
-#: src/core/modules/LandscapeMgr.cpp:488
-msgid "Author: "
-msgstr ""
-
-#: src/gui/ConfigurationDialog.cpp:509
-msgid "Authors"
-msgstr ""
-
-#: src/gui/StelGui.cpp:176
-msgid "Auto hide horizontal button bar"
-msgstr ""
-
-#: src/gui/StelGui.cpp:177
-msgid "Auto hide vertical button bar"
-=======
 #: src/core/StelProjectorClasses.cpp:228
 msgid ""
 "The full name of this projection mode is <i>cylindrical equidistant "
@@ -412,7 +245,6 @@
 #: src/core/StelObject.cpp:94 src/core/StelObject.cpp:97
 #, qt-format
 msgid "Hour angle/DE: %1/%2"
->>>>>>> 1bf839b5
 msgstr ""
 
 #: src/core/StelObject.cpp:94 src/core/StelObject.cpp:108
@@ -428,22 +260,6 @@
 msgid "Az/Alt: %1/%2"
 msgstr ""
 
-<<<<<<< HEAD
-#: src/translations.h:193
-msgid "Azimuthal Grid"
-msgstr ""
-
-#: src/gui/StelGui.cpp:104 src/ui_viewDialog.h:1103
-msgid "Azimuthal grid"
-msgstr ""
-
-#: src/translations.h:132
-msgid "Aztec"
-msgstr ""
-
-#: src/translations.h:212
-msgid "CD/DVD Script: "
-=======
 #: src/gui/ConfigurationDialog.cpp:295
 msgid "Select screenshot directory"
 msgstr ""
@@ -460,7 +276,6 @@
 
 #: src/gui/ConfigurationDialog.cpp:509
 msgid "Authors"
->>>>>>> 1bf839b5
 msgstr ""
 
 #: src/gui/ConfigurationDialog.cpp:513 src/gui/ViewDialog.cpp:368
@@ -471,13 +286,8 @@
 msgid "Author"
 msgstr ""
 
-<<<<<<< HEAD
-#: src/translations.h:165
-msgid "Calendar"
-=======
 #: src/gui/ConfigurationDialog.cpp:586
 msgid "License"
->>>>>>> 1bf839b5
 msgstr ""
 
 #: src/gui/ConfigurationDialog.cpp:615
@@ -488,26 +298,6 @@
 msgid "Running script: [none]"
 msgstr ""
 
-<<<<<<< HEAD
-#: src/translations.h:188
-msgid "Cardinal Points"
-msgstr ""
-
-#: src/gui/StelGui.cpp:112 src/ui_viewDialog.h:1108
-msgid "Cardinal points"
-msgstr ""
-
-#: src/translations.h:56
-msgid "Carme"
-msgstr ""
-
-#: src/ui_viewDialog.h:1100
-msgid "Celestial Sphere"
-msgstr ""
-
-#: src/gui/StelGui.cpp:164
-msgid "Center on selected object"
-=======
 #: src/gui/ConfigurationDialog.cpp:665
 msgid "Finished downloading all star catalogs!"
 msgstr ""
@@ -529,7 +319,6 @@
 msgid ""
 "Finished downloading new star catalogs!\n"
 "Restart Stellarium to display them."
->>>>>>> 1bf839b5
 msgstr ""
 
 #: src/gui/ConfigurationDialog.cpp:723 src/gui/ConfigurationDialog.cpp:757
@@ -539,27 +328,6 @@
 "%2"
 msgstr ""
 
-<<<<<<< HEAD
-#: src/translations.h:80
-msgid "Charon"
-msgstr ""
-
-#: src/translations.h:133
-msgid "Chinese"
-msgstr ""
-
-#. TRANSLATORS: Asteroid (2060) Chiron
-#: src/translations.h:114
-msgid "Chiron"
-msgstr ""
-
-#: src/gui/HelpDialog.cpp:66 src/gui/HelpDialog.cpp:68
-msgid "Clear selection"
-msgstr ""
-
-#: src/ui_configurationDialog.h:841
-msgid "Click here to start downloading"
-=======
 #: src/gui/ConfigurationDialog.cpp:728
 #, qt-format
 msgid ""
@@ -569,7 +337,6 @@
 
 #: src/gui/ConfigurationDialog.cpp:808
 msgid "Verifying file integrity..."
->>>>>>> 1bf839b5
 msgstr ""
 
 #: src/gui/ConfigurationDialog.cpp:812
@@ -579,14 +346,6 @@
 "File is corrupted."
 msgstr ""
 
-<<<<<<< HEAD
-#: src/core/modules/Nebula.cpp:299
-msgid "Cluster associated with nebulosity"
-msgstr ""
-
-#: src/translations.h:152
-msgid "Colors "
-=======
 #: src/gui/HelpDialog.cpp:52 src/gui/StelGuiItems.cpp:285
 #: src/gui/StelGuiItems.cpp:640
 msgid "Space"
@@ -594,7 +353,6 @@
 
 #: src/gui/HelpDialog.cpp:53
 msgid "Arrow keys & left mouse drag"
->>>>>>> 1bf839b5
 msgstr ""
 
 #: src/gui/HelpDialog.cpp:54
@@ -609,26 +367,6 @@
 msgid "Left click"
 msgstr ""
 
-<<<<<<< HEAD
-#: src/gui/StelGui.cpp:132
-msgid "Configuration window"
-msgstr ""
-
-#: src/translations.h:186
-msgid "Constellation Art Intensity"
-msgstr ""
-
-#: src/translations.h:187
-msgid "Constellation Boundaries"
-msgstr ""
-
-#: src/translations.h:184
-msgid "Constellation Lines"
-msgstr ""
-
-#: src/translations.h:185
-msgid "Constellation Names"
-=======
 #: src/gui/HelpDialog.cpp:57
 msgid "Right click"
 msgstr ""
@@ -647,7 +385,6 @@
 
 #: src/gui/HelpDialog.cpp:63 src/gui/HelpDialog.cpp:64
 msgid "Zoom in/out"
->>>>>>> 1bf839b5
 msgstr ""
 
 #: src/gui/HelpDialog.cpp:65
@@ -666,34 +403,20 @@
 msgid "Slow down the script execution rate"
 msgstr ""
 
-<<<<<<< HEAD
-#: src/ui_viewDialog.h:1109
-msgid "Constellations"
-msgstr ""
-
-#: src/gui/ConfigurationDialog.cpp:513 src/gui/ViewDialog.cpp:368
-msgid "Contact"
-=======
 #: src/gui/HelpDialog.cpp:73 src/gui/StelGui.cpp:143
 msgid "Speed up the script execution rate"
 msgstr ""
 
 #: src/gui/HelpDialog.cpp:74 src/gui/StelGui.cpp:144
 msgid "Set the normal script execution rate"
->>>>>>> 1bf839b5
 msgstr ""
 
 #: src/gui/HelpDialog.cpp:163
 msgid "Stellarium Help"
 msgstr ""
 
-<<<<<<< HEAD
-#: src/translations.h:209
-msgid "Correct for light travel time: "
-=======
 #: src/gui/HelpDialog.cpp:164
 msgid "Keys"
->>>>>>> 1bf839b5
 msgstr ""
 
 #: src/gui/HelpDialog.cpp:172
@@ -706,13 +429,8 @@
 "browser:\n"
 msgstr ""
 
-<<<<<<< HEAD
-#: src/translations.h:208
-msgid "Cursor Timeout: "
-=======
 #: src/gui/HelpDialog.cpp:174
 msgid "The Stellarium User Guide"
->>>>>>> 1bf839b5
 msgstr ""
 
 #. TRANSLATORS: The text between braces is the text of an HTML link.
@@ -720,30 +438,6 @@
 msgid "{Frequently Asked Questions} about Stellarium.  Answers too."
 msgstr ""
 
-<<<<<<< HEAD
-#: src/translations.h:172
-msgid "Date Display Format: "
-msgstr ""
-
-#: src/gui/StelGui.cpp:141 src/ui_dateTimeDialogGui.h:294
-msgid "Date and Time"
-msgstr ""
-
-#: src/gui/StelGui.cpp:135
-msgid "Date/time window"
-msgstr ""
-
-#: src/translations.h:164
-msgid "Day keys: "
-msgstr ""
-
-#: src/gui/StelGui.cpp:145
-msgid "Decrease time speed"
-msgstr ""
-
-#: src/gui/StelGui.cpp:148
-msgid "Decrease time speed (a little)"
-=======
 #. TRANSLATORS: The text between braces is the text of an HTML link.
 #: src/gui/HelpDialog.cpp:183
 msgid ""
@@ -778,7 +472,6 @@
 
 #: src/gui/HelpDialog.cpp:294
 msgid "Developers"
->>>>>>> 1bf839b5
 msgstr ""
 
 #: src/gui/HelpDialog.cpp:295
@@ -794,10 +487,6 @@
 #: src/gui/HelpDialog.cpp:297
 #, qt-format
 msgid "Graphic/other designer: %1"
-msgstr ""
-
-#: src/translations.h:86
-msgid "Despina"
 msgstr ""
 
 #: src/gui/HelpDialog.cpp:298 src/gui/HelpDialog.cpp:299
@@ -811,21 +500,12 @@
 msgid "OSX Developer: %1"
 msgstr ""
 
-<<<<<<< HEAD
-#: src/ui_viewDialog.h:1072
-msgid "Dim faint stars when a very bright object is visible"
-msgstr ""
-
-#: src/translations.h:66
-msgid "Dione"
-=======
 #: src/gui/StelGui.cpp:98
 msgid "Display Options"
 msgstr ""
 
 #: src/gui/StelGui.cpp:99
 msgid "Constellation lines"
->>>>>>> 1bf839b5
 msgstr ""
 
 #: src/gui/StelGui.cpp:100
@@ -852,62 +532,26 @@
 msgid "Equatorial J2000 grid"
 msgstr ""
 
-<<<<<<< HEAD
-#: src/core/modules/StarWrapper.cpp:122
-#: plugins/Supernovas/src/Supernova.cpp:107
-#, qt-format
-msgid "Distance: %1 Light Years"
-msgstr ""
-
-#: src/core/modules/Planet.cpp:143
-#, no-c-format, qt-format
-msgid "Distance: %1AU"
-=======
 #: src/gui/StelGui.cpp:107
 msgid "Galactic grid"
 msgstr ""
 
 #: src/gui/StelGui.cpp:108 src/ui_viewDialog.h:1107
 msgid "Ecliptic line"
->>>>>>> 1bf839b5
 msgstr ""
 
 #: src/gui/StelGui.cpp:109 src/ui_viewDialog.h:1104
 msgid "Equator line"
 msgstr ""
 
-<<<<<<< HEAD
-#: src/gui/ConfigurationDialog.cpp:676
-#, qt-format
-msgid ""
-"Download size: %1MB\n"
-"Star count: %2 Million\n"
-"Magnitude range: %3 - %4"
-=======
 #: src/gui/StelGui.cpp:110 src/ui_viewDialog.h:1105
 msgid "Meridian line"
->>>>>>> 1bf839b5
 msgstr ""
 
 #: src/gui/StelGui.cpp:111 src/ui_viewDialog.h:1106
 msgid "Horizon line"
 msgstr ""
 
-<<<<<<< HEAD
-#: src/gui/ConfigurationDialog.cpp:728
-#, qt-format
-msgid ""
-"Downloading %1...\n"
-"(You can close this window.)"
-msgstr ""
-
-#: src/ui_viewDialog.h:1074
-msgid "Dynamic eye adaptation"
-msgstr ""
-
-#: src/translations.h:128
-msgid "E"
-=======
 #: src/gui/StelGui.cpp:112 src/ui_viewDialog.h:1108
 msgid "Cardinal points"
 msgstr ""
@@ -918,46 +562,12 @@
 
 #: src/gui/StelGui.cpp:115 src/ui_viewDialog.h:1081
 msgid "Atmosphere"
->>>>>>> 1bf839b5
 msgstr ""
 
 #: src/gui/StelGui.cpp:116
 msgid "Fog"
 msgstr ""
 
-<<<<<<< HEAD
-#: src/core/modules/GridLinesMgr.cpp:529
-msgid "Ecliptic"
-msgstr ""
-
-#: src/core/modules/Planet.cpp:136
-#, qt-format
-msgid "Ecliptic Geocentric (of date): %1/%2"
-msgstr ""
-
-#: src/translations.h:196
-msgid "Ecliptic Line"
-msgstr ""
-
-#: src/gui/StelGui.cpp:108 src/ui_viewDialog.h:1107
-msgid "Ecliptic line"
-msgstr ""
-
-#: src/translations.h:153
-msgid "Effects "
-msgstr ""
-
-#: src/translations.h:134
-msgid "Egyptian"
-msgstr ""
-
-#: src/translations.h:52
-msgid "Elara"
-msgstr ""
-
-#: src/ui_configurationDialog.h:786
-msgid "Enable keyboard navigation"
-=======
 #: src/gui/StelGui.cpp:118 src/ui_viewDialog.h:1090
 msgid "Nebulas"
 msgstr ""
@@ -980,20 +590,14 @@
 
 #: src/gui/StelGui.cpp:123
 msgid "Planet trails"
->>>>>>> 1bf839b5
 msgstr ""
 
 #: src/gui/StelGui.cpp:125
 msgid "Night mode"
 msgstr ""
 
-<<<<<<< HEAD
-#: src/translations.h:64
-msgid "Enceladus"
-=======
 #: src/gui/StelGui.cpp:126
 msgid "Full-screen mode"
->>>>>>> 1bf839b5
 msgstr ""
 
 #: src/gui/StelGui.cpp:127
@@ -1004,49 +608,6 @@
 msgid "Flip scene vertically"
 msgstr ""
 
-<<<<<<< HEAD
-#: src/core/modules/GridLinesMgr.cpp:533
-msgid "Equator"
-msgstr ""
-
-#: src/translations.h:195
-msgid "Equator Line"
-msgstr ""
-
-#: src/gui/StelGui.cpp:109 src/ui_viewDialog.h:1104
-msgid "Equator line"
-msgstr ""
-
-#: src/translations.h:194
-msgid "Equatorial Grid"
-msgstr ""
-
-#: src/gui/StelGui.cpp:106 src/ui_viewDialog.h:1102
-msgid "Equatorial J2000 grid"
-msgstr ""
-
-#: src/gui/StelGui.cpp:105 src/ui_viewDialog.h:1101
-msgid "Equatorial grid"
-msgstr ""
-
-#: src/translations.h:81
-msgid "Eris"
-msgstr ""
-
-#. TRANSLATORS: Asteroid (433) Eros
-#: src/translations.h:116
-msgid "Eros"
-msgstr ""
-
-#: src/gui/ConfigurationDialog.cpp:723 src/gui/ConfigurationDialog.cpp:757
-#, qt-format
-msgid ""
-"Error downloading %1:\n"
-"%2"
-msgstr ""
-
-#: src/gui/ConfigurationDialog.cpp:812
-=======
 #: src/gui/StelGui.cpp:130
 msgid "Windows"
 msgstr ""
@@ -1238,7 +799,6 @@
 msgstr ""
 
 #: src/gui/AddRemoveLandscapesDialog.cpp:127
->>>>>>> 1bf839b5
 #, qt-format
 msgid "Landscape \"%1\" has been installed successfully."
 msgstr ""
@@ -1269,25 +829,6 @@
 msgid "Landscape \"%1\" has been removed successfully."
 msgstr ""
 
-<<<<<<< HEAD
-#: src/gui/ViewDialog.cpp:515
-msgid "Exceptional Leonid rate"
-msgstr ""
-
-#: src/ui_searchDialogGui.h:450
-msgid "Find Object"
-msgstr ""
-
-#: src/ui_searchDialogGui.h:451
-msgid "Find Object or Position"
-msgstr ""
-
-#: src/gui/ConfigurationDialog.cpp:665
-msgid "Finished downloading all star catalogs!"
-msgstr ""
-
-#: src/gui/ConfigurationDialog.cpp:685
-=======
 #: src/gui/AddRemoveLandscapesDialog.cpp:165
 #: src/gui/AddRemoveLandscapesDialog.cpp:235
 msgid "The selected landscape could not be (completely) removed."
@@ -1306,7 +847,6 @@
 msgstr ""
 
 #: src/gui/AddRemoveLandscapesDialog.cpp:220
->>>>>>> 1bf839b5
 msgid ""
 "The selected file is not a ZIP archive or does not contain a Stellarium "
 "landscape."
@@ -1318,13 +858,282 @@
 msgid "A landscape with the same name or identifier (%1) already exists."
 msgstr ""
 
-<<<<<<< HEAD
-#: src/gui/StelGui.cpp:127
-msgid "Flip scene horizontally"
-msgstr ""
-
-#: src/gui/StelGui.cpp:128
-msgid "Flip scene vertically"
+#. TRANSLATORS: The parameter is a file/directory path that may be quite long. "It" refers to a landscape that can't be removed.
+#: src/gui/AddRemoveLandscapesDialog.cpp:238
+#, qt-format
+msgid "You can remove it manually by deleting the following directory: %1"
+msgstr ""
+
+#: src/main.cpp:335
+msgid "This system does not support OpenGL."
+msgstr ""
+
+#: src/translations.h:33
+msgid "Sun"
+msgstr ""
+
+#: src/translations.h:34
+msgid "Mercury"
+msgstr ""
+
+#: src/translations.h:35
+msgid "Venus"
+msgstr ""
+
+#: src/translations.h:36
+msgid "Earth"
+msgstr ""
+
+#: src/translations.h:37
+msgid "Moon"
+msgstr ""
+
+#: src/translations.h:38
+msgid "Mars"
+msgstr ""
+
+#: src/translations.h:39
+msgid "Deimos"
+msgstr ""
+
+#: src/translations.h:40
+msgid "Phobos"
+msgstr ""
+
+#: src/translations.h:41
+msgid "Ceres"
+msgstr ""
+
+#: src/translations.h:42
+msgid "Pallas"
+msgstr ""
+
+#: src/translations.h:43
+msgid "Juno"
+msgstr ""
+
+#: src/translations.h:44
+msgid "Vesta"
+msgstr ""
+
+#: src/translations.h:45
+msgid "Jupiter"
+msgstr ""
+
+#: src/translations.h:46
+msgid "Io"
+msgstr ""
+
+#: src/translations.h:47
+msgid "Europa"
+msgstr ""
+
+#: src/translations.h:48
+msgid "Ganymede"
+msgstr ""
+
+#: src/translations.h:49
+msgid "Callisto"
+msgstr ""
+
+#: src/translations.h:50
+msgid "Amalthea"
+msgstr ""
+
+#: src/translations.h:51
+msgid "Himalia"
+msgstr ""
+
+#: src/translations.h:52
+msgid "Elara"
+msgstr ""
+
+#: src/translations.h:53
+msgid "Pasiphae"
+msgstr ""
+
+#: src/translations.h:54
+msgid "Sinope"
+msgstr ""
+
+#: src/translations.h:55
+msgid "Lysithea"
+msgstr ""
+
+#: src/translations.h:56
+msgid "Carme"
+msgstr ""
+
+#: src/translations.h:57
+msgid "Ananke"
+msgstr ""
+
+#: src/translations.h:58
+msgid "Leda"
+msgstr ""
+
+#: src/translations.h:59
+msgid "Thebe"
+msgstr ""
+
+#: src/translations.h:60
+msgid "Adrastea"
+msgstr ""
+
+#. TRANSLATORS: Asteroid (9) Metis
+#: src/translations.h:61 src/translations.h:106
+msgid "Metis"
+msgstr ""
+
+#: src/translations.h:62
+msgid "Saturn"
+msgstr ""
+
+#: src/translations.h:63
+msgid "Mimas"
+msgstr ""
+
+#: src/translations.h:64
+msgid "Enceladus"
+msgstr ""
+
+#: src/translations.h:65
+msgid "Tethys"
+msgstr ""
+
+#: src/translations.h:66
+msgid "Dione"
+msgstr ""
+
+#: src/translations.h:67
+msgid "Rhea"
+msgstr ""
+
+#: src/translations.h:68
+msgid "Titan"
+msgstr ""
+
+#: src/translations.h:69
+msgid "Hyperion"
+msgstr ""
+
+#: src/translations.h:70
+msgid "Iapetus"
+msgstr ""
+
+#: src/translations.h:71
+msgid "Phoebe"
+msgstr ""
+
+#: src/translations.h:72
+msgid "Neptune"
+msgstr ""
+
+#: src/translations.h:73
+msgid "Uranus"
+msgstr ""
+
+#: src/translations.h:74
+msgid "Miranda"
+msgstr ""
+
+#: src/translations.h:75
+msgid "Ariel"
+msgstr ""
+
+#: src/translations.h:76
+msgid "Umbriel"
+msgstr ""
+
+#: src/translations.h:77
+msgid "Titania"
+msgstr ""
+
+#: src/translations.h:78
+msgid "Oberon"
+msgstr ""
+
+#: src/translations.h:79
+msgid "Pluto"
+msgstr ""
+
+#: src/translations.h:80
+msgid "Charon"
+msgstr ""
+
+#: src/translations.h:81
+msgid "Eris"
+msgstr ""
+
+#: src/translations.h:82
+msgid "Triton"
+msgstr ""
+
+#: src/translations.h:83
+msgid "Nereid"
+msgstr ""
+
+#: src/translations.h:84
+msgid "Naiad"
+msgstr ""
+
+#: src/translations.h:85
+msgid "Thalassa"
+msgstr ""
+
+#: src/translations.h:86
+msgid "Despina"
+msgstr ""
+
+#: src/translations.h:87
+msgid "Galatea"
+msgstr ""
+
+#: src/translations.h:88
+msgid "Larissa"
+msgstr ""
+
+#: src/translations.h:89
+msgid "Proteus"
+msgstr ""
+
+#: src/translations.h:90
+msgid "Halimede"
+msgstr ""
+
+#: src/translations.h:91
+msgid "Psamathe"
+msgstr ""
+
+#: src/translations.h:92
+msgid "Sao"
+msgstr ""
+
+#: src/translations.h:93
+msgid "Laomedeia"
+msgstr ""
+
+#: src/translations.h:94
+msgid "Neso"
+msgstr ""
+
+#: src/translations.h:95
+msgid "Solar System Observer"
+msgstr ""
+
+#. TRANSLATORS: Asteroid (5) Astraea
+#: src/translations.h:98
+msgid "Astraea"
+msgstr ""
+
+#. TRANSLATORS: Asteroid (6) Hebe
+#: src/translations.h:100
+msgid "Hebe"
+msgstr ""
+
+#. TRANSLATORS: Asteroid (7) Iris
+#: src/translations.h:102
+msgid "Iris"
 msgstr ""
 
 #. TRANSLATORS: Asteroid (8) Flora
@@ -1332,1088 +1141,1129 @@
 msgid "Flora"
 msgstr ""
 
-#: src/gui/StelGui.cpp:116
-msgid "Fog"
-msgstr ""
-
-#: src/gui/StelGui.cpp:126
-msgid "Full-screen mode"
-=======
-#. TRANSLATORS: The parameter is a file/directory path that may be quite long. "It" refers to a landscape that can't be removed.
-#: src/gui/AddRemoveLandscapesDialog.cpp:238
-#, qt-format
-msgid "You can remove it manually by deleting the following directory: %1"
-msgstr ""
-
-#: src/main.cpp:335
-msgid "This system does not support OpenGL."
-msgstr ""
-
-#: src/translations.h:33
-msgid "Sun"
-msgstr ""
-
-#: src/translations.h:34
-msgid "Mercury"
-msgstr ""
-
-#: src/translations.h:35
-msgid "Venus"
->>>>>>> 1bf839b5
-msgstr ""
-
-#: src/translations.h:36
-msgid "Earth"
-msgstr ""
-
-#: src/translations.h:37
-msgid "Moon"
-msgstr ""
-
-<<<<<<< HEAD
-#: src/translations.h:87
-msgid "Galatea"
-msgstr ""
-
-#: src/core/modules/Nebula.cpp:284
-msgid "Galaxy"
-=======
-#: src/translations.h:38
-msgid "Mars"
-msgstr ""
-
-#: src/translations.h:39
-msgid "Deimos"
-msgstr ""
-
-#: src/translations.h:40
-msgid "Phobos"
-msgstr ""
-
-#: src/translations.h:41
-msgid "Ceres"
-msgstr ""
-
-#: src/translations.h:42
-msgid "Pallas"
-msgstr ""
-
-#: src/translations.h:43
-msgid "Juno"
-msgstr ""
-
-#: src/translations.h:44
-msgid "Vesta"
-msgstr ""
-
-#: src/translations.h:45
-msgid "Jupiter"
-msgstr ""
-
-#: src/translations.h:46
-msgid "Io"
-msgstr ""
-
-#: src/translations.h:47
-msgid "Europa"
->>>>>>> 1bf839b5
-msgstr ""
-
-#: src/translations.h:48
-msgid "Ganymede"
-msgstr ""
-
-<<<<<<< HEAD
-#: src/translations.h:150
-msgid "General "
-msgstr ""
-
-#: src/gui/ConfigurationDialog.cpp:674
-#, qt-format
-msgid "Get catalog %1 of %2"
-=======
-#: src/translations.h:49
-msgid "Callisto"
-msgstr ""
-
-#: src/translations.h:50
-msgid "Amalthea"
->>>>>>> 1bf839b5
-msgstr ""
-
-#: src/translations.h:51
-msgid "Himalia"
-msgstr ""
-
-<<<<<<< HEAD
-#: src/core/modules/Nebula.cpp:290
-msgid "Globular cluster"
-=======
-#: src/translations.h:52
-msgid "Elara"
->>>>>>> 1bf839b5
-msgstr ""
-
-#: src/translations.h:53
-msgid "Pasiphae"
-msgstr ""
-
-#: src/translations.h:54
-msgid "Sinope"
-msgstr ""
-
-<<<<<<< HEAD
-#: src/ui_searchDialogGui.h:529
-msgid "Greek letters for Bayer designations"
-msgstr ""
-
-#: src/gui/StelGui.cpp:114
-msgid "Ground"
-msgstr ""
-
-#: src/translations.h:90
-msgid "Halimede"
-msgstr ""
-
-#: src/core/StelProjectorClasses.cpp:182
-msgid "Hammer-Aitoff"
-msgstr ""
-
-#. TRANSLATORS: Asteroid (6) Hebe
-#: src/translations.h:100
-msgid "Hebe"
+#. TRANSLATORS: Asteroid (10) Hygiea
+#: src/translations.h:108
+msgid "Hygiea"
+msgstr ""
+
+#. TRANSLATORS: Asteroid (1221) Amor
+#: src/translations.h:110
+msgid "Amor"
+msgstr ""
+
+#. TRANSLATORS: Asteroid (99942) Apophis
+#: src/translations.h:112
+msgid "Apophis"
+msgstr ""
+
+#. TRANSLATORS: Asteroid (2060) Chiron
+#: src/translations.h:114
+msgid "Chiron"
+msgstr ""
+
+#. TRANSLATORS: Asteroid (433) Eros
+#: src/translations.h:116
+msgid "Eros"
 msgstr ""
 
 #. TRANSLATORS: Asteroid (624) Hektor
 #: src/translations.h:118
 msgid "Hektor"
-=======
-#: src/translations.h:55
-msgid "Lysithea"
-msgstr ""
-
-#: src/translations.h:56
-msgid "Carme"
-msgstr ""
-
-#: src/translations.h:57
-msgid "Ananke"
-msgstr ""
-
-#: src/translations.h:58
-msgid "Leda"
->>>>>>> 1bf839b5
-msgstr ""
-
-#: src/translations.h:59
-msgid "Thebe"
-msgstr ""
-
-<<<<<<< HEAD
-#: src/gui/StelGui.cpp:131
-msgid "Help window"
-=======
-#: src/translations.h:60
-msgid "Adrastea"
->>>>>>> 1bf839b5
-msgstr ""
-
-#. TRANSLATORS: Asteroid (9) Metis
-#: src/translations.h:61 src/translations.h:106
-msgid "Metis"
-msgstr ""
-
-#: src/translations.h:62
-msgid "Saturn"
-msgstr ""
-
-<<<<<<< HEAD
-#: src/gui/ViewDialog.cpp:518
-msgid "Highest rate ever (1966 Leonids)"
-msgstr ""
-
-#: src/translations.h:51
-msgid "Himalia"
-msgstr ""
-
-#: plugins/Supernovas/src/Supernovas.cpp:59
-msgid "Historical supernova"
-msgstr ""
-
-#: src/core/modules/GridLinesMgr.cpp:537
-msgid "Horizon"
-msgstr ""
-
-#: src/gui/StelGui.cpp:111 src/ui_viewDialog.h:1106
-msgid "Horizon line"
-msgstr ""
-
-#: src/core/StelObject.cpp:94 src/core/StelObject.cpp:97
-#, qt-format
-msgid "Hour angle/DE: %1/%2"
-msgstr ""
-
-#: src/ui_viewDialog.h:1093
-msgid "Hourly zenith rate:"
-msgstr ""
-
-#. TRANSLATORS: Asteroid (10) Hygiea
-#: src/translations.h:108
-msgid "Hygiea"
-msgstr ""
-
-=======
-#: src/translations.h:63
-msgid "Mimas"
-msgstr ""
-
-#: src/translations.h:64
-msgid "Enceladus"
-msgstr ""
-
-#: src/translations.h:65
-msgid "Tethys"
-msgstr ""
-
-#: src/translations.h:66
-msgid "Dione"
-msgstr ""
-
-#: src/translations.h:67
-msgid "Rhea"
-msgstr ""
-
-#: src/translations.h:68
-msgid "Titan"
-msgstr ""
-
->>>>>>> 1bf839b5
-#: src/translations.h:69
-msgid "Hyperion"
-msgstr ""
-
-#: src/translations.h:70
-msgid "Iapetus"
-msgstr ""
-
-#: src/translations.h:71
-msgid "Phoebe"
-msgstr ""
-
-<<<<<<< HEAD
-#: src/gui/StelGui.cpp:146
-msgid "Increase time speed"
-msgstr ""
-
-#: src/gui/StelGui.cpp:149
-msgid "Increase time speed (a little)"
-=======
-#: src/translations.h:72
-msgid "Neptune"
-msgstr ""
-
-#: src/translations.h:73
-msgid "Uranus"
->>>>>>> 1bf839b5
-msgstr ""
-
-#: src/translations.h:74
-msgid "Miranda"
-msgstr ""
-
-<<<<<<< HEAD
-#: src/translations.h:135
-msgid "Inuit"
-=======
-#: src/translations.h:75
-msgid "Ariel"
->>>>>>> 1bf839b5
-msgstr ""
-
-#: src/translations.h:76
-msgid "Umbriel"
-msgstr ""
-
-#: src/translations.h:77
-msgid "Titania"
-msgstr ""
-
-<<<<<<< HEAD
-#. TRANSLATORS: Asteroid (7) Iris
-#: src/translations.h:102
-msgid "Iris"
-=======
-#: src/translations.h:78
-msgid "Oberon"
->>>>>>> 1bf839b5
-msgstr ""
-
-#: src/translations.h:79
-msgid "Pluto"
-msgstr ""
-
-#: src/translations.h:80
-msgid "Charon"
-msgstr ""
-
-<<<<<<< HEAD
+msgstr ""
+
+#. TRANSLATORS: Name of supernova SN 1572A
+#: src/translations.h:120
+msgid "Tycho's Supernova"
+msgstr ""
+
 #. TRANSLATORS: Name of supernova SN 1604A
 #: src/translations.h:122
 msgid "Kepler's Supernova"
-=======
-#: src/translations.h:81
-msgid "Eris"
->>>>>>> 1bf839b5
-msgstr ""
-
-#: src/translations.h:82
-msgid "Triton"
-msgstr ""
-
-<<<<<<< HEAD
+msgstr ""
+
+#: src/translations.h:126
+msgid "N"
+msgstr ""
+
+#: src/translations.h:127
+msgid "S"
+msgstr ""
+
+#: src/translations.h:128
+msgid "E"
+msgstr ""
+
+#: src/translations.h:129
+msgid "W"
+msgstr ""
+
+#: src/translations.h:132
+msgid "Aztec"
+msgstr ""
+
+#: src/translations.h:133
+msgid "Chinese"
+msgstr ""
+
+#: src/translations.h:134
+msgid "Egyptian"
+msgstr ""
+
+#: src/translations.h:135
+msgid "Inuit"
+msgstr ""
+
 #: src/translations.h:136
 msgid "Korean"
 msgstr ""
 
+#: src/translations.h:137
+msgid "Lakota"
+msgstr ""
+
+#: src/translations.h:138
+msgid "Maori"
+msgstr ""
+
+#: src/translations.h:139
+msgid "Navajo"
+msgstr ""
+
+#: src/translations.h:140
+msgid "Norse"
+msgstr ""
+
+#: src/translations.h:141
+msgid "Polynesian"
+msgstr ""
+
+#: src/translations.h:142
+msgid "Sami"
+msgstr ""
+
+#: src/translations.h:143
+msgid "Tupi-Guarani"
+msgstr ""
+
+#: src/translations.h:144
+msgid "Western"
+msgstr ""
+
+#: src/translations.h:148
+msgid "Set Location "
+msgstr ""
+
+#: src/translations.h:149
+msgid "Set Time "
+msgstr ""
+
+#: src/translations.h:150
+msgid "General "
+msgstr ""
+
+#: src/translations.h:151
+msgid "Stars "
+msgstr ""
+
+#: src/translations.h:152
+msgid "Colors "
+msgstr ""
+
+#: src/translations.h:153
+msgid "Effects "
+msgstr ""
+
+#: src/translations.h:154
+msgid "Scripts "
+msgstr ""
+
+#: src/translations.h:155
+msgid "Administration "
+msgstr ""
+
+#: src/translations.h:157
+msgid "Latitude: "
+msgstr ""
+
+#: src/translations.h:158
+msgid "Longitude: "
+msgstr ""
+
+#: src/translations.h:159
+msgid "Altitude (m): "
+msgstr ""
+
+#: src/translations.h:160
+msgid "Solar System Body: "
+msgstr ""
+
+#: src/translations.h:162
+msgid "Sky Time: "
+msgstr ""
+
+#: src/translations.h:163
+msgid "Set Time Zone: "
+msgstr ""
+
+#: src/translations.h:164
+msgid "Day keys: "
+msgstr ""
+
+#: src/translations.h:165
+msgid "Calendar"
+msgstr ""
+
+#: src/translations.h:166
+msgid "Sidereal"
+msgstr ""
+
+#: src/translations.h:167
+msgid "Preset Sky Time: "
+msgstr ""
+
+#: src/translations.h:168
+msgid "Sky Time At Start-up: "
+msgstr ""
+
+#: src/translations.h:169
+msgid "Actual Time"
+msgstr ""
+
+#: src/translations.h:170
+msgid "Preset Time"
+msgstr ""
+
+#: src/translations.h:171
+msgid "Time Display Format: "
+msgstr ""
+
+#: src/translations.h:172
+msgid "Date Display Format: "
+msgstr ""
+
+#: src/translations.h:174
+msgid "Sky Culture: "
+msgstr ""
+
+#: src/translations.h:175
+msgid "Sky Language: "
+msgstr ""
+
+#: src/translations.h:177
+msgid "Show: "
+msgstr ""
+
+#: src/translations.h:178
+msgid "Star Value Multiplier: "
+msgstr ""
+
+#: src/translations.h:179
+msgid "Magnitude Sizing Multiplier: "
+msgstr ""
+
+#: src/translations.h:180
+msgid "Maximum Magnitude to Label: "
+msgstr ""
+
+#: src/translations.h:181
+msgid "Twinkling: "
+msgstr ""
+
+#: src/translations.h:182
+msgid "Limiting Magnitude: "
+msgstr ""
+
+#: src/translations.h:184
+msgid "Constellation Lines"
+msgstr ""
+
+#: src/translations.h:185
+msgid "Constellation Names"
+msgstr ""
+
+#: src/translations.h:186
+msgid "Constellation Art Intensity"
+msgstr ""
+
+#: src/translations.h:187
+msgid "Constellation Boundaries"
+msgstr ""
+
+#: src/translations.h:188
+msgid "Cardinal Points"
+msgstr ""
+
+#: src/translations.h:189
+msgid "Planet Names"
+msgstr ""
+
+#: src/translations.h:190
+msgid "Planet Orbits"
+msgstr ""
+
+#: src/translations.h:191
+msgid "Planet Trails"
+msgstr ""
+
+#: src/translations.h:192
+msgid "Meridian Line"
+msgstr ""
+
+#: src/translations.h:193
+msgid "Azimuthal Grid"
+msgstr ""
+
+#: src/translations.h:194
+msgid "Equatorial Grid"
+msgstr ""
+
+#: src/translations.h:195
+msgid "Equator Line"
+msgstr ""
+
+#: src/translations.h:196
+msgid "Ecliptic Line"
+msgstr ""
+
+#: src/translations.h:197
+msgid "Nebula Names"
+msgstr ""
+
+#: src/translations.h:198
+msgid "Nebula Circles"
+msgstr ""
+
+#: src/translations.h:200
+msgid "Light Pollution Luminance: "
+msgstr ""
+
+#: src/translations.h:201
+msgid "Landscape: "
+msgstr ""
+
+#: src/translations.h:202
+msgid "Manual zoom: "
+msgstr ""
+
+#: src/translations.h:203
+msgid "Object Sizing Rule: "
+msgstr ""
+
+#: src/translations.h:204
+msgid "Magnitude Scaling Multiplier: "
+msgstr ""
+
+#: src/translations.h:205
+msgid "Milky Way intensity: "
+msgstr ""
+
+#: src/translations.h:206
+msgid "Maximum Nebula Magnitude to Label: "
+msgstr ""
+
+#: src/translations.h:207
+msgid "Zoom Duration: "
+msgstr ""
+
+#: src/translations.h:208
+msgid "Cursor Timeout: "
+msgstr ""
+
+#: src/translations.h:209
+msgid "Correct for light travel time: "
+msgstr ""
+
+#: src/translations.h:211
+msgid "Local Script: "
+msgstr ""
+
+#: src/translations.h:212
+msgid "CD/DVD Script: "
+msgstr ""
+
+#: src/translations.h:213
+msgid "USB Script: "
+msgstr ""
+
+#: src/translations.h:214
+msgid "Arrow down to load list."
+msgstr ""
+
+#: src/translations.h:215
+msgid "Select and exit to run."
+msgstr ""
+
+#: src/translations.h:217
+msgid "Load Default Configuration: "
+msgstr ""
+
+#: src/translations.h:218
+msgid "Save Current Configuration as Default: "
+msgstr ""
+
+#: src/translations.h:219
+msgid "Shut Down: "
+msgstr ""
+
+#: src/translations.h:220
+msgid "Update me via Internet: "
+msgstr ""
+
+#: src/translations.h:221
+msgid "Set UI Locale: "
+msgstr ""
+
+#: src/ui_dateTimeDialogGui.h:296 src/ui_dateTimeDialogGui.h:297
+msgid "/"
+msgstr ""
+
+#: src/ui_dateTimeDialogGui.h:298 src/ui_dateTimeDialogGui.h:299
+msgid ":"
+msgstr ""
+
+#: src/ui_helpDialogGui.h:259 src/ui_helpDialogGui.h:265
+msgid "Help"
+msgstr ""
+
+#: src/ui_helpDialogGui.h:267
+msgid "About"
+msgstr ""
+
+#: src/ui_helpDialogGui.h:269
+msgid "Log"
+msgstr ""
+
+#: src/ui_helpDialogGui.h:272
+msgid "Refresh"
+msgstr ""
+
+#: src/ui_locationDialogGui.h:387
+msgid "Location"
+msgstr ""
+
+#: src/ui_locationDialogGui.h:391
+msgid "Current location information"
+msgstr ""
+
+#: src/ui_locationDialogGui.h:392
+msgid "Use as default"
+msgstr ""
+
+#: src/ui_locationDialogGui.h:393
+msgid "Delete"
+msgstr ""
+
+#: src/ui_locationDialogGui.h:394
+msgid "Add to list"
+msgstr ""
+
+#: src/ui_locationDialogGui.h:395
+msgid "Latitude:"
+msgstr ""
+
+#: src/ui_locationDialogGui.h:397 src/ui_locationDialogGui.h:401
+msgid ""
+"You can enter values in decimal degrees, or using dms format, for example: "
+"+1d 12m 8s"
+msgstr ""
+
+#: src/ui_locationDialogGui.h:399
+msgid "Longitude:"
+msgstr ""
+
+#: src/ui_locationDialogGui.h:403
+msgid "Altitude:"
+msgstr ""
+
+#: src/ui_locationDialogGui.h:405
+msgid "Enter the altitude in meter"
+msgstr ""
+
+#: src/ui_locationDialogGui.h:407
+msgid " m"
+msgstr ""
+
+#: src/ui_locationDialogGui.h:408
+msgid "Name/City:"
+msgstr ""
+
+#: src/ui_locationDialogGui.h:409
+msgid "Country:"
+msgstr ""
+
+#: src/ui_locationDialogGui.h:410
+msgid "Planet:"
+msgstr ""
+
+#: src/ui_searchDialogGui.h:450
+msgid "Find Object"
+msgstr ""
+
+#: src/ui_searchDialogGui.h:451
+msgid "Find Object or Position"
+msgstr ""
+
+#: src/ui_searchDialogGui.h:458
+msgid "iota"
+msgstr ""
+
+#: src/ui_searchDialogGui.h:461
+msgid "alpha"
+msgstr ""
+
+#: src/ui_searchDialogGui.h:464
+msgid "beta"
+msgstr ""
+
+#: src/ui_searchDialogGui.h:467
+msgid "gamma"
+msgstr ""
+
+#: src/ui_searchDialogGui.h:470
+msgid "delta"
+msgstr ""
+
+#: src/ui_searchDialogGui.h:473
+msgid "epsilon"
+msgstr ""
+
+#: src/ui_searchDialogGui.h:476
+msgid "zeta"
+msgstr ""
+
+#: src/ui_searchDialogGui.h:479
+msgid "eta"
+msgstr ""
+
+#: src/ui_searchDialogGui.h:482
+msgid "theta"
+msgstr ""
+
+#: src/ui_searchDialogGui.h:485
+msgid "kappa"
+msgstr ""
+
+#: src/ui_searchDialogGui.h:488
+msgid "lambda"
+msgstr ""
+
+#: src/ui_searchDialogGui.h:491
+msgid "mu"
+msgstr ""
+
+#: src/ui_searchDialogGui.h:494
+msgid "nu"
+msgstr ""
+
+#: src/ui_searchDialogGui.h:497
+msgid "xi"
+msgstr ""
+
+#: src/ui_searchDialogGui.h:500
+msgid "omicron"
+msgstr ""
+
+#: src/ui_searchDialogGui.h:503
+msgid "pi"
+msgstr ""
+
+#: src/ui_searchDialogGui.h:506
+msgid "rho"
+msgstr ""
+
+#: src/ui_searchDialogGui.h:509
+msgid "sigma"
+msgstr ""
+
+#: src/ui_searchDialogGui.h:512
+msgid "tau"
+msgstr ""
+
+#: src/ui_searchDialogGui.h:515
+msgid "upsilon"
+msgstr ""
+
+#: src/ui_searchDialogGui.h:518
+msgid "phi"
+msgstr ""
+
+#: src/ui_searchDialogGui.h:521
+msgid "chi"
+msgstr ""
+
+#: src/ui_searchDialogGui.h:524
+msgid "psi"
+msgstr ""
+
+#: src/ui_searchDialogGui.h:527
+msgid "omega"
+msgstr ""
+
+#: src/ui_searchDialogGui.h:529
+msgid "Greek letters for Bayer designations"
+msgstr ""
+
+#: src/ui_searchDialogGui.h:530
+msgid "Object"
+msgstr ""
+
+#: src/ui_searchDialogGui.h:531
+msgid "RA/Dec (J2000):"
+msgstr ""
+
+#: src/ui_searchDialogGui.h:532
+msgid "Position"
+msgstr ""
+
+#: src/ui_viewDialog.h:1052
+msgid "View"
+msgstr ""
+
+#: src/ui_viewDialog.h:1058
+msgid "Sky"
+msgstr ""
+
+#: src/ui_viewDialog.h:1060
+msgid "Markings"
+msgstr ""
+
+#: src/ui_viewDialog.h:1062
+msgid "Landscape"
+msgstr ""
+
+#: src/ui_viewDialog.h:1064
+msgid "Starlore"
+msgstr ""
+
+#: src/ui_viewDialog.h:1068
+msgid "Absolute scale:"
+msgstr ""
+
+#: src/ui_viewDialog.h:1069
+msgid "Relative scale:"
+msgstr ""
+
+#: src/ui_viewDialog.h:1070
+msgid "Twinkle:"
+msgstr ""
+
+#: src/ui_viewDialog.h:1072
+msgid "Dim faint stars when a very bright object is visible"
+msgstr ""
+
+#: src/ui_viewDialog.h:1074
+msgid "Dynamic eye adaptation"
+msgstr ""
+
+#: src/ui_viewDialog.h:1075
+msgid "Planets and satellites"
+msgstr ""
+
+#: src/ui_viewDialog.h:1076
+msgid "Show planets"
+msgstr ""
+
+#: src/ui_viewDialog.h:1077
+msgid "Show planet markers"
+msgstr ""
+
+#: src/ui_viewDialog.h:1078
+msgid "Show planet orbits"
+msgstr ""
+
+#: src/ui_viewDialog.h:1079
+msgid "Simulate light speed"
+msgstr ""
+
+#: src/ui_viewDialog.h:1080
+msgid "Scale Moon"
+msgstr ""
+
+#: src/ui_viewDialog.h:1082
+msgid "Show atmosphere"
+msgstr ""
+
+#: src/ui_viewDialog.h:1083
+msgid "Light pollution: "
+msgstr ""
+
+#: src/ui_viewDialog.h:1085
+msgid "pressure, temperature, extinction coefficient"
+msgstr ""
+
+#: src/ui_viewDialog.h:1087
+msgid "Refraction/Extinction settings..."
+msgstr ""
+
 #: src/ui_viewDialog.h:1088
 msgid "Labels and Markers"
 msgstr ""
 
-#: src/translations.h:137
-msgid "Lakota"
-msgstr ""
-
-#: src/ui_viewDialog.h:1062
-msgid "Landscape"
-=======
-#: src/translations.h:83
-msgid "Nereid"
-msgstr ""
-
-#: src/translations.h:84
-msgid "Naiad"
-msgstr ""
-
-#: src/translations.h:85
-msgid "Thalassa"
-msgstr ""
-
-#: src/translations.h:86
-msgid "Despina"
->>>>>>> 1bf839b5
-msgstr ""
-
-#: src/translations.h:87
-msgid "Galatea"
-msgstr ""
-
-#: src/translations.h:88
-msgid "Larissa"
-msgstr ""
-
-<<<<<<< HEAD
-#: src/translations.h:201
-msgid "Landscape: "
-msgstr ""
-
-#: src/translations.h:93
-msgid "Laomedeia"
-msgstr ""
-
-#: src/translations.h:88
-msgid "Larissa"
-msgstr ""
-
-#: src/ui_locationDialogGui.h:395
-msgid "Latitude:"
-msgstr ""
-
-#: src/translations.h:157
-msgid "Latitude: "
-msgstr ""
-
-#: src/translations.h:58
-msgid "Leda"
-msgstr ""
-
-#: src/gui/HelpDialog.cpp:56
-msgid "Left click"
-msgstr ""
-
-#: src/gui/ConfigurationDialog.cpp:586
-msgid "License"
-msgstr ""
-
-#: src/translations.h:200
-msgid "Light Pollution Luminance: "
-msgstr ""
-
-#: src/ui_viewDialog.h:1083
-msgid "Light pollution: "
-msgstr ""
-
-#: src/translations.h:182
-msgid "Limiting Magnitude: "
-msgstr ""
-
-#: src/translations.h:217
-msgid "Load Default Configuration: "
-=======
-#: src/translations.h:89
-msgid "Proteus"
-msgstr ""
-
-#: src/translations.h:90
-msgid "Halimede"
-msgstr ""
-
-#: src/translations.h:91
-msgid "Psamathe"
-msgstr ""
-
-#: src/translations.h:92
-msgid "Sao"
-msgstr ""
-
-#: src/translations.h:93
-msgid "Laomedeia"
-msgstr ""
-
-#: src/translations.h:94
-msgid "Neso"
-msgstr ""
-
-#: src/translations.h:95
-msgid "Solar System Observer"
-msgstr ""
-
-#. TRANSLATORS: Asteroid (5) Astraea
-#: src/translations.h:98
-msgid "Astraea"
-msgstr ""
-
-#. TRANSLATORS: Asteroid (6) Hebe
-#: src/translations.h:100
-msgid "Hebe"
->>>>>>> 1bf839b5
-msgstr ""
-
-#. TRANSLATORS: Asteroid (7) Iris
-#: src/translations.h:102
-msgid "Iris"
-msgstr ""
-
-<<<<<<< HEAD
-#: src/translations.h:211
-msgid "Local Script: "
-=======
-#. TRANSLATORS: Asteroid (8) Flora
-#: src/translations.h:104
-msgid "Flora"
->>>>>>> 1bf839b5
-msgstr ""
-
-#. TRANSLATORS: Asteroid (10) Hygiea
-#: src/translations.h:108
-msgid "Hygiea"
-msgstr ""
-
-<<<<<<< HEAD
-#: src/gui/StelGui.cpp:136
-msgid "Location window"
-msgstr ""
-
-#: src/core/modules/LandscapeMgr.cpp:491
-msgid "Location: "
-=======
-#. TRANSLATORS: Asteroid (1221) Amor
-#: src/translations.h:110
-msgid "Amor"
-msgstr ""
-
-#. TRANSLATORS: Asteroid (99942) Apophis
-#: src/translations.h:112
-msgid "Apophis"
->>>>>>> 1bf839b5
-msgstr ""
-
-#. TRANSLATORS: Asteroid (2060) Chiron
-#: src/translations.h:114
-msgid "Chiron"
-msgstr ""
-
-#. TRANSLATORS: Asteroid (433) Eros
-#: src/translations.h:116
-msgid "Eros"
-msgstr ""
-
-<<<<<<< HEAD
-#: src/translations.h:158
-msgid "Longitude: "
-msgstr ""
-
-#: src/translations.h:55
-msgid "Lysithea"
-msgstr ""
-
-#: src/translations.h:204
-msgid "Magnitude Scaling Multiplier: "
-msgstr ""
-
-#: src/translations.h:179
-msgid "Magnitude Sizing Multiplier: "
-msgstr ""
-
-#: src/core/modules/Nebula.cpp:99 src/core/modules/Planet.cpp:120
-#: plugins/Supernovas/src/Supernova.cpp:98
-#, qt-format
-msgid "Magnitude: <b>%1</b>"
-msgstr ""
-
-#: src/core/modules/StarWrapper.cpp:51 src/core/modules/StarWrapper.cpp:108
-#, qt-format
-msgid "Magnitude: <b>%1</b> (B-V: %2)"
-=======
-#. TRANSLATORS: Asteroid (624) Hektor
-#: src/translations.h:118
-msgid "Hektor"
-msgstr ""
-
-#. TRANSLATORS: Name of supernova SN 1572A
-#: src/translations.h:120
-msgid "Tycho's Supernova"
-msgstr ""
-
-#. TRANSLATORS: Name of supernova SN 1604A
-#: src/translations.h:122
-msgid "Kepler's Supernova"
-msgstr ""
-
-#: src/translations.h:126
-msgid "N"
-msgstr ""
-
-#: src/translations.h:127
-msgid "S"
->>>>>>> 1bf839b5
-msgstr ""
-
-#: src/translations.h:128
-msgid "E"
-msgstr ""
-
-<<<<<<< HEAD
-#: src/translations.h:202
-msgid "Manual zoom: "
-msgstr ""
-
-#: src/translations.h:138
-msgid "Maori"
-msgstr ""
-
-#: src/ui_viewDialog.h:1060
-msgid "Markings"
-=======
-#: src/translations.h:129
-msgid "W"
-msgstr ""
-
-#: src/translations.h:132
-msgid "Aztec"
-msgstr ""
-
-#: src/translations.h:133
-msgid "Chinese"
->>>>>>> 1bf839b5
-msgstr ""
-
-#: src/translations.h:134
-msgid "Egyptian"
-msgstr ""
-
-#: src/translations.h:135
-msgid "Inuit"
-msgstr ""
-
-#: src/translations.h:136
-msgid "Korean"
-msgstr ""
-
-<<<<<<< HEAD
-#: src/translations.h:180
-msgid "Maximum Magnitude to Label: "
-msgstr ""
-
-#: src/translations.h:206
-msgid "Maximum Nebula Magnitude to Label: "
-=======
-#: src/translations.h:137
-msgid "Lakota"
-msgstr ""
-
-#: src/translations.h:138
-msgid "Maori"
->>>>>>> 1bf839b5
-msgstr ""
-
-#: src/translations.h:139
-msgid "Navajo"
-msgstr ""
-
-#: src/translations.h:140
-msgid "Norse"
-msgstr ""
-
-<<<<<<< HEAD
-#: src/core/modules/GridLinesMgr.cpp:525
-msgid "Meridian"
-msgstr ""
-
-#: src/translations.h:192
-msgid "Meridian Line"
-msgstr ""
-
-#: src/gui/StelGui.cpp:110 src/ui_viewDialog.h:1105
-msgid "Meridian line"
-msgstr ""
-
-#. TRANSLATORS: Asteroid (9) Metis
-#: src/translations.h:61 src/translations.h:106
-msgid "Metis"
-msgstr ""
-
-#: src/translations.h:205
-msgid "Milky Way intensity: "
-msgstr ""
-
-#: src/translations.h:63
-msgid "Mimas"
-msgstr ""
-
-#: src/translations.h:74
-msgid "Miranda"
-msgstr ""
-
-#: src/gui/HelpDialog.cpp:234 src/gui/HelpDialog.cpp:326
-#: src/gui/HelpDialog.cpp:328 src/gui/StelGui.cpp:170
-msgid "Miscellaneous"
-=======
-#: src/translations.h:141
-msgid "Polynesian"
-msgstr ""
-
-#: src/translations.h:142
-msgid "Sami"
-msgstr ""
-
-#: src/translations.h:143
-msgid "Tupi-Guarani"
-msgstr ""
-
-#: src/translations.h:144
-msgid "Western"
-msgstr ""
-
-#: src/translations.h:148
-msgid "Set Location "
-msgstr ""
-
-#: src/translations.h:149
-msgid "Set Time "
-msgstr ""
-
-#: src/translations.h:150
-msgid "General "
-msgstr ""
-
-#: src/translations.h:151
-msgid "Stars "
-msgstr ""
-
-#: src/translations.h:152
-msgid "Colors "
->>>>>>> 1bf839b5
-msgstr ""
-
-#: src/translations.h:153
-msgid "Effects "
-msgstr ""
-
-#: src/translations.h:154
-msgid "Scripts "
-msgstr ""
-
-#: src/translations.h:155
-msgid "Administration "
-msgstr ""
-
-#: src/translations.h:157
-msgid "Latitude: "
-msgstr ""
-
-#: src/translations.h:158
-msgid "Longitude: "
-msgstr ""
-
-<<<<<<< HEAD
-#: src/gui/HelpDialog.cpp:61 src/gui/StelGui.cpp:163
-msgid "Movement and Selection"
-msgstr ""
-
-#: src/translations.h:126
-msgid "N"
-msgstr ""
-
-#: src/translations.h:84
-msgid "Naiad"
-msgstr ""
-
-#: src/ui_locationDialogGui.h:408
-msgid "Name/City:"
-msgstr ""
-
-#: src/translations.h:139
-msgid "Navajo"
-=======
-#: src/translations.h:159
-msgid "Altitude (m): "
-msgstr ""
-
-#: src/translations.h:160
-msgid "Solar System Body: "
-msgstr ""
-
-#: src/translations.h:162
-msgid "Sky Time: "
-msgstr ""
-
-#: src/translations.h:163
-msgid "Set Time Zone: "
->>>>>>> 1bf839b5
-msgstr ""
-
-#: src/translations.h:164
-msgid "Day keys: "
-msgstr ""
-
-<<<<<<< HEAD
-#: src/core/modules/Nebula.cpp:293
-msgid "Nebula"
-msgstr ""
-
-#: src/translations.h:198
-msgid "Nebula Circles"
-msgstr ""
-
-#: src/translations.h:197
-msgid "Nebula Names"
-msgstr ""
-
-#: src/gui/StelGui.cpp:118 src/ui_viewDialog.h:1090
-msgid "Nebulas"
-msgstr ""
-
-#: src/gui/StelGui.cpp:119
-msgid "Nebulas background images"
-msgstr ""
-
-#: src/translations.h:72
-msgid "Neptune"
-msgstr ""
-
-#: src/translations.h:83
-msgid "Nereid"
-msgstr ""
-
-#: src/translations.h:94
-msgid "Neso"
-msgstr ""
-
-#: src/gui/LocationDialog.cpp:334
-msgid "New Location"
-msgstr ""
-
-#: src/gui/StelGui.cpp:125
-msgid "Night mode"
-msgstr ""
-
-#: src/gui/ViewDialog.cpp:422
-msgid "No description"
-=======
-#: src/translations.h:165
-msgid "Calendar"
-msgstr ""
-
-#: src/translations.h:166
-msgid "Sidereal"
-msgstr ""
-
-#: src/translations.h:167
-msgid "Preset Sky Time: "
-msgstr ""
-
-#: src/translations.h:168
-msgid "Sky Time At Start-up: "
-msgstr ""
-
-#: src/translations.h:169
-msgid "Actual Time"
-msgstr ""
-
-#: src/translations.h:170
-msgid "Preset Time"
-msgstr ""
-
-#: src/translations.h:171
-msgid "Time Display Format: "
-msgstr ""
-
-#: src/translations.h:172
-msgid "Date Display Format: "
-msgstr ""
-
-#: src/translations.h:174
-msgid "Sky Culture: "
->>>>>>> 1bf839b5
-msgstr ""
-
-#: src/translations.h:175
-msgid "Sky Language: "
-msgstr ""
-
-<<<<<<< HEAD
-#: src/gui/ViewDialog.cpp:506
-msgid "No shooting stars"
-=======
-#: src/translations.h:177
-msgid "Show: "
->>>>>>> 1bf839b5
-msgstr ""
-
-#: src/translations.h:178
-msgid "Star Value Multiplier: "
-msgstr ""
-
-<<<<<<< HEAD
-#: src/gui/ViewDialog.cpp:509
-msgid "Normal rate"
-msgstr ""
-
-#: src/translations.h:140
-msgid "Norse"
-=======
-#: src/translations.h:179
-msgid "Magnitude Sizing Multiplier: "
-msgstr ""
-
-#: src/translations.h:180
-msgid "Maximum Magnitude to Label: "
->>>>>>> 1bf839b5
-msgstr ""
-
-#: src/translations.h:181
-msgid "Twinkling: "
-msgstr ""
-
-<<<<<<< HEAD
-#: src/translations.h:78
-msgid "Oberon"
-msgstr ""
-
-#: src/ui_searchDialogGui.h:530
-msgid "Object"
-msgstr ""
-
-#: src/translations.h:203
-msgid "Object Sizing Rule: "
-msgstr ""
-
-#: src/core/modules/Planet.cpp:137
-#, qt-format
-msgid "Obliquity (of date): %1"
-msgstr ""
-
-#: plugins/Oculars/src/Oculars.cpp:943
-msgid "Ocular view"
-=======
-#: src/translations.h:182
-msgid "Limiting Magnitude: "
-msgstr ""
-
-#: src/translations.h:184
-msgid "Constellation Lines"
-msgstr ""
-
-#: src/translations.h:185
-msgid "Constellation Names"
->>>>>>> 1bf839b5
-msgstr ""
-
-#: src/translations.h:186
-msgid "Constellation Art Intensity"
-msgstr ""
-
-#: src/translations.h:187
-msgid "Constellation Boundaries"
-msgstr ""
-
-<<<<<<< HEAD
-#: src/core/modules/Nebula.cpp:287
-msgid "Open cluster"
+#: src/ui_viewDialog.h:1091
+msgid "Planets"
+msgstr ""
+
+#: src/ui_viewDialog.h:1092
+msgid "Shooting Stars"
+msgstr ""
+
+#: src/ui_viewDialog.h:1093
+msgid "Hourly zenith rate:"
+msgstr ""
+
+#: src/ui_viewDialog.h:1094
+msgid "0"
+msgstr ""
+
+#: src/ui_viewDialog.h:1095
+msgid "10"
+msgstr ""
+
+#: src/ui_viewDialog.h:1096
+msgid "80"
+msgstr ""
+
+#: src/ui_viewDialog.h:1097
+msgid "10000"
+msgstr ""
+
+#: src/ui_viewDialog.h:1098
+msgid "144000"
+msgstr ""
+
+#: src/ui_viewDialog.h:1100
+msgid "Celestial Sphere"
+msgstr ""
+
+#: src/ui_viewDialog.h:1109
+msgid "Constellations"
+msgstr ""
+
+#: src/ui_viewDialog.h:1110
+msgid "Show lines"
+msgstr ""
+
+#: src/ui_viewDialog.h:1111
+msgid "Show labels"
+msgstr ""
+
+#: src/ui_viewDialog.h:1112
+msgid "Show boundaries"
+msgstr ""
+
+#: src/ui_viewDialog.h:1113
+msgid "Show art"
+msgstr ""
+
+#: src/ui_viewDialog.h:1114
+msgid "Art brightness: "
+msgstr ""
+
+#: src/ui_viewDialog.h:1115
+msgid "Projection"
+msgstr ""
+
+#: src/ui_viewDialog.h:1116
+msgid "Add/remove landscapes..."
 msgstr ""
 
 #: src/ui_viewDialog.h:1117 src/ui_viewDialog.h:1122 src/ui_viewDialog.h:1124
 #: src/ui_configurationDialog.h:854 src/ui_configurationDialog.h:865
 msgid "Options"
-=======
-#: src/translations.h:188
-msgid "Cardinal Points"
-msgstr ""
-
-#: src/translations.h:189
-msgid "Planet Names"
->>>>>>> 1bf839b5
-msgstr ""
-
-#: src/translations.h:190
-msgid "Planet Orbits"
-msgstr ""
-
-#: src/translations.h:191
-msgid "Planet Trails"
-msgstr ""
-
-#: src/translations.h:192
-msgid "Meridian Line"
-msgstr ""
-
-#: src/translations.h:193
-msgid "Azimuthal Grid"
-msgstr ""
-
-#: src/translations.h:194
-msgid "Equatorial Grid"
-msgstr ""
-
-#: src/translations.h:195
-msgid "Equator Line"
-msgstr ""
-
-#: src/translations.h:196
-msgid "Ecliptic Line"
-msgstr ""
-
-<<<<<<< HEAD
-#: src/core/modules/StarWrapper.cpp:125
-#, qt-format
-msgid "Parallax: %1\""
-msgstr ""
-
-#: src/translations.h:53
-msgid "Pasiphae"
-msgstr ""
-
-#: src/core/StelProjectorClasses.cpp:25
-msgid "Perspective"
-=======
-#: src/translations.h:197
-msgid "Nebula Names"
-msgstr ""
-
-#: src/translations.h:198
-msgid "Nebula Circles"
->>>>>>> 1bf839b5
-msgstr ""
-
-#: src/translations.h:200
-msgid "Light Pollution Luminance: "
-msgstr ""
-
-#: src/translations.h:201
-msgid "Landscape: "
-msgstr ""
-
-<<<<<<< HEAD
-#: src/translations.h:71
-msgid "Phoebe"
-msgstr ""
-
-#: src/translations.h:189
-msgid "Planet Names"
-msgstr ""
-
-#: src/translations.h:190
-msgid "Planet Orbits"
-msgstr ""
-
-#: src/translations.h:191
-msgid "Planet Trails"
-msgstr ""
-
-#: src/gui/StelGui.cpp:122
-msgid "Planet orbits"
-msgstr ""
-
-#: src/gui/StelGui.cpp:123
-msgid "Planet trails"
-=======
-#: src/translations.h:202
-msgid "Manual zoom: "
-msgstr ""
-
-#: src/translations.h:203
-msgid "Object Sizing Rule: "
-msgstr ""
-
-#: src/translations.h:204
-msgid "Magnitude Scaling Multiplier: "
-msgstr ""
-
-#: src/translations.h:205
-msgid "Milky Way intensity: "
-msgstr ""
-
-#: src/translations.h:206
-msgid "Maximum Nebula Magnitude to Label: "
-msgstr ""
-
-#: src/translations.h:207
-msgid "Zoom Duration: "
->>>>>>> 1bf839b5
-msgstr ""
-
-#: src/translations.h:208
-msgid "Cursor Timeout: "
-msgstr ""
-
-<<<<<<< HEAD
-#: src/core/modules/LandscapeMgr.cpp:499
-msgid "Planet: "
-=======
-#: src/translations.h:209
-msgid "Correct for light travel time: "
->>>>>>> 1bf839b5
-msgstr ""
-
-#: src/translations.h:211
-msgid "Local Script: "
-msgstr ""
-
-<<<<<<< HEAD
-#: src/core/modules/Nebula.cpp:296
-msgid "Planetary nebula"
-msgstr ""
-
-#: src/ui_viewDialog.h:1091
-msgid "Planets"
-msgstr ""
-
-#: src/ui_viewDialog.h:1075
-msgid "Planets and satellites"
-msgstr ""
-
-#: src/gui/StelGui.cpp:121
-msgid "Planets labels"
+msgstr ""
+
+#: src/ui_viewDialog.h:1118
+msgid "Show ground"
+msgstr ""
+
+#: src/ui_viewDialog.h:1119
+msgid "Show fog"
+msgstr ""
+
+#: src/ui_viewDialog.h:1120
+msgid "Use associated planet and position"
+msgstr ""
+
+#: src/ui_viewDialog.h:1121
+msgid "Use this landscape as default"
+msgstr ""
+
+#: src/ui_viewDialog.h:1123
+msgid "Use this sky culture as default"
+msgstr ""
+
+#: src/ui_viewDialog.h:1125
+msgid "Visible"
+msgstr ""
+
+#: src/ui_configurationDialog.h:748
+msgid "Configuration"
+msgstr ""
+
+#: src/ui_configurationDialog.h:750
+msgid "Program language"
+msgstr ""
+
+#: src/ui_configurationDialog.h:751
+msgid "Selected object information"
+msgstr ""
+
+#: src/ui_configurationDialog.h:753
+msgid "Display all information available"
+msgstr ""
+
+#: src/ui_configurationDialog.h:755
+msgid "All available"
+msgstr ""
+
+#: src/ui_configurationDialog.h:757
+msgid "Display less information"
+msgstr ""
+
+#: src/ui_configurationDialog.h:759
+msgid "Short"
+msgstr ""
+
+#: src/ui_configurationDialog.h:761
+msgid "Display no information"
+msgstr ""
+
+#: src/ui_configurationDialog.h:763
+msgid "None"
+msgstr ""
+
+#: src/ui_configurationDialog.h:764
+msgid "Default options"
+msgstr ""
+
+#: src/ui_configurationDialog.h:766
+msgid ""
+"Save the settings you've changed this session to be the same the next time "
+"you start Stellarium"
+msgstr ""
+
+#: src/ui_configurationDialog.h:768
+msgid "Save settings"
+msgstr ""
+
+#: src/ui_configurationDialog.h:770
+msgid "Restore the default settings that came with Stellarium"
+msgstr ""
+
+#: src/ui_configurationDialog.h:772
+msgid "Restore defaults"
+msgstr ""
+
+#: src/ui_configurationDialog.h:773
+msgid ""
+"Restoring default settings requires a restart of Stellarium. Saving all the "
+"current options includes the current FOV and direction of view for use at "
+"next startup."
+msgstr ""
+
+#: src/ui_configurationDialog.h:775
+msgid "The width of your view when Stellarium starts"
+msgstr ""
+
+#: src/ui_configurationDialog.h:777
+msgid "Startup FOV: XX"
+msgstr ""
+
+#: src/ui_configurationDialog.h:779
+msgid "The direction you're looking when Stellarium starts"
+msgstr ""
+
+#: src/ui_configurationDialog.h:781
+msgid "Startup direction of view: xxxx"
+msgstr ""
+
+#: src/ui_configurationDialog.h:782
+msgid "Control"
+msgstr ""
+
+#: src/ui_configurationDialog.h:784
+msgid "Allow keyboard to pan and zoom"
+msgstr ""
+
+#: src/ui_configurationDialog.h:786
+msgid "Enable keyboard navigation"
+msgstr ""
+
+#: src/ui_configurationDialog.h:788
+msgid "Allow mouse to pan (drag) and zoom (mousewheel)"
+msgstr ""
+
+#: src/ui_configurationDialog.h:790
+msgid "Enable mouse navigation"
+msgstr ""
+
+#: src/ui_configurationDialog.h:791
+msgid "Startup date and time"
+msgstr ""
+
+#: src/ui_configurationDialog.h:793
+msgid "Starts Stellarium at system clock date and time"
+msgstr ""
+
+#: src/ui_configurationDialog.h:795
+msgid "System date and time"
+msgstr ""
+
+#: src/ui_configurationDialog.h:797
+msgid ""
+"Sets the simulation time to the next instance of this time of day when "
+"Stellarium starts"
+msgstr ""
+
+#: src/ui_configurationDialog.h:799
+msgid "System date at:"
+msgstr ""
+
+#: src/ui_configurationDialog.h:801
+msgid "Use a specific date and time when Stellarium starts up"
+msgstr ""
+
+#: src/ui_configurationDialog.h:803
+msgid "Other:"
+msgstr ""
+
+#: src/ui_configurationDialog.h:804
+msgid "use current"
+msgstr ""
+
+#: src/ui_configurationDialog.h:805
+msgid "Other"
+msgstr ""
+
+#: src/ui_configurationDialog.h:807
+msgid "Hides the mouse cursor when inactive"
+msgstr ""
+
+#: src/ui_configurationDialog.h:809
+msgid "Mouse cursor timeout (seconds):"
+msgstr ""
+
+#: src/ui_configurationDialog.h:811
+msgid "Toggle vertical and horizontal image flip buttons."
+msgstr ""
+
+#: src/ui_configurationDialog.h:813
+msgid "Show flip buttons"
+msgstr ""
+
+#: src/ui_configurationDialog.h:814
+msgid "Planetarium options"
+msgstr ""
+
+#: src/ui_configurationDialog.h:816
+msgid ""
+"Spheric mirror distortion is used when projecting Stellarium onto a spheric "
+"mirror for low-cost planetarium systems."
+msgstr ""
+
+#: src/ui_configurationDialog.h:818
+msgid "Spheric mirror distortion"
+msgstr ""
+
+#: src/ui_configurationDialog.h:820
+msgid "Align labels with the horizon"
+msgstr ""
+
+#: src/ui_configurationDialog.h:822
+msgid "Gravity labels"
+msgstr ""
+
+#: src/ui_configurationDialog.h:824
+msgid ""
+"When enabled, the \"auto zoom out\" key will also set the initial viewing "
+"direction"
+msgstr ""
+
+#: src/ui_configurationDialog.h:826
+msgid "Auto zoom out returns to initial direction of view"
+msgstr ""
+
+#: src/ui_configurationDialog.h:828
+msgid "Mask out everything outside a central circle in the main view"
+msgstr ""
+
+#: src/ui_configurationDialog.h:830
+msgid "Disc viewport"
+msgstr ""
+
+#: src/ui_configurationDialog.h:832
+msgid "Hide other constellations when you click one"
+msgstr ""
+
+#: src/ui_configurationDialog.h:834
+msgid "Select single constellation"
+msgstr ""
+
+#: src/ui_configurationDialog.h:835
+msgid "Screenshots"
+msgstr ""
+
+#: src/ui_configurationDialog.h:836
+msgid "Screenshot Directory"
+msgstr ""
+
+#: src/ui_configurationDialog.h:838
+msgid "Invert colors"
+msgstr ""
+
+#: src/ui_configurationDialog.h:839
+msgid "Star catalog updates"
+msgstr ""
+
+#: src/ui_configurationDialog.h:841
+msgid "Click here to start downloading"
+msgstr ""
+
+#: src/ui_configurationDialog.h:843
+msgid "Get catalog x of y"
+msgstr ""
+
+#: src/ui_configurationDialog.h:844
+msgid "Download this file to view even more stars"
+msgstr ""
+
+#: src/ui_configurationDialog.h:845
+msgid "xxx"
+msgstr ""
+
+#: src/ui_configurationDialog.h:847
+msgid "Restart the download"
+msgstr ""
+
+#: src/ui_configurationDialog.h:849
+msgid "Retry"
+msgstr ""
+
+#: src/ui_configurationDialog.h:851
+msgid "Stop the download. You can always restart it later"
+msgstr ""
+
+#: src/ui_configurationDialog.h:853
+msgid "Cancel"
+msgstr ""
+
+#: src/ui_configurationDialog.h:856
+msgid "Close window when script runs"
+msgstr ""
+
+#: src/ui_configurationDialog.h:858
+msgid "Run the selected script"
+msgstr ""
+
+#: src/ui_configurationDialog.h:862
+msgid "Stop a running script"
+msgstr ""
+
+#: src/ui_configurationDialog.h:866
+msgid "Load at startup"
+msgstr ""
+
+#: src/ui_configurationDialog.h:867
+msgid "configure"
+msgstr ""
+
+#: src/ui_configurationDialog.h:872
+msgid "Main"
+msgstr ""
+
+#: src/ui_configurationDialog.h:874
+msgid "Navigation"
+msgstr ""
+
+#: src/ui_configurationDialog.h:876
+msgid "Tools"
+msgstr ""
+
+#: src/ui_configurationDialog.h:878
+msgid "Scripts"
+msgstr ""
+
+#: src/ui_configurationDialog.h:880
+msgid "Plugins"
+msgstr ""
+
+#: src/ui_addRemoveLandscapesDialog.h:266
+msgid "Add/Remove Landscapes"
+msgstr ""
+
+#: src/ui_addRemoveLandscapesDialog.h:268
+msgid "Add a new landscape"
+msgstr ""
+
+#: src/ui_addRemoveLandscapesDialog.h:269
+msgid "Install a new landscape from a ZIP archive..."
+msgstr ""
+
+#: src/ui_addRemoveLandscapesDialog.h:270
+msgid "Switch to the new landscape after installation"
+msgstr ""
+
+#: src/ui_addRemoveLandscapesDialog.h:273
+msgid "Remove an installed landscape"
+msgstr ""
+
+#: src/ui_addRemoveLandscapesDialog.h:275
+msgid "Remove"
+msgstr ""
+
+#: src/ui_addRemoveLandscapesDialog.h:276
+msgid ""
+"WARNING: Removing the selected landscape means deleting its files. This "
+"operation is irreversible."
+msgstr ""
+
+#: src/ui_AtmosphereDialog.h:167
+msgid "Dialog"
+msgstr ""
+
+#: src/ui_AtmosphereDialog.h:168
+msgid "Atmosphere Details"
+msgstr ""
+
+#: src/ui_AtmosphereDialog.h:170
+msgid "Refraction Settings"
+msgstr ""
+
+#: src/ui_AtmosphereDialog.h:171
+msgid "Pressure (mbar):"
+msgstr ""
+
+#: src/ui_AtmosphereDialog.h:172
+msgid "Temperature (C):"
+msgstr ""
+
+#: src/ui_AtmosphereDialog.h:177
+msgid ""
+"Extinction is the loss of star brightness due to Earth's atmosphere. It is "
+"given in mag/airmass, where airmass is number of atmospheres light has to "
+"pass. (zenith: 1; horizon: about 40)"
+msgstr ""
+
+#: src/ui_AtmosphereDialog.h:179
+msgid "Extinction Coefficient:"
+msgstr ""
+
+#: src/ui_AtmosphereDialog.h:181
+msgid ""
+"Use about 0.12 for superb mountaintops, 0.2 for good rural landscape, 0.35 "
+"for murky conditions."
+msgstr ""
+
+#: plugins/AngleMeasure/src/AngleMeasure.cpp:57
+msgid "Angle Measure"
+msgstr ""
+
+#: plugins/AngleMeasure/src/AngleMeasure.cpp:60
+msgid "Provides an angle measurement tool"
+msgstr ""
+
+#: plugins/AngleMeasure/src/AngleMeasure.cpp:121
+msgid "Angle measure"
 msgstr ""
 
 #. TRANSLATORS: Title of a group of key bindings in the Help window
@@ -2424,232 +2274,126 @@
 msgid "Plugin Key Bindings"
 msgstr ""
 
+#: plugins/CompassMarks/src/CompassMarks.cpp:57
+msgid "Compass Marks"
+msgstr ""
+
+#: plugins/CompassMarks/src/CompassMarks.cpp:60
+msgid "Displays compass bearing marks along the horizon"
+msgstr ""
+
+#: plugins/CompassMarks/src/CompassMarks.cpp:121
+msgid "Compass marks"
+msgstr ""
+
+#: plugins/Oculars/src/Oculars.cpp:76
+msgid "Oculars"
+msgstr ""
+
+#: plugins/Oculars/src/Oculars.cpp:79
+msgid "Shows the sky as if looking through a telescope eyepiece"
+msgstr ""
+
+#: plugins/Oculars/src/Oculars.cpp:943
+msgid "Ocular view"
+msgstr ""
+
+#: plugins/Oculars/src/Oculars.cpp:965
+msgid "Oculars popup menu"
+msgstr ""
+
+#: plugins/Satellites/src/Satellites.cpp:67
+msgid "Satellites"
+msgstr ""
+
+#: plugins/Satellites/src/Satellites.cpp:70
+msgid ""
+"Prediction of artificial satellite positions in Earth orbit based on NORAD "
+"TLE data"
+msgstr ""
+
+#: plugins/Satellites/src/Satellites.cpp:125
+msgid "Satellites configuration window"
+msgstr ""
+
+#: plugins/Satellites/src/Satellites.cpp:126
+msgid "Satellite hints"
+msgstr ""
+
+#: plugins/Satellites/src/Satellites.cpp:128
+msgid "Satellite labels"
+msgstr ""
+
+#: plugins/Satellites/src/Satellites.cpp:162
+msgid ""
+"The old satellites.json file is no longer compatible - using default file"
+msgstr ""
+
+#: plugins/TelescopeControl/src/TelescopeControl.cpp:75
+#: plugins/TelescopeControl/src/TelescopeControl.cpp:150
+msgid "Telescope Control"
+msgstr ""
+
+#: plugins/TelescopeControl/src/TelescopeControl.cpp:78
+msgid ""
+"This plug-in allows Stellarium to send \"slew\" commands to a telescope on a "
+"computerized mount (a \"GoTo telescope\")."
+msgstr ""
+
+#: plugins/TelescopeControl/src/TelescopeControl.cpp:155
+#, qt-format
+msgid "Move telescope #%1 to selected object"
+msgstr ""
+
+#: plugins/TelescopeControl/src/TelescopeControl.cpp:162
+#, qt-format
+msgid "Move telescope #%1 to the point currently in the center of the screen"
+msgstr ""
+
+#: plugins/TelescopeControl/src/TelescopeControl.cpp:173
+msgid "Move a telescope to a given set of coordinates"
+msgstr ""
+
+#: plugins/TimeZoneConfiguration/src/TimeZoneConfiguration.cpp:41
+msgid "Time Zone"
+msgstr ""
+
+#: plugins/TimeZoneConfiguration/src/TimeZoneConfiguration.cpp:44
+msgid ""
+"A convenient interface for some of the more obscure options in Stellarium's "
+"configuration file. Allows setting the time zone and changing the way the "
+"time and the date are displayed in the bottom bar."
+msgstr ""
+
+#: plugins/TextUserInterface/src/TextUserInterface.cpp:78
+msgid "Text User Interface"
+msgstr ""
+
 #: plugins/TextUserInterface/src/TextUserInterface.cpp:81
 msgid ""
 "Plugin implementation of 0.9.x series Text User Interface (TUI), used in "
 "planetarium systems"
-=======
-#: src/translations.h:212
-msgid "CD/DVD Script: "
-msgstr ""
-
-#: src/translations.h:213
-msgid "USB Script: "
-msgstr ""
-
-#: src/translations.h:214
-msgid "Arrow down to load list."
-msgstr ""
-
-#: src/translations.h:215
-msgid "Select and exit to run."
-msgstr ""
-
-#: src/translations.h:217
-msgid "Load Default Configuration: "
-msgstr ""
-
-#: src/translations.h:218
-msgid "Save Current Configuration as Default: "
->>>>>>> 1bf839b5
-msgstr ""
-
-#: src/translations.h:219
-msgid "Shut Down: "
-msgstr ""
-
-<<<<<<< HEAD
-#: src/translations.h:79
-msgid "Pluto"
-msgstr ""
-
-#: src/translations.h:141
-msgid "Polynesian"
-msgstr ""
-
-#: src/ui_searchDialogGui.h:532
-msgid "Position"
-msgstr ""
-
-#: plugins/Satellites/src/Satellites.cpp:70
-msgid ""
-"Prediction of artificial satellite positions in Earth orbit based on NORAD "
-"TLE data"
-msgstr ""
-
-#: src/translations.h:167
-msgid "Preset Sky Time: "
-msgstr ""
-
-#: src/translations.h:170
-msgid "Preset Time"
-=======
-#: src/translations.h:220
-msgid "Update me via Internet: "
-msgstr ""
-
-#: src/translations.h:221
-msgid "Set UI Locale: "
-msgstr ""
-
-#: src/ui_dateTimeDialogGui.h:296 src/ui_dateTimeDialogGui.h:297
-msgid "/"
-msgstr ""
-
-#: src/ui_dateTimeDialogGui.h:298 src/ui_dateTimeDialogGui.h:299
-msgid ":"
-msgstr ""
-
-#: src/ui_helpDialogGui.h:259 src/ui_helpDialogGui.h:265
-msgid "Help"
->>>>>>> 1bf839b5
-msgstr ""
-
-#: src/ui_helpDialogGui.h:267
-msgid "About"
-msgstr ""
-
-#: src/ui_helpDialogGui.h:269
-msgid "Log"
-msgstr ""
-
-<<<<<<< HEAD
-#: src/ui_viewDialog.h:1115
-msgid "Projection"
-msgstr ""
-
-#: src/translations.h:89
-msgid "Proteus"
-msgstr ""
-
-#: plugins/AngleMeasure/src/AngleMeasure.cpp:60
-msgid "Provides an angle measurement tool"
-msgstr ""
-
-#: src/translations.h:91
-msgid "Psamathe"
-msgstr ""
-
-#: src/gui/StelGui.cpp:172
-msgid "Quit"
-msgstr ""
-
-#: src/core/StelObject.cpp:79
-#, qt-format
-msgid "RA/DE (J2000): %1/%2"
-msgstr ""
-
-#: src/core/StelObject.cpp:86
-#, qt-format
-msgid "RA/DE (of date): %1/%2"
-msgstr ""
-
-#: src/ui_searchDialogGui.h:531
-msgid "RA/Dec (J2000):"
-msgstr ""
-
-#: src/ui_viewDialog.h:1087
-msgid "Refraction/Extinction settings..."
-msgstr ""
-
-#: src/ui_helpDialogGui.h:272
-msgid "Refresh"
-msgstr ""
-
-#: src/ui_viewDialog.h:1069
-msgid "Relative scale:"
-=======
-#: src/ui_helpDialogGui.h:272
-msgid "Refresh"
-msgstr ""
-
-#: src/ui_locationDialogGui.h:387
-msgid "Location"
-msgstr ""
-
-#: src/ui_locationDialogGui.h:391
-msgid "Current location information"
-msgstr ""
-
-#: src/ui_locationDialogGui.h:392
-msgid "Use as default"
-msgstr ""
-
-#: src/ui_locationDialogGui.h:393
-msgid "Delete"
-msgstr ""
-
-#: src/ui_locationDialogGui.h:394
-msgid "Add to list"
-msgstr ""
-
-#: src/ui_locationDialogGui.h:395
-msgid "Latitude:"
-msgstr ""
-
-#: src/ui_locationDialogGui.h:397 src/ui_locationDialogGui.h:401
-msgid ""
-"You can enter values in decimal degrees, or using dms format, for example: "
-"+1d 12m 8s"
->>>>>>> 1bf839b5
-msgstr ""
-
-#: src/ui_locationDialogGui.h:399
-msgid "Longitude:"
-msgstr ""
-
-#: src/ui_locationDialogGui.h:403
-msgid "Altitude:"
-msgstr ""
-
-#: src/ui_locationDialogGui.h:405
-msgid "Enter the altitude in meter"
-msgstr ""
-
-#: src/ui_locationDialogGui.h:407
-msgid " m"
-msgstr ""
-
-#: src/ui_locationDialogGui.h:408
-msgid "Name/City:"
-msgstr ""
-
-#: src/ui_locationDialogGui.h:409
-msgid "Country:"
-msgstr ""
-
-#: src/ui_locationDialogGui.h:410
-msgid "Planet:"
-msgstr ""
-
-<<<<<<< HEAD
-#: src/translations.h:67
-msgid "Rhea"
-=======
-#: src/ui_searchDialogGui.h:450
-msgid "Find Object"
->>>>>>> 1bf839b5
-msgstr ""
-
-#: src/ui_searchDialogGui.h:451
-msgid "Find Object or Position"
-msgstr ""
-
-#: src/ui_searchDialogGui.h:458
-msgid "iota"
-msgstr ""
-
-<<<<<<< HEAD
-#: src/gui/ConfigurationDialog.cpp:615
-msgid "Running script: "
-msgstr ""
-
-#: src/gui/ConfigurationDialog.cpp:622
-msgid "Running script: [none]"
-msgstr ""
-
-#: src/translations.h:127
-msgid "S"
+msgstr ""
+
+#: plugins/SolarSystemEditor/src/SolarSystemEditor.cpp:56
+msgid "Solar System Editor"
+msgstr ""
+
+#: plugins/SolarSystemEditor/src/SolarSystemEditor.cpp:59
+msgid ""
+"An interface for adding asteroids and comets to Stellarium. It can download "
+"object lists from the Minor Planet Center's website and perform searches in "
+"its online database. Still a work in progress."
+msgstr ""
+
+#: plugins/Supernovas/src/Supernovas.cpp:59
+msgid "Historical supernova"
+msgstr ""
+
+#: plugins/Supernovas/src/Supernovas.cpp:62
+msgid ""
+"The plugin for visualization of some historical supernovas, brighter 10 "
+"magnitude"
 msgstr ""
 
 #: plugins/Supernovas/src/Supernovas.cpp:62
@@ -2660,1388 +2404,6 @@
 "August), SN 1972E (8 May) and SN 1987A (24 February)"
 msgstr ""
 
-#: src/translations.h:142
-msgid "Sami"
-msgstr ""
-
-#: src/translations.h:92
-msgid "Sao"
-msgstr ""
-
-#: plugins/Satellites/src/Satellites.cpp:126
-msgid "Satellite hints"
-msgstr ""
-
-#: plugins/Satellites/src/Satellites.cpp:128
-msgid "Satellite labels"
-msgstr ""
-
-#: plugins/Satellites/src/Satellites.cpp:67
-msgid "Satellites"
-msgstr ""
-
-#: plugins/Satellites/src/Satellites.cpp:125
-msgid "Satellites configuration window"
-msgstr ""
-
-#: src/translations.h:62
-msgid "Saturn"
-msgstr ""
-
-#: src/translations.h:218
-msgid "Save Current Configuration as Default: "
-msgstr ""
-
-#: src/gui/StelGui.cpp:173
-msgid "Save screenshot"
-=======
-#: src/ui_searchDialogGui.h:461
-msgid "alpha"
-msgstr ""
-
-#: src/ui_searchDialogGui.h:464
-msgid "beta"
-msgstr ""
-
-#: src/ui_searchDialogGui.h:467
-msgid "gamma"
-msgstr ""
-
-#: src/ui_searchDialogGui.h:470
-msgid "delta"
-msgstr ""
-
-#: src/ui_searchDialogGui.h:473
-msgid "epsilon"
-msgstr ""
-
-#: src/ui_searchDialogGui.h:476
-msgid "zeta"
-msgstr ""
-
-#: src/ui_searchDialogGui.h:479
-msgid "eta"
-msgstr ""
-
-#: src/ui_searchDialogGui.h:482
-msgid "theta"
-msgstr ""
-
-#: src/ui_searchDialogGui.h:485
-msgid "kappa"
-msgstr ""
-
-#: src/ui_searchDialogGui.h:488
-msgid "lambda"
-msgstr ""
-
-#: src/ui_searchDialogGui.h:491
-msgid "mu"
->>>>>>> 1bf839b5
-msgstr ""
-
-#: src/ui_searchDialogGui.h:494
-msgid "nu"
-msgstr ""
-
-#: src/ui_searchDialogGui.h:497
-msgid "xi"
-msgstr ""
-
-<<<<<<< HEAD
-#: src/ui_viewDialog.h:1080
-msgid "Scale Moon"
-=======
-#: src/ui_searchDialogGui.h:500
-msgid "omicron"
->>>>>>> 1bf839b5
-msgstr ""
-
-#: src/ui_searchDialogGui.h:503
-msgid "pi"
-msgstr ""
-
-#: src/ui_searchDialogGui.h:506
-msgid "rho"
-msgstr ""
-
-<<<<<<< HEAD
-#: src/gui/StelGui.cpp:138
-msgid "Script console window"
-=======
-#: src/ui_searchDialogGui.h:509
-msgid "sigma"
->>>>>>> 1bf839b5
-msgstr ""
-
-#: src/ui_searchDialogGui.h:512
-msgid "tau"
-msgstr ""
-
-<<<<<<< HEAD
-#: src/translations.h:154
-msgid "Scripts "
-msgstr ""
-
-#: src/gui/StelGui.cpp:133
-msgid "Search window"
-=======
-#: src/ui_searchDialogGui.h:515
-msgid "upsilon"
-msgstr ""
-
-#: src/ui_searchDialogGui.h:518
-msgid "phi"
->>>>>>> 1bf839b5
-msgstr ""
-
-#: src/ui_searchDialogGui.h:521
-msgid "chi"
-msgstr ""
-
-<<<<<<< HEAD
-#: src/translations.h:215
-msgid "Select and exit to run."
-=======
-#: src/ui_searchDialogGui.h:524
-msgid "psi"
->>>>>>> 1bf839b5
-msgstr ""
-
-#: src/ui_searchDialogGui.h:527
-msgid "omega"
-msgstr ""
-
-<<<<<<< HEAD
-#: src/gui/ConfigurationDialog.cpp:295
-msgid "Select screenshot directory"
-=======
-#: src/ui_searchDialogGui.h:529
-msgid "Greek letters for Bayer designations"
->>>>>>> 1bf839b5
-msgstr ""
-
-#: src/ui_searchDialogGui.h:530
-msgid "Object"
-msgstr ""
-
-#: src/ui_searchDialogGui.h:531
-msgid "RA/Dec (J2000):"
-msgstr ""
-
-<<<<<<< HEAD
-#: src/translations.h:148
-msgid "Set Location "
-msgstr ""
-
-#: src/translations.h:149
-msgid "Set Time "
-msgstr ""
-
-#: src/translations.h:163
-msgid "Set Time Zone: "
-msgstr ""
-
-#: src/translations.h:221
-msgid "Set UI Locale: "
-msgstr ""
-
-#: src/gui/StelGui.cpp:168
-msgid "Set home planet to selected planet"
-msgstr ""
-
-#: src/gui/StelGui.cpp:147
-msgid "Set normal time rate"
-msgstr ""
-
-#: src/gui/HelpDialog.cpp:74 src/gui/StelGui.cpp:144
-msgid "Set the normal script execution rate"
-msgstr ""
-
-#: src/gui/StelGui.cpp:150
-msgid "Set time rate to zero"
-msgstr ""
-
-#: src/gui/StelGui.cpp:151
-msgid "Set time to now"
-=======
-#: src/ui_searchDialogGui.h:532
-msgid "Position"
-msgstr ""
-
-#: src/ui_viewDialog.h:1052
-msgid "View"
-msgstr ""
-
-#: src/ui_viewDialog.h:1058
-msgid "Sky"
-msgstr ""
-
-#: src/ui_viewDialog.h:1060
-msgid "Markings"
-msgstr ""
-
-#: src/ui_viewDialog.h:1062
-msgid "Landscape"
-msgstr ""
-
-#: src/ui_viewDialog.h:1064
-msgid "Starlore"
-msgstr ""
-
-#: src/ui_viewDialog.h:1068
-msgid "Absolute scale:"
-msgstr ""
-
-#: src/ui_viewDialog.h:1069
-msgid "Relative scale:"
-msgstr ""
-
-#: src/ui_viewDialog.h:1070
-msgid "Twinkle:"
->>>>>>> 1bf839b5
-msgstr ""
-
-#: src/ui_viewDialog.h:1072
-msgid "Dim faint stars when a very bright object is visible"
-msgstr ""
-
-<<<<<<< HEAD
-#: src/ui_viewDialog.h:1092
-msgid "Shooting Stars"
-=======
-#: src/ui_viewDialog.h:1074
-msgid "Dynamic eye adaptation"
->>>>>>> 1bf839b5
-msgstr ""
-
-#: src/ui_viewDialog.h:1075
-msgid "Planets and satellites"
-msgstr ""
-
-<<<<<<< HEAD
-#: src/ui_viewDialog.h:1113
-msgid "Show art"
-msgstr ""
-
-#: src/ui_viewDialog.h:1082
-msgid "Show atmosphere"
-msgstr ""
-
-#: src/ui_viewDialog.h:1112
-msgid "Show boundaries"
-=======
-#: src/ui_viewDialog.h:1076
-msgid "Show planets"
-msgstr ""
-
-#: src/ui_viewDialog.h:1077
-msgid "Show planet markers"
-msgstr ""
-
-#: src/ui_viewDialog.h:1078
-msgid "Show planet orbits"
->>>>>>> 1bf839b5
-msgstr ""
-
-#: src/ui_viewDialog.h:1079
-msgid "Simulate light speed"
-msgstr ""
-
-<<<<<<< HEAD
-#: src/ui_viewDialog.h:1119
-msgid "Show fog"
-msgstr ""
-
-#: src/ui_viewDialog.h:1118
-msgid "Show ground"
-msgstr ""
-
-#: src/ui_viewDialog.h:1111
-msgid "Show labels"
-msgstr ""
-
-#: src/ui_viewDialog.h:1110
-msgid "Show lines"
-msgstr ""
-
-#: src/ui_viewDialog.h:1077
-msgid "Show planet markers"
-msgstr ""
-
-#: src/ui_viewDialog.h:1078
-msgid "Show planet orbits"
-msgstr ""
-
-#: src/ui_viewDialog.h:1076
-msgid "Show planets"
-msgstr ""
-
-#: src/translations.h:177
-msgid "Show: "
-=======
-#: src/ui_viewDialog.h:1080
-msgid "Scale Moon"
-msgstr ""
-
-#: src/ui_viewDialog.h:1082
-msgid "Show atmosphere"
-msgstr ""
-
-#: src/ui_viewDialog.h:1083
-msgid "Light pollution: "
-msgstr ""
-
-#: src/ui_viewDialog.h:1085
-msgid "pressure, temperature, extinction coefficient"
-msgstr ""
-
-#: src/ui_viewDialog.h:1087
-msgid "Refraction/Extinction settings..."
-msgstr ""
-
-#: src/ui_viewDialog.h:1088
-msgid "Labels and Markers"
-msgstr ""
-
-#: src/ui_viewDialog.h:1091
-msgid "Planets"
-msgstr ""
-
-#: src/ui_viewDialog.h:1092
-msgid "Shooting Stars"
->>>>>>> 1bf839b5
-msgstr ""
-
-#: src/ui_viewDialog.h:1093
-msgid "Hourly zenith rate:"
-msgstr ""
-
-<<<<<<< HEAD
-#: src/translations.h:219
-msgid "Shut Down: "
-msgstr ""
-
-#: src/translations.h:166
-msgid "Sidereal"
-msgstr ""
-
-#: src/ui_viewDialog.h:1079
-msgid "Simulate light speed"
-msgstr ""
-
-#: src/translations.h:54
-msgid "Sinope"
-msgstr ""
-
-#. TRANSLATORS: MiB = mebibytes (IEC 60027-2 standard for 2^20 bytes)
-#: src/gui/AddRemoveLandscapesDialog.cpp:188
-#, qt-format
-msgid "Size on disk: %1 MiB"
-msgstr ""
-
-#: src/core/modules/Nebula.cpp:104
-#, qt-format
-msgid "Size: %1"
-msgstr ""
-
-#: src/ui_viewDialog.h:1058
-msgid "Sky"
-msgstr ""
-
-#: src/translations.h:174
-msgid "Sky Culture: "
-msgstr ""
-
-#: src/translations.h:175
-msgid "Sky Language: "
-msgstr ""
-
-#: src/translations.h:168
-msgid "Sky Time At Start-up: "
-msgstr ""
-
-#: src/translations.h:162
-msgid "Sky Time: "
-msgstr ""
-
-#: src/gui/StelGui.cpp:134
-msgid "Sky and viewing options window"
-msgstr ""
-
-#: src/gui/HelpDialog.cpp:72 src/gui/StelGui.cpp:142
-msgid "Slow down the script execution rate"
-msgstr ""
-
-#: src/translations.h:160
-msgid "Solar System Body: "
-=======
-#: src/ui_viewDialog.h:1094
-msgid "0"
-msgstr ""
-
-#: src/ui_viewDialog.h:1095
-msgid "10"
-msgstr ""
-
-#: src/ui_viewDialog.h:1096
-msgid "80"
-msgstr ""
-
-#: src/ui_viewDialog.h:1097
-msgid "10000"
-msgstr ""
-
-#: src/ui_viewDialog.h:1098
-msgid "144000"
-msgstr ""
-
-#: src/ui_viewDialog.h:1100
-msgid "Celestial Sphere"
-msgstr ""
-
-#: src/ui_viewDialog.h:1109
-msgid "Constellations"
-msgstr ""
-
-#: src/ui_viewDialog.h:1110
-msgid "Show lines"
-msgstr ""
-
-#: src/ui_viewDialog.h:1111
-msgid "Show labels"
-msgstr ""
-
-#: src/ui_viewDialog.h:1112
-msgid "Show boundaries"
-msgstr ""
-
-#: src/ui_viewDialog.h:1113
-msgid "Show art"
-msgstr ""
-
-#: src/ui_viewDialog.h:1114
-msgid "Art brightness: "
-msgstr ""
-
-#: src/ui_viewDialog.h:1115
-msgid "Projection"
->>>>>>> 1bf839b5
-msgstr ""
-
-#: src/ui_viewDialog.h:1116
-msgid "Add/remove landscapes..."
-msgstr ""
-
-<<<<<<< HEAD
-#: src/translations.h:95
-msgid "Solar System Observer"
-=======
-#: src/ui_viewDialog.h:1117 src/ui_viewDialog.h:1122 src/ui_viewDialog.h:1124
-#: src/ui_configurationDialog.h:854 src/ui_configurationDialog.h:865
-msgid "Options"
->>>>>>> 1bf839b5
-msgstr ""
-
-#: src/ui_viewDialog.h:1118
-msgid "Show ground"
-msgstr ""
-
-<<<<<<< HEAD
-#: src/core/modules/StarWrapper.cpp:118
-#, qt-format
-msgid "Spectral Type: %1"
-msgstr ""
-
-#: src/gui/HelpDialog.cpp:73 src/gui/StelGui.cpp:143
-msgid "Speed up the script execution rate"
-=======
-#: src/ui_viewDialog.h:1119
-msgid "Show fog"
-msgstr ""
-
-#: src/ui_viewDialog.h:1120
-msgid "Use associated planet and position"
->>>>>>> 1bf839b5
-msgstr ""
-
-#: src/ui_viewDialog.h:1121
-msgid "Use this landscape as default"
-msgstr ""
-
-#: src/ui_viewDialog.h:1123
-msgid "Use this sky culture as default"
-msgstr ""
-
-<<<<<<< HEAD
-#: src/gui/ViewDialog.cpp:512
-msgid "Standard Perseids rate"
-msgstr ""
-
-#: src/translations.h:178
-msgid "Star Value Multiplier: "
-=======
-#: src/ui_viewDialog.h:1125
-msgid "Visible"
-msgstr ""
-
-#: src/ui_configurationDialog.h:748
-msgid "Configuration"
->>>>>>> 1bf839b5
-msgstr ""
-
-#: src/ui_configurationDialog.h:750
-msgid "Program language"
-msgstr ""
-
-<<<<<<< HEAD
-#: src/ui_viewDialog.h:1064
-msgid "Starlore"
-msgstr ""
-
-#: src/gui/StelGui.cpp:120 src/ui_viewDialog.h:1067 src/ui_viewDialog.h:1089
-msgid "Stars"
-msgstr ""
-
-#: src/translations.h:151
-msgid "Stars "
-=======
-#: src/ui_configurationDialog.h:751
-msgid "Selected object information"
-msgstr ""
-
-#: src/ui_configurationDialog.h:753
-msgid "Display all information available"
-msgstr ""
-
-#: src/ui_configurationDialog.h:755
-msgid "All available"
->>>>>>> 1bf839b5
-msgstr ""
-
-#: src/ui_configurationDialog.h:757
-msgid "Display less information"
-msgstr ""
-
-<<<<<<< HEAD
-#: src/gui/ConfigurationDialog.cpp:461
-#, qt-format
-msgid "Startup FOV: %1%2"
-=======
-#: src/ui_configurationDialog.h:759
-msgid "Short"
->>>>>>> 1bf839b5
-msgstr ""
-
-#: src/ui_configurationDialog.h:761
-msgid "Display no information"
-msgstr ""
-
-#: src/ui_configurationDialog.h:763
-msgid "None"
-msgstr ""
-
-<<<<<<< HEAD
-#: src/gui/ConfigurationDialog.cpp:469
-#, qt-format
-msgid "Startup direction of view Az/Alt: %1/%2"
-=======
-#: src/ui_configurationDialog.h:764
-msgid "Default options"
->>>>>>> 1bf839b5
-msgstr ""
-
-#: src/ui_configurationDialog.h:766
-msgid ""
-"Save the settings you've changed this session to be the same the next time "
-"you start Stellarium"
-msgstr ""
-
-#: src/ui_configurationDialog.h:768
-msgid "Save settings"
-msgstr ""
-
-#: src/ui_configurationDialog.h:770
-msgid "Restore the default settings that came with Stellarium"
-msgstr ""
-
-#: src/ui_configurationDialog.h:772
-msgid "Restore defaults"
-msgstr ""
-
-#: src/ui_configurationDialog.h:773
-msgid ""
-"Restoring default settings requires a restart of Stellarium. Saving all the "
-"current options includes the current FOV and direction of view for use at "
-"next startup."
-msgstr ""
-
-#: src/ui_configurationDialog.h:775
-msgid "The width of your view when Stellarium starts"
-msgstr ""
-
-#: src/ui_configurationDialog.h:777
-msgid "Startup FOV: XX"
-msgstr ""
-
-<<<<<<< HEAD
-#: src/gui/StelGui.cpp:159
-msgid "Subtract 1 sidereal day"
-msgstr ""
-
-#: src/gui/StelGui.cpp:161
-msgid "Subtract 1 sidereal week"
-msgstr ""
-
-#: src/gui/StelGui.cpp:155
-msgid "Subtract 1 solar day"
-msgstr ""
-
-#: src/gui/StelGui.cpp:153
-msgid "Subtract 1 solar hour"
-msgstr ""
-
-#: src/gui/StelGui.cpp:157
-msgid "Subtract 1 solar week"
-=======
-#: src/ui_configurationDialog.h:779
-msgid "The direction you're looking when Stellarium starts"
-msgstr ""
-
-#: src/ui_configurationDialog.h:781
-msgid "Startup direction of view: xxxx"
-msgstr ""
-
-#: src/ui_configurationDialog.h:782
-msgid "Control"
-msgstr ""
-
-#: src/ui_configurationDialog.h:784
-msgid "Allow keyboard to pan and zoom"
-msgstr ""
-
-#: src/ui_configurationDialog.h:786
-msgid "Enable keyboard navigation"
->>>>>>> 1bf839b5
-msgstr ""
-
-#: src/ui_configurationDialog.h:788
-msgid "Allow mouse to pan (drag) and zoom (mousewheel)"
-msgstr ""
-
-#: src/ui_configurationDialog.h:790
-msgid "Enable mouse navigation"
-msgstr ""
-
-<<<<<<< HEAD
-#: src/gui/StelGui.cpp:171
-msgid "Switch between equatorial and azimuthal mount"
-=======
-#: src/ui_configurationDialog.h:791
-msgid "Startup date and time"
->>>>>>> 1bf839b5
-msgstr ""
-
-#: src/ui_configurationDialog.h:793
-msgid "Starts Stellarium at system clock date and time"
-msgstr ""
-
-#: src/ui_configurationDialog.h:795
-msgid "System date and time"
-msgstr ""
-
-#: src/ui_configurationDialog.h:797
-msgid ""
-"Sets the simulation time to the next instance of this time of day when "
-"Stellarium starts"
-msgstr ""
-
-#: src/ui_configurationDialog.h:799
-msgid "System date at:"
-msgstr ""
-
-#: src/ui_configurationDialog.h:801
-msgid "Use a specific date and time when Stellarium starts up"
-msgstr ""
-
-<<<<<<< HEAD
-#: src/translations.h:65
-msgid "Tethys"
-msgstr ""
-
-#: plugins/TextUserInterface/src/TextUserInterface.cpp:78
-msgid "Text User Interface"
-msgstr ""
-
-#: src/translations.h:85
-msgid "Thalassa"
-msgstr ""
-
-#: src/core/StelProjectorClasses.cpp:187
-msgid ""
-"The Hammer projection is an equal-area map projection, described by Ernst "
-"Hammer in 1892 and directly inspired by the Aitoff projection."
-=======
-#: src/ui_configurationDialog.h:803
-msgid "Other:"
-msgstr ""
-
-#: src/ui_configurationDialog.h:804
-msgid "use current"
-msgstr ""
-
-#: src/ui_configurationDialog.h:805
-msgid "Other"
->>>>>>> 1bf839b5
-msgstr ""
-
-#: src/ui_configurationDialog.h:807
-msgid "Hides the mouse cursor when inactive"
-msgstr ""
-
-#: src/ui_configurationDialog.h:809
-msgid "Mouse cursor timeout (seconds):"
-msgstr ""
-
-#: src/ui_configurationDialog.h:811
-msgid "Toggle vertical and horizontal image flip buttons."
-msgstr ""
-
-#: src/ui_configurationDialog.h:813
-msgid "Show flip buttons"
-msgstr ""
-
-#: src/ui_configurationDialog.h:814
-msgid "Planetarium options"
-msgstr ""
-
-#: src/ui_configurationDialog.h:816
-msgid ""
-"Spheric mirror distortion is used when projecting Stellarium onto a spheric "
-"mirror for low-cost planetarium systems."
-msgstr ""
-
-<<<<<<< HEAD
-#: plugins/Satellites/src/Satellites.cpp:162
-msgid ""
-"The old satellites.json file is no longer compatible - using default file"
-msgstr ""
-
-#: plugins/Supernovas/src/Supernovas.cpp:62
-msgid ""
-"The plugin for visualization of some historical supernovas, brighter 10 "
-"magnitude"
-msgstr ""
-
-#: src/gui/AddRemoveLandscapesDialog.cpp:220
-=======
-#: src/ui_configurationDialog.h:818
-msgid "Spheric mirror distortion"
-msgstr ""
-
-#: src/ui_configurationDialog.h:820
-msgid "Align labels with the horizon"
-msgstr ""
-
-#: src/ui_configurationDialog.h:822
-msgid "Gravity labels"
-msgstr ""
-
-#: src/ui_configurationDialog.h:824
->>>>>>> 1bf839b5
-msgid ""
-"When enabled, the \"auto zoom out\" key will also set the initial viewing "
-"direction"
-msgstr ""
-
-#: src/ui_configurationDialog.h:826
-msgid "Auto zoom out returns to initial direction of view"
-msgstr ""
-
-#: src/ui_configurationDialog.h:828
-msgid "Mask out everything outside a central circle in the main view"
-msgstr ""
-
-<<<<<<< HEAD
-#: src/translations.h:59
-msgid "Thebe"
-msgstr ""
-
-#: plugins/TelescopeControl/src/TelescopeControl.cpp:78
-msgid ""
-"This plug-in allows Stellarium to send \"slew\" commands to a telescope on a "
-"computerized mount (a \"GoTo telescope\")."
-=======
-#: src/ui_configurationDialog.h:830
-msgid "Disc viewport"
->>>>>>> 1bf839b5
-msgstr ""
-
-#: src/ui_configurationDialog.h:832
-msgid "Hide other constellations when you click one"
-msgstr ""
-
-<<<<<<< HEAD
-#: src/translations.h:171
-msgid "Time Display Format: "
-=======
-#: src/ui_configurationDialog.h:834
-msgid "Select single constellation"
->>>>>>> 1bf839b5
-msgstr ""
-
-#: src/ui_configurationDialog.h:835
-msgid "Screenshots"
-msgstr ""
-
-<<<<<<< HEAD
-#: src/translations.h:68
-msgid "Titan"
-msgstr ""
-
-#: src/translations.h:77
-msgid "Titania"
-=======
-#: src/ui_configurationDialog.h:836
-msgid "Screenshot Directory"
-msgstr ""
-
-#: src/ui_configurationDialog.h:838
-msgid "Invert colors"
->>>>>>> 1bf839b5
-msgstr ""
-
-#: src/ui_configurationDialog.h:839
-msgid "Star catalog updates"
-msgstr ""
-
-<<<<<<< HEAD
-#: src/gui/StelGui.cpp:178
-msgid "Toggle visibility of GUI"
-=======
-#: src/ui_configurationDialog.h:841
-msgid "Click here to start downloading"
->>>>>>> 1bf839b5
-msgstr ""
-
-#: src/ui_configurationDialog.h:843
-msgid "Get catalog x of y"
-msgstr ""
-
-<<<<<<< HEAD
-#: src/gui/StelGui.cpp:165
-msgid "Track object"
-msgstr ""
-
-#: src/translations.h:82
-msgid "Triton"
-msgstr ""
-
-#: src/translations.h:143
-msgid "Tupi-Guarani"
-msgstr ""
-
-#: src/ui_viewDialog.h:1070
-msgid "Twinkle:"
-msgstr ""
-
-#: src/translations.h:181
-msgid "Twinkling: "
-msgstr ""
-
-#. TRANSLATORS: Name of supernova SN 1572A
-#: src/translations.h:120
-msgid "Tycho's Supernova"
-msgstr ""
-
-#: plugins/Supernovas/src/Supernova.cpp:105
-#, qt-format
-msgid "Type: %1"
-msgstr ""
-
-#: src/core/modules/Nebula.cpp:96
-#, qt-format
-msgid "Type: <b>%1</b>"
-msgstr ""
-
-#: src/translations.h:213
-msgid "USB Script: "
-msgstr ""
-
-#: src/translations.h:76
-msgid "Umbriel"
-msgstr ""
-
-#: src/core/modules/Nebula.cpp:305
-msgid "Undocumented type"
-msgstr ""
-
-#: src/core/modules/Nebula.cpp:302
-msgid "Unknown"
-msgstr ""
-
-#: src/translations.h:220
-msgid "Update me via Internet: "
-msgstr ""
-
-#: src/translations.h:73
-msgid "Uranus"
-=======
-#: src/ui_configurationDialog.h:844
-msgid "Download this file to view even more stars"
-msgstr ""
-
-#: src/ui_configurationDialog.h:845
-msgid "xxx"
-msgstr ""
-
-#: src/ui_configurationDialog.h:847
-msgid "Restart the download"
-msgstr ""
-
-#: src/ui_configurationDialog.h:849
-msgid "Retry"
-msgstr ""
-
-#: src/ui_configurationDialog.h:851
-msgid "Stop the download. You can always restart it later"
-msgstr ""
-
-#: src/ui_configurationDialog.h:853
-msgid "Cancel"
-msgstr ""
-
-#: src/ui_configurationDialog.h:856
-msgid "Close window when script runs"
-msgstr ""
-
-#: src/ui_configurationDialog.h:858
-msgid "Run the selected script"
-msgstr ""
-
-#: src/ui_configurationDialog.h:862
-msgid "Stop a running script"
-msgstr ""
-
-#: src/ui_configurationDialog.h:866
-msgid "Load at startup"
-msgstr ""
-
-#: src/ui_configurationDialog.h:867
-msgid "configure"
->>>>>>> 1bf839b5
-msgstr ""
-
-#: src/ui_configurationDialog.h:872
-msgid "Main"
-msgstr ""
-
-#: src/ui_configurationDialog.h:874
-msgid "Navigation"
-msgstr ""
-
-<<<<<<< HEAD
-#: src/ui_viewDialog.h:1120
-msgid "Use associated planet and position"
-msgstr ""
-
-#: src/ui_viewDialog.h:1121
-msgid "Use this landscape as default"
-msgstr ""
-
-#: src/ui_viewDialog.h:1123
-msgid "Use this sky culture as default"
-=======
-#: src/ui_configurationDialog.h:876
-msgid "Tools"
-msgstr ""
-
-#: src/ui_configurationDialog.h:878
-msgid "Scripts"
-msgstr ""
-
-#: src/ui_configurationDialog.h:880
-msgid "Plugins"
->>>>>>> 1bf839b5
-msgstr ""
-
-#: src/ui_addRemoveLandscapesDialog.h:266
-msgid "Add/Remove Landscapes"
-msgstr ""
-
-<<<<<<< HEAD
-#: src/gui/ConfigurationDialog.cpp:808
-msgid "Verifying file integrity..."
-=======
-#: src/ui_addRemoveLandscapesDialog.h:268
-msgid "Add a new landscape"
->>>>>>> 1bf839b5
-msgstr ""
-
-#: src/ui_addRemoveLandscapesDialog.h:269
-msgid "Install a new landscape from a ZIP archive..."
-msgstr ""
-
-<<<<<<< HEAD
-#: src/ui_viewDialog.h:1052
-msgid "View"
-msgstr ""
-
-#: src/ui_viewDialog.h:1125
-msgid "Visible"
-msgstr ""
-
-#: src/translations.h:129
-msgid "W"
-=======
-#: src/ui_addRemoveLandscapesDialog.h:270
-msgid "Switch to the new landscape after installation"
-msgstr ""
-
-#: src/ui_addRemoveLandscapesDialog.h:273
-msgid "Remove an installed landscape"
-msgstr ""
-
-#: src/ui_addRemoveLandscapesDialog.h:275
-msgid "Remove"
->>>>>>> 1bf839b5
-msgstr ""
-
-#: src/ui_addRemoveLandscapesDialog.h:276
-msgid ""
-"WARNING: Removing the selected landscape means deleting its files. This "
-"operation is irreversible."
-msgstr ""
-
-<<<<<<< HEAD
-#: src/translations.h:144
-msgid "Western"
-msgstr ""
-
-#: src/gui/HelpDialog.cpp:71
-msgid "When a Script is Running"
-msgstr ""
-
-#: src/ui_configurationDialog.h:824
-msgid ""
-"When enabled, the \"auto zoom out\" key will also set the initial viewing "
-"direction"
-msgstr ""
-
-#: src/gui/StelGui.cpp:130
-msgid "Windows"
-msgstr ""
-
-#: src/ui_locationDialogGui.h:397 src/ui_locationDialogGui.h:401
-msgid ""
-"You can enter values in decimal degrees, or using dms format, for example: "
-"+1d 12m 8s"
-=======
-#: src/ui_AtmosphereDialog.h:167
-msgid "Dialog"
-msgstr ""
-
-#: src/ui_AtmosphereDialog.h:168
-msgid "Atmosphere Details"
->>>>>>> 1bf839b5
-msgstr ""
-
-#: src/ui_AtmosphereDialog.h:170
-msgid "Refraction Settings"
-msgstr ""
-
-#: src/ui_AtmosphereDialog.h:171
-msgid "Pressure (mbar):"
-msgstr ""
-
-<<<<<<< HEAD
-#: src/translations.h:207
-msgid "Zoom Duration: "
-msgstr ""
-
-#: src/gui/StelGui.cpp:166
-msgid "Zoom in on selected object"
-=======
-#: src/ui_AtmosphereDialog.h:172
-msgid "Temperature (C):"
-msgstr ""
-
-#: src/ui_AtmosphereDialog.h:177
-msgid ""
-"Extinction is the loss of star brightness due to Earth's atmosphere. It is "
-"given in mag/airmass, where airmass is number of atmospheres light has to "
-"pass. (zenith: 1; horizon: about 40)"
->>>>>>> 1bf839b5
-msgstr ""
-
-#: src/ui_AtmosphereDialog.h:179
-msgid "Extinction Coefficient:"
-msgstr ""
-
-<<<<<<< HEAD
-#: src/gui/StelGui.cpp:167
-msgid "Zoom out"
-msgstr ""
-
-#: src/ui_searchDialogGui.h:461
-msgid "alpha"
-msgstr ""
-
-#: src/ui_searchDialogGui.h:464
-msgid "beta"
-msgstr ""
-
-#: src/ui_searchDialogGui.h:521
-msgid "chi"
-=======
-#: src/ui_AtmosphereDialog.h:181
-msgid ""
-"Use about 0.12 for superb mountaintops, 0.2 for good rural landscape, 0.35 "
-"for murky conditions."
-msgstr ""
-
-#: plugins/AngleMeasure/src/AngleMeasure.cpp:57
-msgid "Angle Measure"
-msgstr ""
-
-#: plugins/AngleMeasure/src/AngleMeasure.cpp:60
-msgid "Provides an angle measurement tool"
-msgstr ""
-
-#: plugins/AngleMeasure/src/AngleMeasure.cpp:121
-msgid "Angle measure"
->>>>>>> 1bf839b5
-msgstr ""
-
-#. TRANSLATORS: Title of a group of key bindings in the Help window
-#: plugins/AngleMeasure/src/AngleMeasure.cpp:121
-#: plugins/CompassMarks/src/CompassMarks.cpp:121
-#: plugins/Oculars/src/Oculars.cpp:931 plugins/Oculars/src/Oculars.cpp:945
-#: plugins/Satellites/src/Satellites.cpp:123
-msgid "Plugin Key Bindings"
-msgstr ""
-
-<<<<<<< HEAD
-#: src/ui_searchDialogGui.h:470
-msgid "delta"
-msgstr ""
-
-#: src/ui_searchDialogGui.h:473
-msgid "epsilon"
-msgstr ""
-
-#: src/ui_searchDialogGui.h:479
-msgid "eta"
-msgstr ""
-
-#: src/ui_searchDialogGui.h:467
-msgid "gamma"
-msgstr ""
-
-#: src/ui_searchDialogGui.h:458
-msgid "iota"
-msgstr ""
-
-#: src/ui_searchDialogGui.h:485
-msgid "kappa"
-msgstr ""
-
-#: src/ui_searchDialogGui.h:488
-msgid "lambda"
-msgstr ""
-
-#: src/ui_searchDialogGui.h:491
-msgid "mu"
-msgstr ""
-
-#: src/ui_searchDialogGui.h:494
-msgid "nu"
-msgstr ""
-
-#: src/ui_searchDialogGui.h:527
-msgid "omega"
-msgstr ""
-
-#: src/ui_searchDialogGui.h:500
-msgid "omicron"
-msgstr ""
-
-#: src/ui_searchDialogGui.h:518
-msgid "phi"
-msgstr ""
-
-#: src/ui_searchDialogGui.h:503
-msgid "pi"
-msgstr ""
-
-#: src/ui_viewDialog.h:1085
-msgid "pressure, temperature, extinction coefficient"
-msgstr ""
-
-#: src/ui_searchDialogGui.h:524
-msgid "psi"
-msgstr ""
-
-#: src/ui_searchDialogGui.h:506
-msgid "rho"
-msgstr ""
-
-#: src/ui_searchDialogGui.h:509
-msgid "sigma"
-msgstr ""
-
-#: src/ui_searchDialogGui.h:512
-msgid "tau"
-msgstr ""
-
-#: src/ui_searchDialogGui.h:482
-msgid "theta"
-msgstr ""
-
-#: src/ui_searchDialogGui.h:515
-msgid "upsilon"
-=======
-#: plugins/CompassMarks/src/CompassMarks.cpp:57
-msgid "Compass Marks"
-msgstr ""
-
-#: plugins/CompassMarks/src/CompassMarks.cpp:60
-msgid "Displays compass bearing marks along the horizon"
-msgstr ""
-
-#: plugins/CompassMarks/src/CompassMarks.cpp:121
-msgid "Compass marks"
-msgstr ""
-
-#: plugins/Oculars/src/Oculars.cpp:76
-msgid "Oculars"
-msgstr ""
-
-#: plugins/Oculars/src/Oculars.cpp:79
-msgid "Shows the sky as if looking through a telescope eyepiece"
-msgstr ""
-
-#: plugins/Oculars/src/Oculars.cpp:943
-msgid "Ocular view"
-msgstr ""
-
-#: plugins/Oculars/src/Oculars.cpp:965
-msgid "Oculars popup menu"
-msgstr ""
-
-#: plugins/Satellites/src/Satellites.cpp:67
-msgid "Satellites"
-msgstr ""
-
-#: plugins/Satellites/src/Satellites.cpp:70
-msgid ""
-"Prediction of artificial satellite positions in Earth orbit based on NORAD "
-"TLE data"
-msgstr ""
-
-#: plugins/Satellites/src/Satellites.cpp:125
-msgid "Satellites configuration window"
-msgstr ""
-
-#: plugins/Satellites/src/Satellites.cpp:126
-msgid "Satellite hints"
-msgstr ""
-
-#: plugins/Satellites/src/Satellites.cpp:128
-msgid "Satellite labels"
-msgstr ""
-
-#: plugins/Satellites/src/Satellites.cpp:162
-msgid ""
-"The old satellites.json file is no longer compatible - using default file"
-msgstr ""
-
-#: plugins/TelescopeControl/src/TelescopeControl.cpp:75
-#: plugins/TelescopeControl/src/TelescopeControl.cpp:150
-msgid "Telescope Control"
-msgstr ""
-
-#: plugins/TelescopeControl/src/TelescopeControl.cpp:78
-msgid ""
-"This plug-in allows Stellarium to send \"slew\" commands to a telescope on a "
-"computerized mount (a \"GoTo telescope\")."
-msgstr ""
-
-#: plugins/TelescopeControl/src/TelescopeControl.cpp:155
-#, qt-format
-msgid "Move telescope #%1 to selected object"
-msgstr ""
-
-#: plugins/TelescopeControl/src/TelescopeControl.cpp:162
-#, qt-format
-msgid "Move telescope #%1 to the point currently in the center of the screen"
-msgstr ""
-
-#: plugins/TelescopeControl/src/TelescopeControl.cpp:173
-msgid "Move a telescope to a given set of coordinates"
-msgstr ""
-
-#: plugins/TimeZoneConfiguration/src/TimeZoneConfiguration.cpp:41
-msgid "Time Zone"
->>>>>>> 1bf839b5
-msgstr ""
-
-#: plugins/TimeZoneConfiguration/src/TimeZoneConfiguration.cpp:44
-msgid ""
-"A convenient interface for some of the more obscure options in Stellarium's "
-"configuration file. Allows setting the time zone and changing the way the "
-"time and the date are displayed in the bottom bar."
-msgstr ""
-
-<<<<<<< HEAD
-#: src/ui_searchDialogGui.h:497
-msgid "xi"
-=======
-#: plugins/TextUserInterface/src/TextUserInterface.cpp:78
-msgid "Text User Interface"
->>>>>>> 1bf839b5
-msgstr ""
-
-#: plugins/TextUserInterface/src/TextUserInterface.cpp:81
-msgid ""
-"Plugin implementation of 0.9.x series Text User Interface (TUI), used in "
-"planetarium systems"
-msgstr ""
-
-<<<<<<< HEAD
-#: src/ui_searchDialogGui.h:476
-msgid "zeta"
-=======
-#: plugins/SolarSystemEditor/src/SolarSystemEditor.cpp:56
-msgid "Solar System Editor"
->>>>>>> 1bf839b5
-msgstr ""
-
-#: plugins/SolarSystemEditor/src/SolarSystemEditor.cpp:59
-msgid ""
-"An interface for adding asteroids and comets to Stellarium. It can download "
-"object lists from the Minor Planet Center's website and perform searches in "
-"its online database. Still a work in progress."
-msgstr ""
-
-#: plugins/Supernovas/src/Supernovas.cpp:59
-msgid "Historical supernova"
-msgstr ""
-
-#: plugins/Supernovas/src/Supernovas.cpp:62
-msgid ""
-"The plugin for visualization of some historical supernovas, brighter 10 "
-"magnitude"
-msgstr ""
-
-#: plugins/Supernovas/src/Supernovas.cpp:62
-msgid ""
-"SN 185A (7 December), SN 386A (24 April), SN 1006A (29 April), SN 1054A (3 "
-"July), SN 1181A (4 August), SN 1572A (5 November), SN 1604A (8 October), SN "
-"1680A (15 August), SN 1885A (17 August), SN 1895B (5 July), SN 1937C (21 "
-"August), SN 1972E (8 May) and SN 1987A (24 February)"
-msgstr ""
-
 #: plugins/Supernovas/src/Supernova.cpp:105
 #, qt-format
 msgid "Type: %1"
