# Norwegian Nynorsk translation for stellarium
# Copyright (c) (c) 2006 Canonical Ltd, and Rosetta Contributors 2006
# This file is distributed under the same license as the stellarium package.
# FIRST AUTHOR <EMAIL@ADDRESS>, 2006.
#
msgid ""
msgstr ""
"Project-Id-Version: stellarium\n"
"Report-Msgid-Bugs-To: \n"
<<<<<<< HEAD
"POT-Creation-Date: 2011-06-25 13:31-0400\n"
=======
"POT-Creation-Date: 2011-06-26 01:48+0700\n"
>>>>>>> 1bf839b5
"PO-Revision-Date: 2010-05-07 20:29+0000\n"
"Last-Translator: Fredrik Sudmann <fsudmann@gmail.com>\n"
"Language-Team: Norwegian Nynorsk <nn@li.org>\n"
"MIME-Version: 1.0\n"
"Content-Type: text/plain; charset=UTF-8\n"
"Content-Transfer-Encoding: 8bit\n"
"X-Launchpad-Export-Date: 2011-06-28 04:35+0000\n"
"X-Generator: Launchpad (build 13168)\n"

#: src/core/modules/GridLinesMgr.cpp:525
msgid "Meridian"
msgstr ""

#: src/core/modules/GridLinesMgr.cpp:529
msgid "Ecliptic"
msgstr ""

#: src/core/modules/GridLinesMgr.cpp:533
msgid "Equator"
msgstr ""

#: src/core/modules/GridLinesMgr.cpp:537
msgid "Horizon"
msgstr ""

<<<<<<< HEAD
#: src/core/StelObject.cpp:97 src/core/StelObject.cpp:114
msgid "(apparent)"
msgstr ""

#: src/core/StelObject.cpp:94 src/core/StelObject.cpp:108
msgid "(geometric)"
msgstr ""
=======
#: src/core/modules/LandscapeMgr.cpp:488
msgid "Author: "
msgstr "Forfattar: "

#: src/core/modules/LandscapeMgr.cpp:491
msgid "Location: "
msgstr "Stad: "
>>>>>>> 1bf839b5

#: src/core/modules/LandscapeMgr.cpp:496
#, qt-format
msgid ", %1 m"
msgstr ", %1 m"

#: src/core/modules/LandscapeMgr.cpp:499
msgid "Planet: "
msgstr "Planet: "

<<<<<<< HEAD
#: src/ui_viewDialog.h:1094
msgid "0"
msgstr ""

#: src/ui_viewDialog.h:1095
msgid "10"
msgstr ""

#: src/ui_viewDialog.h:1097
msgid "10000"
msgstr ""

#: src/ui_viewDialog.h:1098
msgid "144000"
msgstr ""

#: src/ui_viewDialog.h:1096
msgid "80"
=======
#: src/core/modules/Nebula.cpp:96
#, qt-format
msgid "Type: <b>%1</b>"
msgstr "Type: <b>%1</b>"

#: src/core/modules/Nebula.cpp:99 src/core/modules/Planet.cpp:120
#: plugins/Supernovas/src/Supernova.cpp:98
#, qt-format
msgid "Magnitude: <b>%1</b>"
msgstr ""

#: src/core/modules/Nebula.cpp:104
#, qt-format
msgid "Size: %1"
msgstr "Størrelse: %1"

#: src/core/modules/Nebula.cpp:284
msgid "Galaxy"
msgstr "Galakse"

#: src/core/modules/Nebula.cpp:287
msgid "Open cluster"
msgstr "Open stjernehop"

#: src/core/modules/Nebula.cpp:290
msgid "Globular cluster"
msgstr "Kulehop"

#: src/core/modules/Nebula.cpp:293
msgid "Nebula"
msgstr "Stjernetåke"

#: src/core/modules/Nebula.cpp:296
msgid "Planetary nebula"
msgstr "Planetarisk tåke"

#: src/core/modules/Nebula.cpp:299
msgid "Cluster associated with nebulosity"
>>>>>>> 1bf839b5
msgstr ""

#: src/core/modules/Nebula.cpp:302
msgid "Unknown"
msgstr "Ukjend"

#: src/core/modules/Nebula.cpp:305
msgid "Undocumented type"
msgstr "Udokumentert type"

#: src/core/modules/Planet.cpp:123 src/core/modules/StarWrapper.cpp:112
#, qt-format
msgid "Absolute Magnitude: %1"
msgstr ""

#: src/core/modules/Planet.cpp:136
#, qt-format
msgid "Ecliptic Geocentric (of date): %1/%2"
msgstr ""

#: src/core/modules/Planet.cpp:137
#, qt-format
msgid "Obliquity (of date): %1"
msgstr ""

#: src/core/modules/Planet.cpp:143
#, no-c-format, qt-format
msgid "Distance: %1AU"
msgstr "Avstand: %1AE"

<<<<<<< HEAD
#: src/core/modules/Planet.cpp:123 src/core/modules/StarWrapper.cpp:112
=======
#: src/core/modules/Planet.cpp:147
>>>>>>> 1bf839b5
#, qt-format
msgid "Apparent diameter: %1"
msgstr "Tilsynelatande diameter: %1"

<<<<<<< HEAD
#: src/ui_viewDialog.h:1068
msgid "Absolute scale:"
msgstr ""

#: src/translations.h:169
msgid "Actual Time"
msgstr "Faktisk tid"

#: src/gui/StelGui.cpp:158
msgid "Add 1 sidereal day"
msgstr ""

#: src/gui/StelGui.cpp:160
msgid "Add 1 sidereal week"
msgstr ""

#: src/gui/StelGui.cpp:154
msgid "Add 1 solar day"
msgstr ""

#: src/gui/StelGui.cpp:152
msgid "Add 1 solar hour"
msgstr ""

#: src/gui/StelGui.cpp:156
msgid "Add 1 solar week"
=======
#: src/core/modules/StarWrapper.cpp:51 src/core/modules/StarWrapper.cpp:108
#, qt-format
msgid "Magnitude: <b>%1</b> (B-V: %2)"
msgstr ""

#: src/core/modules/StarWrapper.cpp:118
#, qt-format
msgid "Spectral Type: %1"
msgstr "Spektraltype: %1"

#: src/core/modules/StarWrapper.cpp:122
#: plugins/Supernovas/src/Supernova.cpp:107
#, qt-format
msgid "Distance: %1 Light Years"
msgstr "Avstand: %1 lysår"

#: src/core/modules/StarWrapper.cpp:125
#, qt-format
msgid "Parallax: %1\""
msgstr ""

#: src/core/StelProjector.cpp:62
msgid "Maximum FOV: "
msgstr ""

#: src/core/StelProjectorClasses.cpp:25
msgid "Perspective"
msgstr "Perspektiv"

#: src/core/StelProjectorClasses.cpp:30
msgid ""
"Perspective projection keeps the horizon a straight line. The mathematical "
"name for this projection method is <i>gnomonic projection</i>."
>>>>>>> 1bf839b5
msgstr ""
"Perspektivprojeksjon har horisonten som ei rett line. Det matematiske namnet "
"er <i>gnomonisk projeksjon</i>."

#: src/core/StelProjectorClasses.cpp:63
msgid "Equal Area"
msgstr ""

#: src/core/StelProjectorClasses.cpp:68
msgid ""
"The full name of this projection method is, <i>Lambert azimuthal equal-area "
"projection</i>. It preserves the area but not the angle."
msgstr ""

#: src/core/StelProjectorClasses.cpp:108
msgid "Stereographic"
msgstr "Stereografisk"

<<<<<<< HEAD
#: src/ui_viewDialog.h:1116
msgid "Add/remove landscapes..."
=======
#: src/core/StelProjectorClasses.cpp:113
msgid ""
"Stereographic projection is known since the antiquity and was originally "
"known as the planisphere projection. It preserves the angles at which curves "
"cross each other but it does not preserve area."
>>>>>>> 1bf839b5
msgstr ""
"Stereografisk projeksjon er kjent sidan antikken, og var opprinneleg kjend "
"som den planisfæriske projeksjon. Den bevarer vinklar der kurver krysser "
"kvarandre, men den bevarer ikkje areal."

<<<<<<< HEAD
#: src/translations.h:155
msgid "Administration "
msgstr "Administrasjon "

#: src/translations.h:60
msgid "Adrastea"
msgstr ""

#: src/ui_configurationDialog.h:820
msgid "Align labels with the horizon"
=======
#: src/core/StelProjectorClasses.cpp:145
msgid "Fish-eye"
msgstr "Fiskeauge"

#: src/core/StelProjectorClasses.cpp:150
msgid ""
"In fish-eye projection, or <i>azimuthal equidistant projection</i>, straight "
"lines become curves when they appear a large angular distance from the "
"centre of the field of view (like the distortions seen with very wide angle "
"camera lenses)."
>>>>>>> 1bf839b5
msgstr ""
"I fiskeaugeprojeksjon, eller <i>asimutal ekvidistant projeksjon</i>, vert "
"rette linjer til kurver når dei førekjem i ein stor vinkelavstand frå "
"sentrum av synsfeltet (same forvrenging som ein får med veldig vidvinkla "
"kameralinser)."

#: src/core/StelProjectorClasses.cpp:182
msgid "Hammer-Aitoff"
msgstr ""

#: src/core/StelProjectorClasses.cpp:187
msgid ""
"The Hammer projection is an equal-area map projection, described by Ernst "
"Hammer in 1892 and directly inspired by the Aitoff projection."
msgstr ""

#: src/core/StelProjectorClasses.cpp:223
msgid "Cylinder"
msgstr "Sylinder"

<<<<<<< HEAD
#: src/translations.h:159
msgid "Altitude (m): "
msgstr "Høgde (m): "
=======
#: src/core/StelProjectorClasses.cpp:228
msgid ""
"The full name of this projection mode is <i>cylindrical equidistant "
"projection</i>. With this projection all parallels are equally spaced."
msgstr ""
"Det fulle namnet på denne projiseringsmetoden er <i>sylindrisk ekvidistant "
"projeksjon</i>. Med denne projeksjonen får alle parallellar like stor "
"avstand."
>>>>>>> 1bf839b5

#: src/core/StelProjectorClasses.cpp:270
msgid "Mercator"
msgstr "Mercator"

<<<<<<< HEAD
#: src/translations.h:50
msgid "Amalthea"
msgstr ""

#. TRANSLATORS: Asteroid (1221) Amor
#: src/translations.h:110
msgid "Amor"
=======
#: src/core/StelProjectorClasses.cpp:275
msgid ""
"The mercator projection is one of the most used world map projection. It "
"preserves direction and shapes but distorts size, in an increasing degree "
"away from the equator."
>>>>>>> 1bf839b5
msgstr ""
"Den mest vanlege kartprojeksjonen av jordkloden er Mercators projeksjon. "
"Denne projiseringa tek vare på retning og form, men ikkje areal. "
"Arealforvrenginga aukar proporsjonalt med avstanden frå ekvator."

#: src/core/StelProjectorClasses.cpp:322
msgid "Orthographic"
msgstr "Ortografisk"

#: src/core/StelProjectorClasses.cpp:327
msgid ""
"Orthographic projection is related to perspective projection, but the point "
"of perspective is set to an infinite distance."
msgstr ""
"Ortografisk projeksjon er beslekta med perspektivprojeksjon, men "
"perspektivpunktet er sett til ei uendeleg avstand."

<<<<<<< HEAD
#: src/translations.h:57
msgid "Ananke"
msgstr ""

#: plugins/AngleMeasure/src/AngleMeasure.cpp:57
msgid "Angle Measure"
=======
#: src/core/StelObject.cpp:79
#, qt-format
msgid "RA/DE (J2000): %1/%2"
msgstr "RA/DE (J2000): %1/%2"

#: src/core/StelObject.cpp:86
#, qt-format
msgid "RA/DE (of date): %1/%2"
msgstr "RA/DE (av dato): %1/%2"

#: src/core/StelObject.cpp:94 src/core/StelObject.cpp:97
#, qt-format
msgid "Hour angle/DE: %1/%2"
>>>>>>> 1bf839b5
msgstr ""

#: src/core/StelObject.cpp:94 src/core/StelObject.cpp:108
msgid "(geometric)"
msgstr ""

<<<<<<< HEAD
#. TRANSLATORS: Asteroid (99942) Apophis
#: src/translations.h:112
msgid "Apophis"
msgstr ""

#: src/core/modules/Planet.cpp:147
#, qt-format
msgid "Apparent diameter: %1"
msgstr "Tilsynelatande diameter: %1"

#: src/translations.h:75
msgid "Ariel"
msgstr ""

#: src/translations.h:214
msgid "Arrow down to load list."
msgstr "Pil ned for å vise liste."
=======
#: src/core/StelObject.cpp:97 src/core/StelObject.cpp:114
msgid "(apparent)"
msgstr ""

#: src/core/StelObject.cpp:108 src/core/StelObject.cpp:114
#, qt-format
msgid "Az/Alt: %1/%2"
msgstr ""

#: src/gui/ConfigurationDialog.cpp:295
msgid "Select screenshot directory"
msgstr "Vel katalog der skjermbilete skal verte lagra"
>>>>>>> 1bf839b5

#: src/gui/ConfigurationDialog.cpp:461
#, qt-format
msgid "Startup FOV: %1%2"
msgstr ""

<<<<<<< HEAD
#: src/ui_viewDialog.h:1114
msgid "Art brightness: "
msgstr ""

#. TRANSLATORS: Asteroid (5) Astraea
#: src/translations.h:98
msgid "Astraea"
msgstr ""

#: src/gui/StelGui.cpp:115 src/ui_viewDialog.h:1081
msgid "Atmosphere"
msgstr "Atmosfære"
=======
#: src/gui/ConfigurationDialog.cpp:469
#, qt-format
msgid "Startup direction of view Az/Alt: %1/%2"
msgstr ""

#: src/gui/ConfigurationDialog.cpp:509
msgid "Authors"
msgstr ""

#: src/gui/ConfigurationDialog.cpp:513 src/gui/ViewDialog.cpp:368
msgid "Contact"
msgstr ""
>>>>>>> 1bf839b5

#: src/gui/ConfigurationDialog.cpp:585
msgid "Author"
msgstr "Forfattar"

<<<<<<< HEAD
#: src/core/modules/LandscapeMgr.cpp:488
msgid "Author: "
msgstr "Forfattar: "

#: src/gui/ConfigurationDialog.cpp:509
msgid "Authors"
msgstr ""

#: src/gui/StelGui.cpp:176
msgid "Auto hide horizontal button bar"
msgstr ""

#: src/gui/StelGui.cpp:177
msgid "Auto hide vertical button bar"
=======
#: src/gui/ConfigurationDialog.cpp:586
msgid "License"
msgstr "Lisens"

#: src/gui/ConfigurationDialog.cpp:615
msgid "Running script: "
msgstr "Køyrer skript: "

#: src/gui/ConfigurationDialog.cpp:622
msgid "Running script: [none]"
msgstr "Køyrer skript: [ingen]"

#: src/gui/ConfigurationDialog.cpp:665
msgid "Finished downloading all star catalogs!"
msgstr ""

#: src/gui/ConfigurationDialog.cpp:674
#, qt-format
msgid "Get catalog %1 of %2"
msgstr "Hent katalog %1 av %2"

#: src/gui/ConfigurationDialog.cpp:676
#, qt-format
msgid ""
"Download size: %1MB\n"
"Star count: %2 Million\n"
"Magnitude range: %3 - %4"
msgstr ""

#: src/gui/ConfigurationDialog.cpp:685
msgid ""
"Finished downloading new star catalogs!\n"
"Restart Stellarium to display them."
>>>>>>> 1bf839b5
msgstr ""
"Stjernekatalogane er ferdig nedlasta!\n"
"Start Stellarium på nytt for å vise dei."

#: src/gui/ConfigurationDialog.cpp:723 src/gui/ConfigurationDialog.cpp:757
#, qt-format
msgid ""
"Error downloading %1:\n"
"%2"
msgstr ""
"Feil ved nedlasting av %1:\n"
"%2"

<<<<<<< HEAD
#: src/core/StelObject.cpp:108 src/core/StelObject.cpp:114
=======
#: src/gui/ConfigurationDialog.cpp:728
>>>>>>> 1bf839b5
#, qt-format
msgid ""
"Downloading %1...\n"
"(You can close this window.)"
msgstr ""
"Lastar ned %1\n"
"(Du kan lukke dette vindauget)"

<<<<<<< HEAD
#: src/translations.h:193
msgid "Azimuthal Grid"
msgstr "Planprojisert rutenett"

#: src/gui/StelGui.cpp:104 src/ui_viewDialog.h:1103
msgid "Azimuthal grid"
=======
#: src/gui/ConfigurationDialog.cpp:808
msgid "Verifying file integrity..."
msgstr "Verifiserer filintegritet..."

#: src/gui/ConfigurationDialog.cpp:812
#, qt-format
msgid ""
"Error downloading %1:\n"
"File is corrupted."
>>>>>>> 1bf839b5
msgstr ""
"Feil ved nedlasting %1:\n"
"Feil i fila."

<<<<<<< HEAD
#: src/translations.h:132
msgid "Aztec"
msgstr ""

#: src/translations.h:212
msgid "CD/DVD Script: "
msgstr "CD/DVD-skript: "
=======
#: src/gui/HelpDialog.cpp:52 src/gui/StelGuiItems.cpp:285
#: src/gui/StelGuiItems.cpp:640
msgid "Space"
msgstr "Mellomrom"

#: src/gui/HelpDialog.cpp:53
msgid "Arrow keys & left mouse drag"
msgstr "Piltastene eller klikk og dra med venstre museknapp."
>>>>>>> 1bf839b5

#: src/gui/HelpDialog.cpp:54
msgid "Page Up/Down"
msgstr "Page Up/Down"

#: src/gui/HelpDialog.cpp:55
msgid "CTRL + Up/Down"
msgstr "Ctrl + Pil opp/Pil ned"

<<<<<<< HEAD
#: src/translations.h:165
msgid "Calendar"
msgstr "Kalender"

#: src/translations.h:49
msgid "Callisto"
msgstr "Callisto"

#: src/ui_configurationDialog.h:853
msgid "Cancel"
msgstr "Avbryt"

#: src/translations.h:188
msgid "Cardinal Points"
msgstr "Himmelretningar"

#: src/gui/StelGui.cpp:112 src/ui_viewDialog.h:1108
msgid "Cardinal points"
msgstr "Himmelretningar"

#: src/translations.h:56
msgid "Carme"
msgstr ""

#: src/ui_viewDialog.h:1100
msgid "Celestial Sphere"
msgstr "Himmelkvelv"

#: src/gui/StelGui.cpp:164
msgid "Center on selected object"
msgstr "Sentrer på valde objekt"
=======
#: src/gui/HelpDialog.cpp:56
msgid "Left click"
msgstr "Venstreklikk"

#: src/gui/HelpDialog.cpp:57
msgid "Right click"
msgstr "Høgreklikk"

#: src/gui/HelpDialog.cpp:58
msgid "CTRL + Left click"
msgstr "Ctrl + Venstreklikk"
>>>>>>> 1bf839b5

#: src/gui/HelpDialog.cpp:61 src/gui/StelGui.cpp:163
msgid "Movement and Selection"
msgstr "Navigering og val"

<<<<<<< HEAD
#: src/translations.h:80
msgid "Charon"
msgstr "Charon"

#: src/translations.h:133
msgid "Chinese"
msgstr "Kinesisk"

#. TRANSLATORS: Asteroid (2060) Chiron
#: src/translations.h:114
msgid "Chiron"
msgstr ""
=======
#: src/gui/HelpDialog.cpp:62
msgid "Pan view around the sky"
msgstr "Panorering av himmelen"

#: src/gui/HelpDialog.cpp:63 src/gui/HelpDialog.cpp:64
msgid "Zoom in/out"
msgstr "Zoom inn/ut"

#: src/gui/HelpDialog.cpp:65
msgid "Select object"
msgstr "Vel objekt"
>>>>>>> 1bf839b5

#: src/gui/HelpDialog.cpp:66 src/gui/HelpDialog.cpp:68
msgid "Clear selection"
msgstr "Opphev val"

#: src/gui/HelpDialog.cpp:71
msgid "When a Script is Running"
msgstr ""

<<<<<<< HEAD
#: src/core/modules/Nebula.cpp:299
msgid "Cluster associated with nebulosity"
msgstr ""

#: src/translations.h:152
msgid "Colors "
msgstr "Fargar "

#: plugins/CompassMarks/src/CompassMarks.cpp:57
msgid "Compass Marks"
=======
#: src/gui/HelpDialog.cpp:72 src/gui/StelGui.cpp:142
msgid "Slow down the script execution rate"
msgstr ""

#: src/gui/HelpDialog.cpp:73 src/gui/StelGui.cpp:143
msgid "Speed up the script execution rate"
>>>>>>> 1bf839b5
msgstr ""

#: src/gui/HelpDialog.cpp:74 src/gui/StelGui.cpp:144
msgid "Set the normal script execution rate"
msgstr ""

<<<<<<< HEAD
#: src/ui_configurationDialog.h:748
msgid "Configuration"
msgstr "Oppsett"

#: src/gui/StelGui.cpp:132
msgid "Configuration window"
msgstr "Innstillingar"

#: src/translations.h:186
msgid "Constellation Art Intensity"
msgstr "Intensitet til stjernebilete - grafikk"

#: src/translations.h:187
msgid "Constellation Boundaries"
msgstr "Grenser til stjernebilete"

#: src/translations.h:184
msgid "Constellation Lines"
msgstr "Liner i stjernebilete"

#: src/translations.h:185
msgid "Constellation Names"
msgstr "Namn på stjernebilete"
=======
#: src/gui/HelpDialog.cpp:163
msgid "Stellarium Help"
msgstr "Stellarium hjelp"

#: src/gui/HelpDialog.cpp:164
msgid "Keys"
msgstr "Tastar"

#: src/gui/HelpDialog.cpp:172
msgid "Further Reading"
msgstr "Les meir"
>>>>>>> 1bf839b5

#: src/gui/HelpDialog.cpp:173
msgid ""
"The following links are external web links, and will launch your web "
"browser:\n"
msgstr ""
"Dei føljande lenkjene er eksterne lenkjer som vert opna i din nettlesar:\n"

#: src/gui/HelpDialog.cpp:174
msgid "The Stellarium User Guide"
msgstr "Brukarrettleiing for Stellarium"

#. TRANSLATORS: The text between braces is the text of an HTML link.
#: src/gui/HelpDialog.cpp:178
msgid "{Frequently Asked Questions} about Stellarium.  Answers too."
msgstr "{Frequently Asked Questions} om Stellarium."

#. TRANSLATORS: The text between braces is the text of an HTML link.
#: src/gui/HelpDialog.cpp:183
msgid ""
"{The Stellarium Wiki} - General information.  You can also find user-"
"contributed landscapes and scripts here."
msgstr ""
"{The Stellarium Wiki} - Generell informasjon.  Her kan du òg finne fleire "
"landskap og skript som brukarar har laga."

<<<<<<< HEAD
#: src/ui_viewDialog.h:1109
msgid "Constellations"
msgstr "Stjernebilete"

#: src/gui/ConfigurationDialog.cpp:513 src/gui/ViewDialog.cpp:368
msgid "Contact"
=======
#. TRANSLATORS: The text between braces is the text of an HTML link.
#: src/gui/HelpDialog.cpp:188
msgid ""
"{Support ticket system} - if you need help using Stellarium, post a support "
"request here and we'll try to help."
>>>>>>> 1bf839b5
msgstr ""
"{Supportsystem} - treng du hjelp med bruken av Stellarium, post ei "
"supporthenvending her, og me vil freiste å hjelpe deg."

#. TRANSLATORS: The text between braces is the text of an HTML link.
#: src/gui/HelpDialog.cpp:193
msgid ""
"{Bug reporting and feature request system} - if something doesn't work "
"properly or is missing and is not listed in the tracker, you can open bug "
"reports here."
msgstr ""

<<<<<<< HEAD
#: src/translations.h:209
msgid "Correct for light travel time: "
msgstr "Korriger for lysfart: "

#: src/ui_locationDialogGui.h:409
msgid "Country:"
msgstr "Land:"

#: src/ui_locationDialogGui.h:391
msgid "Current location information"
msgstr ""

#: src/translations.h:208
msgid "Cursor Timeout: "
msgstr "Fjern markør etter: "

#: src/core/StelProjectorClasses.cpp:223
msgid "Cylinder"
msgstr "Sylinder"

#: src/translations.h:172
msgid "Date Display Format: "
msgstr "Vising av dato: "

#: src/gui/StelGui.cpp:141 src/ui_dateTimeDialogGui.h:294
msgid "Date and Time"
msgstr "Dato og tid"

#: src/gui/StelGui.cpp:135
msgid "Date/time window"
msgstr "Dato/tidsvindauge"

#: src/translations.h:164
msgid "Day keys: "
msgstr "Info om dagen: "

#: src/gui/StelGui.cpp:145
msgid "Decrease time speed"
msgstr ""

#: src/gui/StelGui.cpp:148
msgid "Decrease time speed (a little)"
msgstr ""
=======
#. TRANSLATORS: The text between braces is the text of an HTML link.
#: src/gui/HelpDialog.cpp:198
msgid "{Forums} - discuss Stellarium with other users."
msgstr "{Forums} - diskuter Stellarium med andre brukarar."

#: src/gui/HelpDialog.cpp:234 src/gui/HelpDialog.cpp:326
#: src/gui/HelpDialog.cpp:328 src/gui/StelGui.cpp:170
msgid "Miscellaneous"
msgstr "Ymse"

#: src/gui/HelpDialog.cpp:294
msgid "Developers"
msgstr "Utviklarar"
>>>>>>> 1bf839b5

#: src/gui/HelpDialog.cpp:295
#, qt-format
msgid "Project coordinator & lead developer: %1"
msgstr "Prosjektkoordinator og hovudutviklar: %1"

#: src/gui/HelpDialog.cpp:296
#, qt-format
msgid "Doc author/developer: %1"
msgstr "Dokumentasjonsopphavsmann/-utviklar: %1"

#: src/gui/HelpDialog.cpp:297
#, qt-format
msgid "Graphic/other designer: %1"
msgstr "Designer av grafikk/anna: %1"

#: src/translations.h:86
msgid "Despina"
msgstr ""

#: src/gui/HelpDialog.cpp:298 src/gui/HelpDialog.cpp:299
#: src/gui/HelpDialog.cpp:301 src/gui/HelpDialog.cpp:302
#, qt-format
msgid "Developer: %1"
msgstr "Utviklar: %1"

<<<<<<< HEAD
#: src/gui/HelpDialog.cpp:294
msgid "Developers"
msgstr "Utviklarar"

#: src/ui_viewDialog.h:1072
msgid "Dim faint stars when a very bright object is visible"
msgstr ""

#: src/translations.h:66
msgid "Dione"
msgstr "Dione"

#: src/ui_configurationDialog.h:830
msgid "Disc viewport"
msgstr ""
=======
#: src/gui/HelpDialog.cpp:300
#, qt-format
msgid "OSX Developer: %1"
msgstr "OSX-utviklar: %1"
>>>>>>> 1bf839b5

#: src/gui/StelGui.cpp:98
msgid "Display Options"
msgstr "Visningsval"

#: src/gui/StelGui.cpp:99
msgid "Constellation lines"
msgstr ""

#: src/gui/StelGui.cpp:100
msgid "Constellation art"
msgstr "Stjernebilete - grafikk"

#: src/gui/StelGui.cpp:101
msgid "Constellation labels"
msgstr "Namn på stjernebilete"

#: src/gui/StelGui.cpp:102
msgid "Constellation boundaries"
msgstr "Stjernebiletegrenser"

#: src/gui/StelGui.cpp:104 src/ui_viewDialog.h:1103
msgid "Azimuthal grid"
msgstr ""

#: src/gui/StelGui.cpp:105 src/ui_viewDialog.h:1101
msgid "Equatorial grid"
msgstr ""

<<<<<<< HEAD
#: src/core/modules/StarWrapper.cpp:122
#: plugins/Supernovas/src/Supernova.cpp:107
#, qt-format
msgid "Distance: %1 Light Years"
msgstr "Avstand: %1 lysår"

#: src/core/modules/Planet.cpp:143
#, no-c-format, qt-format
msgid "Distance: %1AU"
msgstr "Avstand: %1AE"
=======
#: src/gui/StelGui.cpp:106 src/ui_viewDialog.h:1102
msgid "Equatorial J2000 grid"
msgstr ""

#: src/gui/StelGui.cpp:107
msgid "Galactic grid"
msgstr ""
>>>>>>> 1bf839b5

#: src/gui/StelGui.cpp:108 src/ui_viewDialog.h:1107
msgid "Ecliptic line"
msgstr "Ekliptisk line"

<<<<<<< HEAD
#: src/gui/ConfigurationDialog.cpp:676
#, qt-format
msgid ""
"Download size: %1MB\n"
"Star count: %2 Million\n"
"Magnitude range: %3 - %4"
msgstr ""
=======
#: src/gui/StelGui.cpp:109 src/ui_viewDialog.h:1104
msgid "Equator line"
msgstr "Ekvatorline"
>>>>>>> 1bf839b5

#: src/gui/StelGui.cpp:110 src/ui_viewDialog.h:1105
msgid "Meridian line"
msgstr "Meridianline"

<<<<<<< HEAD
#: src/gui/ConfigurationDialog.cpp:728
#, qt-format
msgid ""
"Downloading %1...\n"
"(You can close this window.)"
=======
#: src/gui/StelGui.cpp:111 src/ui_viewDialog.h:1106
msgid "Horizon line"
>>>>>>> 1bf839b5
msgstr ""

<<<<<<< HEAD
#: src/ui_viewDialog.h:1074
msgid "Dynamic eye adaptation"
msgstr ""

#: src/translations.h:128
msgid "E"
msgstr "A"
=======
#: src/gui/StelGui.cpp:112 src/ui_viewDialog.h:1108
msgid "Cardinal points"
msgstr "Himmelretningar"

#: src/gui/StelGui.cpp:114
msgid "Ground"
msgstr "Horisont"
>>>>>>> 1bf839b5

#: src/gui/StelGui.cpp:115 src/ui_viewDialog.h:1081
msgid "Atmosphere"
msgstr "Atmosfære"

<<<<<<< HEAD
#: src/core/modules/GridLinesMgr.cpp:529
msgid "Ecliptic"
msgstr ""

#: src/core/modules/Planet.cpp:136
#, fuzzy, qt-format
msgid "Ecliptic Geocentric (of date): %1/%2"
msgstr "RA/DE (av dato): %1/%2"

#: src/translations.h:196
msgid "Ecliptic Line"
msgstr "Ekliptisk line"

#: src/gui/StelGui.cpp:108 src/ui_viewDialog.h:1107
msgid "Ecliptic line"
msgstr "Ekliptisk line"

#: src/translations.h:153
msgid "Effects "
msgstr "Effekter "

#: src/translations.h:134
msgid "Egyptian"
msgstr "Egyptisk"

#: src/translations.h:52
msgid "Elara"
msgstr ""

#: src/ui_configurationDialog.h:786
msgid "Enable keyboard navigation"
=======
#: src/gui/StelGui.cpp:116
msgid "Fog"
msgstr "Tåke"

#: src/gui/StelGui.cpp:118 src/ui_viewDialog.h:1090
msgid "Nebulas"
msgstr "Stjernetåker"

#: src/gui/StelGui.cpp:119
msgid "Nebulas background images"
msgstr "Bakgrunnsbilete for stjernetåker"

#: src/gui/StelGui.cpp:120 src/ui_viewDialog.h:1067 src/ui_viewDialog.h:1089
msgid "Stars"
msgstr "Stjerner"

#: src/gui/StelGui.cpp:121
msgid "Planets labels"
msgstr "Planetnamn"

#: src/gui/StelGui.cpp:122
msgid "Planet orbits"
>>>>>>> 1bf839b5
msgstr ""

#: src/gui/StelGui.cpp:123
msgid "Planet trails"
msgstr ""

<<<<<<< HEAD
#: src/translations.h:64
msgid "Enceladus"
msgstr "Enceladus"
=======
#: src/gui/StelGui.cpp:125
msgid "Night mode"
msgstr "Nattmodus"
>>>>>>> 1bf839b5

#: src/gui/StelGui.cpp:126
msgid "Full-screen mode"
msgstr "Fullskjerm-modus"

#: src/gui/StelGui.cpp:127
msgid "Flip scene horizontally"
msgstr ""

<<<<<<< HEAD
#: src/core/modules/GridLinesMgr.cpp:533
msgid "Equator"
msgstr ""

#: src/translations.h:195
msgid "Equator Line"
msgstr "Ekvatorline"

#: src/gui/StelGui.cpp:109 src/ui_viewDialog.h:1104
msgid "Equator line"
msgstr "Ekvatorline"

#: src/translations.h:194
msgid "Equatorial Grid"
msgstr "Sylinderprojisert rutenett"

#: src/gui/StelGui.cpp:106 src/ui_viewDialog.h:1102
msgid "Equatorial J2000 grid"
msgstr ""

#: src/gui/StelGui.cpp:105 src/ui_viewDialog.h:1101
msgid "Equatorial grid"
msgstr ""

#: src/translations.h:81
msgid "Eris"
msgstr ""

#. TRANSLATORS: Asteroid (433) Eros
#: src/translations.h:116
msgid "Eros"
msgstr ""

#: src/gui/ConfigurationDialog.cpp:723 src/gui/ConfigurationDialog.cpp:757
#, qt-format
msgid ""
"Error downloading %1:\n"
"%2"
=======
#: src/gui/StelGui.cpp:128
msgid "Flip scene vertically"
msgstr ""

#: src/gui/StelGui.cpp:130
msgid "Windows"
msgstr "Vindauge"

#: src/gui/StelGui.cpp:131
msgid "Help window"
msgstr "Hjelpevindauge"

#: src/gui/StelGui.cpp:132
msgid "Configuration window"
msgstr "Innstillingar"

#: src/gui/StelGui.cpp:133
msgid "Search window"
msgstr "Søkevindauge"

#: src/gui/StelGui.cpp:134
msgid "Sky and viewing options window"
msgstr ""

#: src/gui/StelGui.cpp:135
msgid "Date/time window"
msgstr "Dato/tidsvindauge"

#: src/gui/StelGui.cpp:136
msgid "Location window"
msgstr ""

#: src/gui/StelGui.cpp:138
msgid "Script console window"
msgstr ""

#: src/gui/StelGui.cpp:141 src/ui_dateTimeDialogGui.h:294
msgid "Date and Time"
msgstr "Dato og tid"

#: src/gui/StelGui.cpp:145
msgid "Decrease time speed"
msgstr ""

#: src/gui/StelGui.cpp:146
msgid "Increase time speed"
>>>>>>> 1bf839b5
msgstr ""

<<<<<<< HEAD
#: src/gui/ConfigurationDialog.cpp:812
#, qt-format
msgid ""
"Error downloading %1:\n"
"File is corrupted."
=======
#: src/gui/StelGui.cpp:147
msgid "Set normal time rate"
>>>>>>> 1bf839b5
msgstr ""

#: src/gui/StelGui.cpp:148
msgid "Decrease time speed (a little)"
msgstr ""

#: src/gui/StelGui.cpp:149
msgid "Increase time speed (a little)"
msgstr ""

<<<<<<< HEAD
#: src/gui/ViewDialog.cpp:515
msgid "Exceptional Leonid rate"
msgstr ""

#: src/ui_searchDialogGui.h:450
msgid "Find Object"
msgstr "Finn objekt"

#: src/ui_searchDialogGui.h:451
#, fuzzy
msgid "Find Object or Position"
msgstr "Finn objekt"

#: src/gui/ConfigurationDialog.cpp:665
msgid "Finished downloading all star catalogs!"
msgstr ""

#: src/gui/ConfigurationDialog.cpp:685
msgid ""
"Finished downloading new star catalogs!\n"
"Restart Stellarium to display them."
=======
#: src/gui/StelGui.cpp:150
msgid "Set time rate to zero"
msgstr ""

#: src/gui/StelGui.cpp:151
msgid "Set time to now"
msgstr ""

#: src/gui/StelGui.cpp:152
msgid "Add 1 solar hour"
msgstr ""

#: src/gui/StelGui.cpp:153
msgid "Subtract 1 solar hour"
>>>>>>> 1bf839b5
msgstr ""

#: src/gui/StelGui.cpp:154
msgid "Add 1 solar day"
msgstr ""

<<<<<<< HEAD
#: src/gui/StelGui.cpp:127
msgid "Flip scene horizontally"
msgstr ""

#: src/gui/StelGui.cpp:128
msgid "Flip scene vertically"
msgstr ""

#. TRANSLATORS: Asteroid (8) Flora
#: src/translations.h:104
msgid "Flora"
msgstr ""

#: src/gui/StelGui.cpp:116
msgid "Fog"
msgstr "Tåke"

#: src/gui/StelGui.cpp:126
msgid "Full-screen mode"
msgstr "Fullskjerm-modus"
=======
#: src/gui/StelGui.cpp:155
msgid "Subtract 1 solar day"
msgstr ""

#: src/gui/StelGui.cpp:156
msgid "Add 1 solar week"
msgstr ""

#: src/gui/StelGui.cpp:157
msgid "Subtract 1 solar week"
msgstr ""

#: src/gui/StelGui.cpp:158
msgid "Add 1 sidereal day"
msgstr ""

#: src/gui/StelGui.cpp:159
msgid "Subtract 1 sidereal day"
msgstr ""
>>>>>>> 1bf839b5

#: src/gui/StelGui.cpp:160
msgid "Add 1 sidereal week"
msgstr ""

#: src/gui/StelGui.cpp:161
msgid "Subtract 1 sidereal week"
msgstr ""

<<<<<<< HEAD
#: src/translations.h:87
#, fuzzy
msgid "Galatea"
msgstr "Galakse"

#: src/core/modules/Nebula.cpp:284
msgid "Galaxy"
msgstr "Galakse"
=======
#: src/gui/StelGui.cpp:164
msgid "Center on selected object"
msgstr "Sentrer på valde objekt"
>>>>>>> 1bf839b5

#: src/gui/StelGui.cpp:165
msgid "Track object"
msgstr "Føl objekt"

<<<<<<< HEAD
#: src/translations.h:150
msgid "General "
msgstr "Generelt "

#: src/gui/ConfigurationDialog.cpp:674
#, qt-format
msgid "Get catalog %1 of %2"
msgstr "Hent katalog %1 av %2"
=======
#: src/gui/StelGui.cpp:166
msgid "Zoom in on selected object"
msgstr "Zoom inn på på valde objekt"

#: src/gui/StelGui.cpp:167
msgid "Zoom out"
msgstr "Zoom ut"
>>>>>>> 1bf839b5

#: src/gui/StelGui.cpp:168
msgid "Set home planet to selected planet"
msgstr "Set heimeplanet til den valde planeten."

#: src/gui/StelGui.cpp:171
msgid "Switch between equatorial and azimuthal mount"
msgstr ""

<<<<<<< HEAD
#: src/core/modules/Nebula.cpp:290
msgid "Globular cluster"
msgstr "Kulehop"
=======
#: src/gui/StelGui.cpp:172
msgid "Quit"
msgstr "Avslutt"
>>>>>>> 1bf839b5

#: src/gui/StelGui.cpp:173
msgid "Save screenshot"
msgstr "Lagra skjermbilete"

#: src/gui/StelGui.cpp:176
msgid "Auto hide horizontal button bar"
msgstr ""

<<<<<<< HEAD
#: src/ui_searchDialogGui.h:529
msgid "Greek letters for Bayer designations"
msgstr ""

#: src/gui/StelGui.cpp:114
msgid "Ground"
msgstr "Horisont"

#: src/translations.h:90
#, fuzzy
msgid "Halimede"
msgstr "Ganymedes"

#: src/core/StelProjectorClasses.cpp:182
msgid "Hammer-Aitoff"
msgstr ""

#. TRANSLATORS: Asteroid (6) Hebe
#: src/translations.h:100
msgid "Hebe"
msgstr ""

#. TRANSLATORS: Asteroid (624) Hektor
#: src/translations.h:118
msgid "Hektor"
msgstr ""
=======
#: src/gui/StelGui.cpp:177
msgid "Auto hide vertical button bar"
msgstr ""

#: src/gui/StelGui.cpp:178
msgid "Toggle visibility of GUI"
msgstr ""

#: src/gui/StelGuiItems.cpp:541
#, no-c-format, qt-format
msgid "%1m"
msgstr "%1m"
>>>>>>> 1bf839b5

#: src/gui/ViewDialog.cpp:422
msgid "No description"
msgstr "Inga skildring"

<<<<<<< HEAD
#: src/gui/StelGui.cpp:131
msgid "Help window"
msgstr "Hjelpevindauge"
=======
#: src/gui/ViewDialog.cpp:506
msgid "No shooting stars"
msgstr "Ingen stjerneskot"
>>>>>>> 1bf839b5

#: src/gui/ViewDialog.cpp:509
msgid "Normal rate"
msgstr ""

#: src/gui/ViewDialog.cpp:512
msgid "Standard Perseids rate"
msgstr ""

<<<<<<< HEAD
#: src/gui/ViewDialog.cpp:518
msgid "Highest rate ever (1966 Leonids)"
msgstr ""

#: src/translations.h:51
msgid "Himalia"
msgstr ""

#: plugins/Supernovas/src/Supernovas.cpp:59
msgid "Historical supernova"
msgstr ""

#: src/core/modules/GridLinesMgr.cpp:537
msgid "Horizon"
msgstr ""

#: src/gui/StelGui.cpp:111 src/ui_viewDialog.h:1106
#, fuzzy
msgid "Horizon line"
msgstr "Meridianline"

#: src/core/StelObject.cpp:94 src/core/StelObject.cpp:97
#, qt-format
msgid "Hour angle/DE: %1/%2"
msgstr ""

#: src/ui_viewDialog.h:1093
msgid "Hourly zenith rate:"
msgstr ""

#. TRANSLATORS: Asteroid (10) Hygiea
#: src/translations.h:108
msgid "Hygiea"
msgstr ""

#: src/translations.h:69
msgid "Hyperion"
msgstr "Hyperion"

#: src/translations.h:70
msgid "Iapetus"
msgstr "Iapetus"
=======
#: src/gui/ViewDialog.cpp:515
msgid "Exceptional Leonid rate"
msgstr ""

#: src/gui/ViewDialog.cpp:518
msgid "Highest rate ever (1966 Leonids)"
msgstr ""

#: src/gui/LocationDialog.cpp:334
msgid "New Location"
msgstr ""

#: src/gui/AddRemoveLandscapesDialog.cpp:112
msgid "Select a ZIP archive that contains a Stellarium landscape"
msgstr ""

#. TRANSLATORS: This string is displayed in the "Files of type:" drop-down list in the standard file selection dialog.
#: src/gui/AddRemoveLandscapesDialog.cpp:114
msgid "ZIP archives"
msgstr ""
>>>>>>> 1bf839b5

#: src/gui/AddRemoveLandscapesDialog.cpp:127
#, qt-format
msgid "Landscape \"%1\" has been installed successfully."
msgstr ""

<<<<<<< HEAD
#: src/gui/StelGui.cpp:146
msgid "Increase time speed"
msgstr ""

#: src/gui/StelGui.cpp:149
msgid "Increase time speed (a little)"
=======
#: src/gui/AddRemoveLandscapesDialog.cpp:128
#: src/gui/AddRemoveLandscapesDialog.cpp:155
msgid "Success"
msgstr ""

#: src/gui/AddRemoveLandscapesDialog.cpp:141
#: src/gui/AddRemoveLandscapesDialog.cpp:211
#: src/gui/AddRemoveLandscapesDialog.cpp:220
#: src/gui/AddRemoveLandscapesDialog.cpp:228
msgid "No landscape was installed."
>>>>>>> 1bf839b5
msgstr ""

#: src/gui/AddRemoveLandscapesDialog.cpp:142
#: src/gui/AddRemoveLandscapesDialog.cpp:166
#: src/gui/AddRemoveLandscapesDialog.cpp:215
#: src/gui/AddRemoveLandscapesDialog.cpp:221
#: src/gui/AddRemoveLandscapesDialog.cpp:229
#: src/gui/AddRemoveLandscapesDialog.cpp:239
msgid "Error!"
msgstr ""

<<<<<<< HEAD
#: src/translations.h:135
msgid "Inuit"
msgstr "Inuitt"
=======
#: src/gui/AddRemoveLandscapesDialog.cpp:154
#, qt-format
msgid "Landscape \"%1\" has been removed successfully."
msgstr ""
>>>>>>> 1bf839b5

#: src/gui/AddRemoveLandscapesDialog.cpp:165
#: src/gui/AddRemoveLandscapesDialog.cpp:235
msgid "The selected landscape could not be (completely) removed."
msgstr ""

#. TRANSLATORS: MiB = mebibytes (IEC 60027-2 standard for 2^20 bytes)
#: src/gui/AddRemoveLandscapesDialog.cpp:188
#, qt-format
msgid "Size on disk: %1 MiB"
msgstr ""

<<<<<<< HEAD
#. TRANSLATORS: Asteroid (7) Iris
#: src/translations.h:102
msgid "Iris"
=======
#. TRANSLATORS: The parameter is a file/directory path that may be quite long.
#: src/gui/AddRemoveLandscapesDialog.cpp:214
#, qt-format
msgid "Stellarium cannot open for reading or writing %1"
>>>>>>> 1bf839b5
msgstr ""

#: src/gui/AddRemoveLandscapesDialog.cpp:220
msgid ""
"The selected file is not a ZIP archive or does not contain a Stellarium "
"landscape."
msgstr ""

#. TRANSLATORS: The parameter is the duplicate name or identifier.
#: src/gui/AddRemoveLandscapesDialog.cpp:227
#, qt-format
msgid "A landscape with the same name or identifier (%1) already exists."
msgstr ""

<<<<<<< HEAD
#. TRANSLATORS: Name of supernova SN 1604A
#: src/translations.h:122
msgid "Kepler's Supernova"
=======
#. TRANSLATORS: The parameter is a file/directory path that may be quite long. "It" refers to a landscape that can't be removed.
#: src/gui/AddRemoveLandscapesDialog.cpp:238
#, qt-format
msgid "You can remove it manually by deleting the following directory: %1"
>>>>>>> 1bf839b5
msgstr ""

#: src/main.cpp:335
msgid "This system does not support OpenGL."
msgstr "Dette systemet stør ikkje OpenGL."

<<<<<<< HEAD
#: src/translations.h:136
msgid "Korean"
msgstr "Koreansk"

#: src/ui_viewDialog.h:1088
msgid "Labels and Markers"
msgstr ""

#: src/translations.h:137
msgid "Lakota"
msgstr "Lakota"

#: src/ui_viewDialog.h:1062
msgid "Landscape"
msgstr "Landskap"

#: src/gui/AddRemoveLandscapesDialog.cpp:127
#, qt-format
msgid "Landscape \"%1\" has been installed successfully."
msgstr ""

#: src/gui/AddRemoveLandscapesDialog.cpp:154
#, qt-format
msgid "Landscape \"%1\" has been removed successfully."
msgstr ""

#: src/translations.h:201
msgid "Landscape: "
msgstr "Landskap: "

#: src/translations.h:93
msgid "Laomedeia"
msgstr ""

#: src/translations.h:88
msgid "Larissa"
msgstr ""

#: src/ui_locationDialogGui.h:395
msgid "Latitude:"
msgstr "Breiddegrad:"

#: src/translations.h:157
msgid "Latitude: "
msgstr "Breiddegrad: "

#: src/translations.h:58
msgid "Leda"
msgstr ""

#: src/gui/HelpDialog.cpp:56
msgid "Left click"
msgstr "Venstreklikk"

#: src/gui/ConfigurationDialog.cpp:586
msgid "License"
msgstr "Lisens"

#: src/translations.h:200
msgid "Light Pollution Luminance: "
msgstr "Lysstyrke på lysforureining: "

#: src/ui_viewDialog.h:1083
msgid "Light pollution: "
msgstr "Lysforureining: "

#: src/translations.h:182
msgid "Limiting Magnitude: "
msgstr ""

#: src/translations.h:217
msgid "Load Default Configuration: "
msgstr "Hent standard oppsett: "
=======
#: src/translations.h:33
msgid "Sun"
msgstr "Sola"

#: src/translations.h:34
msgid "Mercury"
msgstr "Merkur"

#: src/translations.h:35
msgid "Venus"
msgstr "Venus"

#: src/translations.h:36
msgid "Earth"
msgstr "Jorda"

#: src/translations.h:37
msgid "Moon"
msgstr "Månen"

#: src/translations.h:38
msgid "Mars"
msgstr "Mars"

#: src/translations.h:39
msgid "Deimos"
msgstr "Deimos"

#: src/translations.h:40
msgid "Phobos"
msgstr "Phobos"

#: src/translations.h:41
msgid "Ceres"
msgstr ""

#: src/translations.h:42
msgid "Pallas"
msgstr ""
>>>>>>> 1bf839b5

#: src/translations.h:43
msgid "Juno"
msgstr ""

<<<<<<< HEAD
#: src/translations.h:211
msgid "Local Script: "
msgstr "Lokalt skript: "
=======
#: src/translations.h:44
msgid "Vesta"
msgstr ""
>>>>>>> 1bf839b5

#: src/translations.h:45
msgid "Jupiter"
msgstr "Jupiter"

<<<<<<< HEAD
#: src/gui/StelGui.cpp:136
msgid "Location window"
msgstr ""

#: src/core/modules/LandscapeMgr.cpp:491
msgid "Location: "
msgstr "Stad: "
=======
#: src/translations.h:46
msgid "Io"
msgstr "Io"

#: src/translations.h:47
msgid "Europa"
msgstr "Europa"
>>>>>>> 1bf839b5

#: src/translations.h:48
msgid "Ganymede"
msgstr "Ganymedes"

#: src/translations.h:49
msgid "Callisto"
msgstr "Callisto"

<<<<<<< HEAD
#: src/translations.h:158
msgid "Longitude: "
msgstr "Lengdegrad: "

#: src/translations.h:55
msgid "Lysithea"
msgstr ""

#: src/translations.h:204
msgid "Magnitude Scaling Multiplier: "
msgstr "Faktor for forstørring: "

#: src/translations.h:179
msgid "Magnitude Sizing Multiplier: "
msgstr "Multiplikator for lysstyrke: "

#: src/core/modules/Nebula.cpp:99 src/core/modules/Planet.cpp:120
#: plugins/Supernovas/src/Supernova.cpp:98
#, qt-format
msgid "Magnitude: <b>%1</b>"
msgstr ""

#: src/core/modules/StarWrapper.cpp:51 src/core/modules/StarWrapper.cpp:108
#, qt-format
msgid "Magnitude: <b>%1</b> (B-V: %2)"
=======
#: src/translations.h:50
msgid "Amalthea"
msgstr ""

#: src/translations.h:51
msgid "Himalia"
msgstr ""

#: src/translations.h:52
msgid "Elara"
msgstr ""

#: src/translations.h:53
msgid "Pasiphae"
msgstr ""

#: src/translations.h:54
msgid "Sinope"
>>>>>>> 1bf839b5
msgstr ""

#: src/translations.h:55
msgid "Lysithea"
msgstr ""

<<<<<<< HEAD
#: src/translations.h:202
msgid "Manual zoom: "
msgstr "Manuell zoom: "

#: src/translations.h:138
msgid "Maori"
msgstr ""

#: src/ui_viewDialog.h:1060
msgid "Markings"
=======
#: src/translations.h:56
msgid "Carme"
msgstr ""

#: src/translations.h:57
msgid "Ananke"
msgstr ""

#: src/translations.h:58
msgid "Leda"
>>>>>>> 1bf839b5
msgstr ""

#: src/translations.h:59
msgid "Thebe"
msgstr ""

#: src/translations.h:60
msgid "Adrastea"
msgstr ""

#. TRANSLATORS: Asteroid (9) Metis
#: src/translations.h:61 src/translations.h:106
msgid "Metis"
msgstr ""

<<<<<<< HEAD
#: src/translations.h:180
msgid "Maximum Magnitude to Label: "
msgstr "Maks lysstyrke før vising: "

#: src/translations.h:206
msgid "Maximum Nebula Magnitude to Label: "
msgstr "Maks lysstyrke på stjernetåke før vising: "
=======
#: src/translations.h:62
msgid "Saturn"
msgstr "Saturn"

#: src/translations.h:63
msgid "Mimas"
msgstr "Mimas"
>>>>>>> 1bf839b5

#: src/translations.h:64
msgid "Enceladus"
msgstr "Enceladus"

#: src/translations.h:65
msgid "Tethys"
msgstr "Tethys"

<<<<<<< HEAD
#: src/core/modules/GridLinesMgr.cpp:525
msgid "Meridian"
msgstr ""

#: src/translations.h:192
msgid "Meridian Line"
msgstr "Meridianline"

#: src/gui/StelGui.cpp:110 src/ui_viewDialog.h:1105
msgid "Meridian line"
msgstr "Meridianline"

#. TRANSLATORS: Asteroid (9) Metis
#: src/translations.h:61 src/translations.h:106
msgid "Metis"
msgstr ""

#: src/translations.h:205
msgid "Milky Way intensity: "
msgstr "Intensitet for Mjølkevegen "

#: src/translations.h:63
msgid "Mimas"
msgstr "Mimas"

#: src/translations.h:74
msgid "Miranda"
msgstr ""

#: src/gui/HelpDialog.cpp:234 src/gui/HelpDialog.cpp:326
#: src/gui/HelpDialog.cpp:328 src/gui/StelGui.cpp:170
msgid "Miscellaneous"
msgstr "Ymse"
=======
#: src/translations.h:66
msgid "Dione"
msgstr "Dione"

#: src/translations.h:67
msgid "Rhea"
msgstr "Rhea"

#: src/translations.h:68
msgid "Titan"
msgstr "Titan"

#: src/translations.h:69
msgid "Hyperion"
msgstr "Hyperion"

#: src/translations.h:70
msgid "Iapetus"
msgstr "Iapetus"

#: src/translations.h:71
msgid "Phoebe"
msgstr "Phoebe"

#: src/translations.h:72
msgid "Neptune"
msgstr "Neptun"

#: src/translations.h:73
msgid "Uranus"
msgstr "Uranus"
>>>>>>> 1bf839b5

#: src/translations.h:74
msgid "Miranda"
msgstr ""

#: src/translations.h:75
msgid "Ariel"
msgstr ""

#: src/translations.h:76
msgid "Umbriel"
msgstr ""

#: src/translations.h:77
msgid "Titania"
msgstr ""

#: src/translations.h:78
msgid "Oberon"
msgstr ""

<<<<<<< HEAD
#: src/gui/HelpDialog.cpp:61 src/gui/StelGui.cpp:163
msgid "Movement and Selection"
msgstr "Navigering og val"

#: src/translations.h:126
msgid "N"
msgstr "N"

#: src/translations.h:84
msgid "Naiad"
msgstr ""

#: src/ui_locationDialogGui.h:408
msgid "Name/City:"
msgstr "Namn/By:"

#: src/translations.h:139
msgid "Navajo"
msgstr "Navajo"

#: src/ui_configurationDialog.h:874
msgid "Navigation"
msgstr "Navigasjon"

#: src/core/modules/Nebula.cpp:293
msgid "Nebula"
msgstr "Stjernetåke"

#: src/translations.h:198
msgid "Nebula Circles"
msgstr "Stjernetåkesirklar"

#: src/translations.h:197
msgid "Nebula Names"
msgstr "Namn på stjernetåker"

#: src/gui/StelGui.cpp:118 src/ui_viewDialog.h:1090
msgid "Nebulas"
msgstr "Stjernetåker"

#: src/gui/StelGui.cpp:119
msgid "Nebulas background images"
msgstr "Bakgrunnsbilete for stjernetåker"

#: src/translations.h:72
msgid "Neptune"
msgstr "Neptun"

#: src/translations.h:83
msgid "Nereid"
msgstr ""

#: src/translations.h:94
msgid "Neso"
msgstr ""

#: src/gui/LocationDialog.cpp:334
msgid "New Location"
msgstr ""

#: src/gui/StelGui.cpp:125
msgid "Night mode"
msgstr "Nattmodus"

#: src/gui/ViewDialog.cpp:422
msgid "No description"
msgstr "Inga skildring"
=======
#: src/translations.h:79
msgid "Pluto"
msgstr "Pluto"

#: src/translations.h:80
msgid "Charon"
msgstr "Charon"

#: src/translations.h:81
msgid "Eris"
msgstr ""

#: src/translations.h:82
msgid "Triton"
msgstr ""

#: src/translations.h:83
msgid "Nereid"
msgstr ""

#: src/translations.h:84
msgid "Naiad"
msgstr ""

#: src/translations.h:85
msgid "Thalassa"
msgstr ""

#: src/translations.h:86
msgid "Despina"
msgstr ""

#: src/translations.h:87
msgid "Galatea"
msgstr ""

#: src/translations.h:88
msgid "Larissa"
msgstr ""

#: src/translations.h:89
msgid "Proteus"
msgstr ""

#: src/translations.h:90
msgid "Halimede"
msgstr ""
>>>>>>> 1bf839b5

#: src/translations.h:91
msgid "Psamathe"
msgstr ""

<<<<<<< HEAD
#: src/gui/ViewDialog.cpp:506
msgid "No shooting stars"
msgstr "Ingen stjerneskot"
=======
#: src/translations.h:92
msgid "Sao"
msgstr ""
>>>>>>> 1bf839b5

#: src/translations.h:93
msgid "Laomedeia"
msgstr ""

<<<<<<< HEAD
#: src/gui/ViewDialog.cpp:509
msgid "Normal rate"
msgstr ""

#: src/translations.h:140
msgid "Norse"
msgstr "Norrøn"
=======
#: src/translations.h:94
msgid "Neso"
msgstr ""

#: src/translations.h:95
msgid "Solar System Observer"
msgstr "Observatør av solsystem"
>>>>>>> 1bf839b5

#. TRANSLATORS: Asteroid (5) Astraea
#: src/translations.h:98
msgid "Astraea"
msgstr ""

<<<<<<< HEAD
#: src/translations.h:78
msgid "Oberon"
msgstr ""

#: src/ui_searchDialogGui.h:530
#, fuzzy
msgid "Object"
msgstr "Finn objekt"

#: src/translations.h:203
msgid "Object Sizing Rule: "
msgstr "Regel for storleik på objekt: "

#: src/core/modules/Planet.cpp:137
#, fuzzy, qt-format
msgid "Obliquity (of date): %1"
msgstr "RA/DE (av dato): %1/%2"

#: plugins/Oculars/src/Oculars.cpp:943
msgid "Ocular view"
=======
#. TRANSLATORS: Asteroid (6) Hebe
#: src/translations.h:100
msgid "Hebe"
msgstr ""

#. TRANSLATORS: Asteroid (7) Iris
#: src/translations.h:102
msgid "Iris"
msgstr ""

#. TRANSLATORS: Asteroid (8) Flora
#: src/translations.h:104
msgid "Flora"
>>>>>>> 1bf839b5
msgstr ""

#. TRANSLATORS: Asteroid (10) Hygiea
#: src/translations.h:108
msgid "Hygiea"
msgstr ""

#. TRANSLATORS: Asteroid (1221) Amor
#: src/translations.h:110
msgid "Amor"
msgstr ""

<<<<<<< HEAD
#: src/core/modules/Nebula.cpp:287
msgid "Open cluster"
msgstr "Open stjernehop"

#: src/ui_viewDialog.h:1117 src/ui_viewDialog.h:1122 src/ui_viewDialog.h:1124
#: src/ui_configurationDialog.h:854 src/ui_configurationDialog.h:865
msgid "Options"
=======
#. TRANSLATORS: Asteroid (99942) Apophis
#: src/translations.h:112
msgid "Apophis"
msgstr ""

#. TRANSLATORS: Asteroid (2060) Chiron
#: src/translations.h:114
msgid "Chiron"
>>>>>>> 1bf839b5
msgstr ""

#. TRANSLATORS: Asteroid (433) Eros
#: src/translations.h:116
msgid "Eros"
msgstr ""

#. TRANSLATORS: Asteroid (624) Hektor
#: src/translations.h:118
msgid "Hektor"
msgstr ""

#. TRANSLATORS: Name of supernova SN 1572A
#: src/translations.h:120
msgid "Tycho's Supernova"
msgstr ""

#. TRANSLATORS: Name of supernova SN 1604A
#: src/translations.h:122
msgid "Kepler's Supernova"
msgstr ""

#: src/translations.h:126
msgid "N"
msgstr "N"

#: src/translations.h:127
msgid "S"
msgstr "S"

#: src/translations.h:128
msgid "E"
msgstr "A"

#: src/translations.h:129
msgid "W"
msgstr "V"

#: src/translations.h:132
msgid "Aztec"
msgstr ""

#: src/translations.h:133
msgid "Chinese"
msgstr "Kinesisk"

<<<<<<< HEAD
#: src/core/modules/StarWrapper.cpp:125
#, qt-format
msgid "Parallax: %1\""
msgstr ""

#: src/translations.h:53
msgid "Pasiphae"
msgstr ""

#: src/core/StelProjectorClasses.cpp:25
msgid "Perspective"
msgstr "Perspektiv"
=======
#: src/translations.h:134
msgid "Egyptian"
msgstr "Egyptisk"

#: src/translations.h:135
msgid "Inuit"
msgstr "Inuitt"

#: src/translations.h:136
msgid "Korean"
msgstr "Koreansk"

#: src/translations.h:137
msgid "Lakota"
msgstr "Lakota"

#: src/translations.h:138
msgid "Maori"
msgstr ""

#: src/translations.h:139
msgid "Navajo"
msgstr "Navajo"
>>>>>>> 1bf839b5

#: src/translations.h:140
msgid "Norse"
msgstr "Norrøn"

#: src/translations.h:141
msgid "Polynesian"
msgstr "Polynesisk"

#: src/translations.h:142
msgid "Sami"
msgstr ""

#: src/translations.h:143
msgid "Tupi-Guarani"
msgstr ""

<<<<<<< HEAD
#: src/translations.h:71
msgid "Phoebe"
msgstr "Phoebe"

=======
#: src/translations.h:144
msgid "Western"
msgstr "Vestleg"

#: src/translations.h:148
msgid "Set Location "
msgstr "Oppgje stad "

#: src/translations.h:149
msgid "Set Time "
msgstr "Oppgje tid "

#: src/translations.h:150
msgid "General "
msgstr "Generelt "

#: src/translations.h:151
msgid "Stars "
msgstr "Stjerner "

#: src/translations.h:152
msgid "Colors "
msgstr "Fargar "

#: src/translations.h:153
msgid "Effects "
msgstr "Effekter "

#: src/translations.h:154
msgid "Scripts "
msgstr "Skript "

#: src/translations.h:155
msgid "Administration "
msgstr "Administrasjon "

#: src/translations.h:157
msgid "Latitude: "
msgstr "Breiddegrad: "

#: src/translations.h:158
msgid "Longitude: "
msgstr "Lengdegrad: "

#: src/translations.h:159
msgid "Altitude (m): "
msgstr "Høgde (m): "

#: src/translations.h:160
msgid "Solar System Body: "
msgstr "Heimeplanet i solsystemet: "

#: src/translations.h:162
msgid "Sky Time: "
msgstr "Himmeltid: "

#: src/translations.h:163
msgid "Set Time Zone: "
msgstr "Oppgje tidssone: "

#: src/translations.h:164
msgid "Day keys: "
msgstr "Info om dagen: "

#: src/translations.h:165
msgid "Calendar"
msgstr "Kalender"

#: src/translations.h:166
msgid "Sidereal"
msgstr "Kosmisk (sidereal)"

#: src/translations.h:167
msgid "Preset Sky Time: "
msgstr "Førehandsvald himmeltid: "

#: src/translations.h:168
msgid "Sky Time At Start-up: "
msgstr "Himmeltid ved oppstart: "

#: src/translations.h:169
msgid "Actual Time"
msgstr "Faktisk tid"

#: src/translations.h:170
msgid "Preset Time"
msgstr "Førehandsvald tid"

#: src/translations.h:171
msgid "Time Display Format: "
msgstr "Vising av tid: "

#: src/translations.h:172
msgid "Date Display Format: "
msgstr "Vising av dato: "

#: src/translations.h:174
msgid "Sky Culture: "
msgstr "Stjernebilete utfrå kultur: "

#: src/translations.h:175
msgid "Sky Language: "
msgstr "Språk på himmelen: "

#: src/translations.h:177
msgid "Show: "
msgstr "Vis: "

#: src/translations.h:178
msgid "Star Value Multiplier: "
msgstr ""

#: src/translations.h:179
msgid "Magnitude Sizing Multiplier: "
msgstr "Multiplikator for lysstyrke: "

#: src/translations.h:180
msgid "Maximum Magnitude to Label: "
msgstr "Maks lysstyrke før vising: "

#: src/translations.h:181
msgid "Twinkling: "
msgstr "Funkling: "

#: src/translations.h:182
msgid "Limiting Magnitude: "
msgstr ""

#: src/translations.h:184
msgid "Constellation Lines"
msgstr "Liner i stjernebilete"

#: src/translations.h:185
msgid "Constellation Names"
msgstr "Namn på stjernebilete"

#: src/translations.h:186
msgid "Constellation Art Intensity"
msgstr "Intensitet til stjernebilete - grafikk"

#: src/translations.h:187
msgid "Constellation Boundaries"
msgstr "Grenser til stjernebilete"

#: src/translations.h:188
msgid "Cardinal Points"
msgstr "Himmelretningar"

>>>>>>> 1bf839b5
#: src/translations.h:189
msgid "Planet Names"
msgstr "Planetnamn"

#: src/translations.h:190
msgid "Planet Orbits"
msgstr "Planetbanar"

#: src/translations.h:191
msgid "Planet Trails"
msgstr "Planetspor"

<<<<<<< HEAD
#: src/gui/StelGui.cpp:122
msgid "Planet orbits"
msgstr ""

#: src/gui/StelGui.cpp:123
msgid "Planet trails"
msgstr ""
=======
#: src/translations.h:192
msgid "Meridian Line"
msgstr "Meridianline"

#: src/translations.h:193
msgid "Azimuthal Grid"
msgstr "Planprojisert rutenett"
>>>>>>> 1bf839b5

#: src/translations.h:194
msgid "Equatorial Grid"
msgstr "Sylinderprojisert rutenett"

<<<<<<< HEAD
#: src/core/modules/LandscapeMgr.cpp:499
msgid "Planet: "
msgstr "Planet: "
=======
#: src/translations.h:195
msgid "Equator Line"
msgstr "Ekvatorline"
>>>>>>> 1bf839b5

#: src/translations.h:196
msgid "Ecliptic Line"
msgstr "Ekliptisk line"

<<<<<<< HEAD
#: src/core/modules/Nebula.cpp:296
msgid "Planetary nebula"
msgstr "Planetarisk tåke"

#: src/ui_viewDialog.h:1091
msgid "Planets"
msgstr "Planetar"

#: src/ui_viewDialog.h:1075
msgid "Planets and satellites"
msgstr "Planetar og satelittar"

#: src/gui/StelGui.cpp:121
msgid "Planets labels"
msgstr "Planetnamn"

#. TRANSLATORS: Title of a group of key bindings in the Help window
#: plugins/AngleMeasure/src/AngleMeasure.cpp:121
#: plugins/CompassMarks/src/CompassMarks.cpp:121
#: plugins/Oculars/src/Oculars.cpp:931 plugins/Oculars/src/Oculars.cpp:945
#: plugins/Satellites/src/Satellites.cpp:123
msgid "Plugin Key Bindings"
msgstr ""

#: plugins/TextUserInterface/src/TextUserInterface.cpp:81
msgid ""
"Plugin implementation of 0.9.x series Text User Interface (TUI), used in "
"planetarium systems"
msgstr ""
=======
#: src/translations.h:197
msgid "Nebula Names"
msgstr "Namn på stjernetåker"

#: src/translations.h:198
msgid "Nebula Circles"
msgstr "Stjernetåkesirklar"

#: src/translations.h:200
msgid "Light Pollution Luminance: "
msgstr "Lysstyrke på lysforureining: "

#: src/translations.h:201
msgid "Landscape: "
msgstr "Landskap: "

#: src/translations.h:202
msgid "Manual zoom: "
msgstr "Manuell zoom: "

#: src/translations.h:203
msgid "Object Sizing Rule: "
msgstr "Regel for storleik på objekt: "

#: src/translations.h:204
msgid "Magnitude Scaling Multiplier: "
msgstr "Faktor for forstørring: "

#: src/translations.h:205
msgid "Milky Way intensity: "
msgstr "Intensitet for Mjølkevegen "

#: src/translations.h:206
msgid "Maximum Nebula Magnitude to Label: "
msgstr "Maks lysstyrke på stjernetåke før vising: "

#: src/translations.h:207
msgid "Zoom Duration: "
msgstr "Steg for zoom: "

#: src/translations.h:208
msgid "Cursor Timeout: "
msgstr "Fjern markør etter: "

#: src/translations.h:209
msgid "Correct for light travel time: "
msgstr "Korriger for lysfart: "

#: src/translations.h:211
msgid "Local Script: "
msgstr "Lokalt skript: "
>>>>>>> 1bf839b5

#: src/translations.h:212
msgid "CD/DVD Script: "
msgstr "CD/DVD-skript: "

<<<<<<< HEAD
#: src/translations.h:79
msgid "Pluto"
msgstr "Pluto"

#: src/translations.h:141
msgid "Polynesian"
msgstr "Polynesisk"

#: src/ui_searchDialogGui.h:532
#, fuzzy
msgid "Position"
msgstr "Projeksjon"

#: plugins/Satellites/src/Satellites.cpp:70
msgid ""
"Prediction of artificial satellite positions in Earth orbit based on NORAD "
"TLE data"
msgstr ""

#: src/translations.h:167
msgid "Preset Sky Time: "
msgstr "Førehandsvald himmeltid: "

#: src/translations.h:170
msgid "Preset Time"
msgstr "Førehandsvald tid"
=======
#: src/translations.h:213
msgid "USB Script: "
msgstr "USB-skript: "

#: src/translations.h:214
msgid "Arrow down to load list."
msgstr "Pil ned for å vise liste."

#: src/translations.h:215
msgid "Select and exit to run."
msgstr "Vel og lukk for å utføre."

#: src/translations.h:217
msgid "Load Default Configuration: "
msgstr "Hent standard oppsett: "

#: src/translations.h:218
msgid "Save Current Configuration as Default: "
msgstr "Lagre dette oppsettet som standard: "
>>>>>>> 1bf839b5

#: src/translations.h:219
msgid "Shut Down: "
msgstr "Avslutte: "

#: src/translations.h:220
msgid "Update me via Internet: "
msgstr "Oppdater programmet via internett: "

<<<<<<< HEAD
#: src/ui_viewDialog.h:1115
msgid "Projection"
msgstr "Projeksjon"

#: src/translations.h:89
msgid "Proteus"
msgstr ""

#: plugins/AngleMeasure/src/AngleMeasure.cpp:60
msgid "Provides an angle measurement tool"
msgstr ""

#: src/translations.h:91
msgid "Psamathe"
msgstr ""

#: src/gui/StelGui.cpp:172
msgid "Quit"
msgstr "Avslutt"

#: src/core/StelObject.cpp:79
#, qt-format
msgid "RA/DE (J2000): %1/%2"
msgstr "RA/DE (J2000): %1/%2"

#: src/core/StelObject.cpp:86
#, qt-format
msgid "RA/DE (of date): %1/%2"
msgstr "RA/DE (av dato): %1/%2"

#: src/ui_searchDialogGui.h:531
msgid "RA/Dec (J2000):"
=======
#: src/translations.h:221
msgid "Set UI Locale: "
msgstr "Språk i programmet: "

#: src/ui_dateTimeDialogGui.h:296 src/ui_dateTimeDialogGui.h:297
msgid "/"
msgstr ""

#: src/ui_dateTimeDialogGui.h:298 src/ui_dateTimeDialogGui.h:299
msgid ":"
msgstr ""

#: src/ui_helpDialogGui.h:259 src/ui_helpDialogGui.h:265
msgid "Help"
msgstr "Hjelp"

#: src/ui_helpDialogGui.h:267
msgid "About"
msgstr "Om"

#: src/ui_helpDialogGui.h:269
msgid "Log"
>>>>>>> 1bf839b5
msgstr ""

#: src/ui_viewDialog.h:1087
msgid "Refraction/Extinction settings..."
msgstr ""

#: src/ui_helpDialogGui.h:272
msgid "Refresh"
msgstr ""

<<<<<<< HEAD
#: src/ui_viewDialog.h:1069
msgid "Relative scale:"
msgstr ""
=======
#: src/ui_locationDialogGui.h:387
msgid "Location"
msgstr "Sted"
>>>>>>> 1bf839b5

#: src/ui_locationDialogGui.h:391
msgid "Current location information"
msgstr ""

#: src/ui_locationDialogGui.h:392
msgid "Use as default"
msgstr "Nytt som standard"

#: src/ui_locationDialogGui.h:393
msgid "Delete"
msgstr "Slett"

#: src/ui_locationDialogGui.h:394
msgid "Add to list"
msgstr ""

#: src/ui_locationDialogGui.h:395
msgid "Latitude:"
msgstr "Breiddegrad:"

#: src/ui_locationDialogGui.h:397 src/ui_locationDialogGui.h:401
msgid ""
"You can enter values in decimal degrees, or using dms format, for example: "
"+1d 12m 8s"
msgstr ""

#: src/ui_locationDialogGui.h:399
msgid "Longitude:"
msgstr "Lengdegrad:"

<<<<<<< HEAD
#: src/translations.h:67
msgid "Rhea"
msgstr "Rhea"
=======
#: src/ui_locationDialogGui.h:403
msgid "Altitude:"
msgstr "Høgde:"
>>>>>>> 1bf839b5

#: src/ui_locationDialogGui.h:405
msgid "Enter the altitude in meter"
msgstr "Skriv inn høgda i meter"

#: src/ui_locationDialogGui.h:407
msgid " m"
msgstr " m"

<<<<<<< HEAD
#: src/gui/ConfigurationDialog.cpp:615
msgid "Running script: "
msgstr "Køyrer skript: "

#: src/gui/ConfigurationDialog.cpp:622
msgid "Running script: [none]"
msgstr "Køyrer skript: [ingen]"

#: src/translations.h:127
msgid "S"
msgstr "S"

#: plugins/Supernovas/src/Supernovas.cpp:62
msgid ""
"SN 185A (7 December), SN 386A (24 April), SN 1006A (29 April), SN 1054A (3 "
"July), SN 1181A (4 August), SN 1572A (5 November), SN 1604A (8 October), SN "
"1680A (15 August), SN 1885A (17 August), SN 1895B (5 July), SN 1937C (21 "
"August), SN 1972E (8 May) and SN 1987A (24 February)"
msgstr ""

#: src/translations.h:142
msgid "Sami"
msgstr ""

#: src/translations.h:92
msgid "Sao"
msgstr ""

#: plugins/Satellites/src/Satellites.cpp:126
msgid "Satellite hints"
msgstr ""

#: plugins/Satellites/src/Satellites.cpp:128
msgid "Satellite labels"
msgstr ""

#: plugins/Satellites/src/Satellites.cpp:67
msgid "Satellites"
msgstr ""

#: plugins/Satellites/src/Satellites.cpp:125
msgid "Satellites configuration window"
msgstr ""

#: src/translations.h:62
msgid "Saturn"
msgstr "Saturn"

#: src/translations.h:218
msgid "Save Current Configuration as Default: "
msgstr "Lagre dette oppsettet som standard: "

#: src/gui/StelGui.cpp:173
msgid "Save screenshot"
msgstr "Lagra skjermbilete"
=======
#: src/ui_locationDialogGui.h:408
msgid "Name/City:"
msgstr "Namn/By:"

#: src/ui_locationDialogGui.h:409
msgid "Country:"
msgstr "Land:"

#: src/ui_locationDialogGui.h:410
msgid "Planet:"
msgstr "Planet:"

#: src/ui_searchDialogGui.h:450
msgid "Find Object"
msgstr "Finn objekt"

#: src/ui_searchDialogGui.h:451
msgid "Find Object or Position"
msgstr ""

#: src/ui_searchDialogGui.h:458
msgid "iota"
msgstr ""

#: src/ui_searchDialogGui.h:461
msgid "alpha"
msgstr ""

#: src/ui_searchDialogGui.h:464
msgid "beta"
msgstr ""

#: src/ui_searchDialogGui.h:467
msgid "gamma"
msgstr ""
>>>>>>> 1bf839b5

#: src/ui_searchDialogGui.h:470
msgid "delta"
msgstr ""

#: src/ui_searchDialogGui.h:473
msgid "epsilon"
msgstr ""

<<<<<<< HEAD
#: src/ui_viewDialog.h:1080
msgid "Scale Moon"
msgstr "Skaler måne"
=======
#: src/ui_searchDialogGui.h:476
msgid "zeta"
msgstr ""
>>>>>>> 1bf839b5

#: src/ui_searchDialogGui.h:479
msgid "eta"
msgstr ""

#: src/ui_searchDialogGui.h:482
msgid "theta"
msgstr ""

<<<<<<< HEAD
#: src/gui/StelGui.cpp:138
msgid "Script console window"
=======
#: src/ui_searchDialogGui.h:485
msgid "kappa"
>>>>>>> 1bf839b5
msgstr ""

#: src/ui_searchDialogGui.h:488
msgid "lambda"
msgstr ""

<<<<<<< HEAD
#: src/translations.h:154
msgid "Scripts "
msgstr "Skript "

#: src/gui/StelGui.cpp:133
msgid "Search window"
msgstr "Søkevindauge"
=======
#: src/ui_searchDialogGui.h:491
msgid "mu"
msgstr ""

#: src/ui_searchDialogGui.h:494
msgid "nu"
msgstr ""
>>>>>>> 1bf839b5

#: src/ui_searchDialogGui.h:497
msgid "xi"
msgstr ""

<<<<<<< HEAD
#: src/translations.h:215
msgid "Select and exit to run."
msgstr "Vel og lukk for å utføre."
=======
#: src/ui_searchDialogGui.h:500
msgid "omicron"
msgstr ""
>>>>>>> 1bf839b5

#: src/ui_searchDialogGui.h:503
msgid "pi"
msgstr ""

<<<<<<< HEAD
#: src/gui/ConfigurationDialog.cpp:295
msgid "Select screenshot directory"
msgstr "Vel katalog der skjermbilete skal verte lagra"
=======
#: src/ui_searchDialogGui.h:506
msgid "rho"
msgstr ""
>>>>>>> 1bf839b5

#: src/ui_searchDialogGui.h:509
msgid "sigma"
msgstr ""

#: src/ui_searchDialogGui.h:512
msgid "tau"
msgstr ""

<<<<<<< HEAD
#: src/translations.h:148
msgid "Set Location "
msgstr "Oppgje stad "

#: src/translations.h:149
msgid "Set Time "
msgstr "Oppgje tid "

#: src/translations.h:163
msgid "Set Time Zone: "
msgstr "Oppgje tidssone: "

#: src/translations.h:221
msgid "Set UI Locale: "
msgstr "Språk i programmet: "

#: src/gui/StelGui.cpp:168
msgid "Set home planet to selected planet"
msgstr "Set heimeplanet til den valde planeten."

#: src/gui/StelGui.cpp:147
msgid "Set normal time rate"
msgstr ""

#: src/gui/HelpDialog.cpp:74 src/gui/StelGui.cpp:144
msgid "Set the normal script execution rate"
msgstr ""

#: src/gui/StelGui.cpp:150
msgid "Set time rate to zero"
msgstr ""

#: src/gui/StelGui.cpp:151
msgid "Set time to now"
=======
#: src/ui_searchDialogGui.h:515
msgid "upsilon"
msgstr ""

#: src/ui_searchDialogGui.h:518
msgid "phi"
msgstr ""

#: src/ui_searchDialogGui.h:521
msgid "chi"
msgstr ""

#: src/ui_searchDialogGui.h:524
msgid "psi"
msgstr ""

#: src/ui_searchDialogGui.h:527
msgid "omega"
msgstr ""

#: src/ui_searchDialogGui.h:529
msgid "Greek letters for Bayer designations"
msgstr ""

#: src/ui_searchDialogGui.h:530
msgid "Object"
msgstr ""

#: src/ui_searchDialogGui.h:531
msgid "RA/Dec (J2000):"
msgstr ""

#: src/ui_searchDialogGui.h:532
msgid "Position"
>>>>>>> 1bf839b5
msgstr ""

#: src/ui_viewDialog.h:1052
msgid "View"
msgstr ""

<<<<<<< HEAD
#: src/ui_viewDialog.h:1092
msgid "Shooting Stars"
msgstr "Stjerneskot"
=======
#: src/ui_viewDialog.h:1058
msgid "Sky"
msgstr "Himmel"
>>>>>>> 1bf839b5

#: src/ui_viewDialog.h:1060
msgid "Markings"
msgstr ""

<<<<<<< HEAD
#: src/ui_viewDialog.h:1113
msgid "Show art"
msgstr ""

#: src/ui_viewDialog.h:1082
msgid "Show atmosphere"
msgstr "Vis atmosfære"

#: src/ui_viewDialog.h:1112
msgid "Show boundaries"
=======
#: src/ui_viewDialog.h:1062
msgid "Landscape"
msgstr "Landskap"

#: src/ui_viewDialog.h:1064
msgid "Starlore"
msgstr ""

#: src/ui_viewDialog.h:1068
msgid "Absolute scale:"
msgstr ""

#: src/ui_viewDialog.h:1069
msgid "Relative scale:"
>>>>>>> 1bf839b5
msgstr ""

#: src/ui_viewDialog.h:1070
msgid "Twinkle:"
msgstr ""

<<<<<<< HEAD
#: src/ui_viewDialog.h:1119
msgid "Show fog"
msgstr "Vis tåke"

#: src/ui_viewDialog.h:1118
msgid "Show ground"
msgstr "Vis horisont"

#: src/ui_viewDialog.h:1111
msgid "Show labels"
msgstr "Vis etikettar"

#: src/ui_viewDialog.h:1110
msgid "Show lines"
msgstr "Vis liner"
=======
#: src/ui_viewDialog.h:1072
msgid "Dim faint stars when a very bright object is visible"
msgstr ""

#: src/ui_viewDialog.h:1074
msgid "Dynamic eye adaptation"
msgstr ""

#: src/ui_viewDialog.h:1075
msgid "Planets and satellites"
msgstr "Planetar og satelittar"

#: src/ui_viewDialog.h:1076
msgid "Show planets"
msgstr "Vis planetar"
>>>>>>> 1bf839b5

#: src/ui_viewDialog.h:1077
msgid "Show planet markers"
msgstr ""

#: src/ui_viewDialog.h:1078
msgid "Show planet orbits"
msgstr "Vis planetbanar"

<<<<<<< HEAD
#: src/ui_viewDialog.h:1076
msgid "Show planets"
msgstr "Vis planetar"

#: src/translations.h:177
msgid "Show: "
msgstr "Vis: "
=======
#: src/ui_viewDialog.h:1079
msgid "Simulate light speed"
msgstr "Simulér lysfart"

#: src/ui_viewDialog.h:1080
msgid "Scale Moon"
msgstr "Skaler måne"
>>>>>>> 1bf839b5

#: src/ui_viewDialog.h:1082
msgid "Show atmosphere"
msgstr "Vis atmosfære"

<<<<<<< HEAD
#: src/translations.h:219
msgid "Shut Down: "
msgstr "Avslutte: "

#: src/translations.h:166
msgid "Sidereal"
msgstr "Kosmisk (sidereal)"

#: src/ui_viewDialog.h:1079
msgid "Simulate light speed"
msgstr "Simulér lysfart"

#: src/translations.h:54
msgid "Sinope"
msgstr ""

#. TRANSLATORS: MiB = mebibytes (IEC 60027-2 standard for 2^20 bytes)
#: src/gui/AddRemoveLandscapesDialog.cpp:188
#, qt-format
msgid "Size on disk: %1 MiB"
msgstr ""

#: src/core/modules/Nebula.cpp:104
#, qt-format
msgid "Size: %1"
msgstr "Størrelse: %1"

#: src/ui_viewDialog.h:1058
msgid "Sky"
msgstr "Himmel"

#: src/translations.h:174
msgid "Sky Culture: "
msgstr "Stjernebilete utfrå kultur: "

#: src/translations.h:175
msgid "Sky Language: "
msgstr "Språk på himmelen: "

#: src/translations.h:168
msgid "Sky Time At Start-up: "
msgstr "Himmeltid ved oppstart: "

#: src/translations.h:162
msgid "Sky Time: "
msgstr "Himmeltid: "

#: src/gui/StelGui.cpp:134
msgid "Sky and viewing options window"
msgstr ""

#: src/gui/HelpDialog.cpp:72 src/gui/StelGui.cpp:142
msgid "Slow down the script execution rate"
msgstr ""

#: src/translations.h:160
msgid "Solar System Body: "
msgstr "Heimeplanet i solsystemet: "
=======
#: src/ui_viewDialog.h:1083
msgid "Light pollution: "
msgstr "Lysforureining: "

#: src/ui_viewDialog.h:1085
msgid "pressure, temperature, extinction coefficient"
msgstr ""

#: src/ui_viewDialog.h:1087
msgid "Refraction/Extinction settings..."
msgstr ""

#: src/ui_viewDialog.h:1088
msgid "Labels and Markers"
msgstr ""

#: src/ui_viewDialog.h:1091
msgid "Planets"
msgstr "Planetar"

#: src/ui_viewDialog.h:1092
msgid "Shooting Stars"
msgstr "Stjerneskot"

#: src/ui_viewDialog.h:1093
msgid "Hourly zenith rate:"
msgstr ""

#: src/ui_viewDialog.h:1094
msgid "0"
msgstr ""

#: src/ui_viewDialog.h:1095
msgid "10"
msgstr ""

#: src/ui_viewDialog.h:1096
msgid "80"
msgstr ""

#: src/ui_viewDialog.h:1097
msgid "10000"
msgstr ""

#: src/ui_viewDialog.h:1098
msgid "144000"
msgstr ""

#: src/ui_viewDialog.h:1100
msgid "Celestial Sphere"
msgstr "Himmelkvelv"
>>>>>>> 1bf839b5

#: src/ui_viewDialog.h:1109
msgid "Constellations"
msgstr "Stjernebilete"

<<<<<<< HEAD
#: src/translations.h:95
msgid "Solar System Observer"
msgstr "Observatør av solsystem"
=======
#: src/ui_viewDialog.h:1110
msgid "Show lines"
msgstr "Vis liner"
>>>>>>> 1bf839b5

#: src/ui_viewDialog.h:1111
msgid "Show labels"
msgstr "Vis etikettar"

<<<<<<< HEAD
#: src/core/modules/StarWrapper.cpp:118
#, qt-format
msgid "Spectral Type: %1"
msgstr "Spektraltype: %1"

#: src/gui/HelpDialog.cpp:73 src/gui/StelGui.cpp:143
msgid "Speed up the script execution rate"
=======
#: src/ui_viewDialog.h:1112
msgid "Show boundaries"
msgstr ""

#: src/ui_viewDialog.h:1113
msgid "Show art"
>>>>>>> 1bf839b5
msgstr ""

#: src/ui_viewDialog.h:1114
msgid "Art brightness: "
msgstr ""

#: src/ui_viewDialog.h:1115
msgid "Projection"
msgstr "Projeksjon"

#: src/ui_viewDialog.h:1116
msgid "Add/remove landscapes..."
msgstr ""

<<<<<<< HEAD
#: src/gui/ViewDialog.cpp:512
msgid "Standard Perseids rate"
msgstr ""

#: src/translations.h:178
msgid "Star Value Multiplier: "
=======
#: src/ui_viewDialog.h:1117 src/ui_viewDialog.h:1122 src/ui_viewDialog.h:1124
#: src/ui_configurationDialog.h:854 src/ui_configurationDialog.h:865
msgid "Options"
msgstr ""

#: src/ui_viewDialog.h:1118
msgid "Show ground"
msgstr "Vis horisont"

#: src/ui_viewDialog.h:1119
msgid "Show fog"
msgstr "Vis tåke"

#: src/ui_viewDialog.h:1120
msgid "Use associated planet and position"
>>>>>>> 1bf839b5
msgstr ""

#: src/ui_viewDialog.h:1121
msgid "Use this landscape as default"
msgstr "Nytt dette landskapet som standard"

#: src/ui_viewDialog.h:1123
msgid "Use this sky culture as default"
msgstr ""

<<<<<<< HEAD
#: src/ui_viewDialog.h:1064
msgid "Starlore"
msgstr ""

#: src/gui/StelGui.cpp:120 src/ui_viewDialog.h:1067 src/ui_viewDialog.h:1089
msgid "Stars"
msgstr "Stjerner"

#: src/translations.h:151
msgid "Stars "
msgstr "Stjerner "
=======
#: src/ui_viewDialog.h:1125
msgid "Visible"
msgstr ""

#: src/ui_configurationDialog.h:748
msgid "Configuration"
msgstr "Oppsett"

#: src/ui_configurationDialog.h:750
msgid "Program language"
msgstr "Programspråk"
>>>>>>> 1bf839b5

#: src/ui_configurationDialog.h:751
msgid "Selected object information"
msgstr "Informasjon om det valde objektet"

#: src/ui_configurationDialog.h:753
msgid "Display all information available"
msgstr ""

<<<<<<< HEAD
#: src/gui/ConfigurationDialog.cpp:461
#, qt-format
msgid "Startup FOV: %1%2"
=======
#: src/ui_configurationDialog.h:755
msgid "All available"
>>>>>>> 1bf839b5
msgstr ""

#: src/ui_configurationDialog.h:757
msgid "Display less information"
msgstr ""

#: src/ui_configurationDialog.h:759
msgid "Short"
msgstr ""

<<<<<<< HEAD
#: src/gui/ConfigurationDialog.cpp:469
#, qt-format
msgid "Startup direction of view Az/Alt: %1/%2"
=======
#: src/ui_configurationDialog.h:761
msgid "Display no information"
>>>>>>> 1bf839b5
msgstr ""

#: src/ui_configurationDialog.h:763
msgid "None"
msgstr ""

#: src/ui_configurationDialog.h:764
msgid "Default options"
msgstr ""

#: src/ui_configurationDialog.h:766
msgid ""
"Save the settings you've changed this session to be the same the next time "
"you start Stellarium"
msgstr ""

#: src/ui_configurationDialog.h:768
msgid "Save settings"
msgstr ""

#: src/ui_configurationDialog.h:770
msgid "Restore the default settings that came with Stellarium"
msgstr ""

#: src/ui_configurationDialog.h:772
msgid "Restore defaults"
msgstr ""

#: src/ui_configurationDialog.h:773
msgid ""
"Restoring default settings requires a restart of Stellarium. Saving all the "
"current options includes the current FOV and direction of view for use at "
"next startup."
msgstr ""

#: src/ui_configurationDialog.h:775
msgid "The width of your view when Stellarium starts"
msgstr ""

#: src/ui_configurationDialog.h:777
msgid "Startup FOV: XX"
msgstr ""

<<<<<<< HEAD
#: src/gui/StelGui.cpp:159
msgid "Subtract 1 sidereal day"
msgstr ""

#: src/gui/StelGui.cpp:161
msgid "Subtract 1 sidereal week"
msgstr ""

#: src/gui/StelGui.cpp:155
msgid "Subtract 1 solar day"
msgstr ""

#: src/gui/StelGui.cpp:153
msgid "Subtract 1 solar hour"
msgstr ""

#: src/gui/StelGui.cpp:157
msgid "Subtract 1 solar week"
=======
#: src/ui_configurationDialog.h:779
msgid "The direction you're looking when Stellarium starts"
msgstr ""

#: src/ui_configurationDialog.h:781
msgid "Startup direction of view: xxxx"
msgstr ""

#: src/ui_configurationDialog.h:782
msgid "Control"
msgstr ""

#: src/ui_configurationDialog.h:784
msgid "Allow keyboard to pan and zoom"
msgstr ""

#: src/ui_configurationDialog.h:786
msgid "Enable keyboard navigation"
>>>>>>> 1bf839b5
msgstr ""

#: src/ui_configurationDialog.h:788
msgid "Allow mouse to pan (drag) and zoom (mousewheel)"
msgstr ""

#: src/ui_configurationDialog.h:790
msgid "Enable mouse navigation"
msgstr ""

<<<<<<< HEAD
#: src/gui/StelGui.cpp:171
msgid "Switch between equatorial and azimuthal mount"
=======
#: src/ui_configurationDialog.h:791
msgid "Startup date and time"
>>>>>>> 1bf839b5
msgstr ""

#: src/ui_configurationDialog.h:793
msgid "Starts Stellarium at system clock date and time"
msgstr ""

#: src/ui_configurationDialog.h:795
msgid "System date and time"
msgstr ""

#: src/ui_configurationDialog.h:797
msgid ""
"Sets the simulation time to the next instance of this time of day when "
"Stellarium starts"
msgstr ""

#: src/ui_configurationDialog.h:799
msgid "System date at:"
msgstr ""

#: src/ui_configurationDialog.h:801
msgid "Use a specific date and time when Stellarium starts up"
msgstr ""

<<<<<<< HEAD
#: src/translations.h:65
msgid "Tethys"
msgstr "Tethys"

#: plugins/TextUserInterface/src/TextUserInterface.cpp:78
msgid "Text User Interface"
msgstr ""

#: src/translations.h:85
msgid "Thalassa"
msgstr ""

#: src/core/StelProjectorClasses.cpp:187
msgid ""
"The Hammer projection is an equal-area map projection, described by Ernst "
"Hammer in 1892 and directly inspired by the Aitoff projection."
=======
#: src/ui_configurationDialog.h:803
msgid "Other:"
msgstr ""

#: src/ui_configurationDialog.h:804
msgid "use current"
>>>>>>> 1bf839b5
msgstr ""

#: src/ui_configurationDialog.h:805
msgid "Other"
msgstr ""

#: src/ui_configurationDialog.h:807
msgid "Hides the mouse cursor when inactive"
msgstr ""

#: src/ui_configurationDialog.h:809
msgid "Mouse cursor timeout (seconds):"
msgstr ""

#: src/ui_configurationDialog.h:811
msgid "Toggle vertical and horizontal image flip buttons."
msgstr ""

#: src/ui_configurationDialog.h:813
msgid "Show flip buttons"
msgstr ""

#: src/ui_configurationDialog.h:814
msgid "Planetarium options"
msgstr ""

<<<<<<< HEAD
#: plugins/Satellites/src/Satellites.cpp:162
=======
#: src/ui_configurationDialog.h:816
>>>>>>> 1bf839b5
msgid ""
"Spheric mirror distortion is used when projecting Stellarium onto a spheric "
"mirror for low-cost planetarium systems."
msgstr ""

<<<<<<< HEAD
#: plugins/Supernovas/src/Supernovas.cpp:62
msgid ""
"The plugin for visualization of some historical supernovas, brighter 10 "
"magnitude"
msgstr ""

#: src/gui/AddRemoveLandscapesDialog.cpp:220
msgid ""
"The selected file is not a ZIP archive or does not contain a Stellarium "
"landscape."
=======
#: src/ui_configurationDialog.h:818
msgid "Spheric mirror distortion"
>>>>>>> 1bf839b5
msgstr ""

#: src/ui_configurationDialog.h:820
msgid "Align labels with the horizon"
msgstr ""

#: src/ui_configurationDialog.h:822
msgid "Gravity labels"
msgstr ""

<<<<<<< HEAD
#: src/translations.h:59
msgid "Thebe"
msgstr ""

#: plugins/TelescopeControl/src/TelescopeControl.cpp:78
=======
#: src/ui_configurationDialog.h:824
>>>>>>> 1bf839b5
msgid ""
"When enabled, the \"auto zoom out\" key will also set the initial viewing "
"direction"
msgstr ""

#: src/ui_configurationDialog.h:826
msgid "Auto zoom out returns to initial direction of view"
msgstr ""

<<<<<<< HEAD
#: src/translations.h:171
msgid "Time Display Format: "
msgstr "Vising av tid: "
=======
#: src/ui_configurationDialog.h:828
msgid "Mask out everything outside a central circle in the main view"
msgstr ""
>>>>>>> 1bf839b5

#: src/ui_configurationDialog.h:830
msgid "Disc viewport"
msgstr ""

<<<<<<< HEAD
#: src/translations.h:68
msgid "Titan"
msgstr "Titan"

#: src/translations.h:77
msgid "Titania"
=======
#: src/ui_configurationDialog.h:832
msgid "Hide other constellations when you click one"
msgstr ""

#: src/ui_configurationDialog.h:834
msgid "Select single constellation"
>>>>>>> 1bf839b5
msgstr ""

#: src/ui_configurationDialog.h:835
msgid "Screenshots"
msgstr ""

<<<<<<< HEAD
#: src/gui/StelGui.cpp:178
msgid "Toggle visibility of GUI"
=======
#: src/ui_configurationDialog.h:836
msgid "Screenshot Directory"
>>>>>>> 1bf839b5
msgstr ""

#: src/ui_configurationDialog.h:838
msgid "Invert colors"
msgstr ""

<<<<<<< HEAD
#: src/gui/StelGui.cpp:165
msgid "Track object"
msgstr "Føl objekt"

#: src/translations.h:82
msgid "Triton"
msgstr ""

#: src/translations.h:143
msgid "Tupi-Guarani"
msgstr ""

#: src/ui_viewDialog.h:1070
msgid "Twinkle:"
msgstr ""

#: src/translations.h:181
msgid "Twinkling: "
msgstr "Funkling: "

#. TRANSLATORS: Name of supernova SN 1572A
#: src/translations.h:120
msgid "Tycho's Supernova"
msgstr ""

#: plugins/Supernovas/src/Supernova.cpp:105
#, fuzzy, qt-format
msgid "Type: %1"
msgstr "Type: <b>%1</b>"

#: src/core/modules/Nebula.cpp:96
#, qt-format
msgid "Type: <b>%1</b>"
msgstr "Type: <b>%1</b>"

#: src/translations.h:213
msgid "USB Script: "
msgstr "USB-skript: "

#: src/translations.h:76
msgid "Umbriel"
msgstr ""

#: src/core/modules/Nebula.cpp:305
msgid "Undocumented type"
msgstr "Udokumentert type"

#: src/core/modules/Nebula.cpp:302
msgid "Unknown"
msgstr "Ukjend"

#: src/translations.h:220
msgid "Update me via Internet: "
msgstr "Oppdater programmet via internett: "

#: src/translations.h:73
msgid "Uranus"
msgstr "Uranus"
=======
#: src/ui_configurationDialog.h:839
msgid "Star catalog updates"
msgstr ""

#: src/ui_configurationDialog.h:841
msgid "Click here to start downloading"
msgstr ""

#: src/ui_configurationDialog.h:843
msgid "Get catalog x of y"
msgstr ""

#: src/ui_configurationDialog.h:844
msgid "Download this file to view even more stars"
msgstr ""

#: src/ui_configurationDialog.h:845
msgid "xxx"
msgstr ""

#: src/ui_configurationDialog.h:847
msgid "Restart the download"
msgstr ""

#: src/ui_configurationDialog.h:849
msgid "Retry"
msgstr ""

#: src/ui_configurationDialog.h:851
msgid "Stop the download. You can always restart it later"
msgstr ""

#: src/ui_configurationDialog.h:853
msgid "Cancel"
msgstr "Avbryt"

#: src/ui_configurationDialog.h:856
msgid "Close window when script runs"
msgstr ""

#: src/ui_configurationDialog.h:858
msgid "Run the selected script"
msgstr ""
>>>>>>> 1bf839b5

#: src/ui_configurationDialog.h:862
msgid "Stop a running script"
msgstr ""

#: src/ui_configurationDialog.h:866
msgid "Load at startup"
msgstr ""

<<<<<<< HEAD
#: src/ui_viewDialog.h:1120
msgid "Use associated planet and position"
msgstr ""

#: src/ui_viewDialog.h:1121
msgid "Use this landscape as default"
msgstr "Nytt dette landskapet som standard"

#: src/ui_viewDialog.h:1123
msgid "Use this sky culture as default"
=======
#: src/ui_configurationDialog.h:867
msgid "configure"
msgstr ""

#: src/ui_configurationDialog.h:872
msgid "Main"
msgstr ""

#: src/ui_configurationDialog.h:874
msgid "Navigation"
msgstr "Navigasjon"

#: src/ui_configurationDialog.h:876
msgid "Tools"
msgstr "Verktøy"

#: src/ui_configurationDialog.h:878
msgid "Scripts"
>>>>>>> 1bf839b5
msgstr ""

#: src/ui_configurationDialog.h:880
msgid "Plugins"
msgstr ""

<<<<<<< HEAD
#: src/gui/ConfigurationDialog.cpp:808
msgid "Verifying file integrity..."
msgstr "Verifiserer filintegritet..."
=======
#: src/ui_addRemoveLandscapesDialog.h:266
msgid "Add/Remove Landscapes"
msgstr ""
>>>>>>> 1bf839b5

#: src/ui_addRemoveLandscapesDialog.h:268
msgid "Add a new landscape"
msgstr ""

<<<<<<< HEAD
#: src/ui_viewDialog.h:1052
msgid "View"
msgstr ""

#: src/ui_viewDialog.h:1125
msgid "Visible"
msgstr ""

#: src/translations.h:129
msgid "W"
msgstr "V"
=======
#: src/ui_addRemoveLandscapesDialog.h:269
msgid "Install a new landscape from a ZIP archive..."
msgstr ""

#: src/ui_addRemoveLandscapesDialog.h:270
msgid "Switch to the new landscape after installation"
msgstr ""

#: src/ui_addRemoveLandscapesDialog.h:273
msgid "Remove an installed landscape"
msgstr ""

#: src/ui_addRemoveLandscapesDialog.h:275
msgid "Remove"
msgstr ""
>>>>>>> 1bf839b5

#: src/ui_addRemoveLandscapesDialog.h:276
msgid ""
"WARNING: Removing the selected landscape means deleting its files. This "
"operation is irreversible."
msgstr ""

<<<<<<< HEAD
#: src/translations.h:144
msgid "Western"
msgstr "Vestleg"

#: src/gui/HelpDialog.cpp:71
msgid "When a Script is Running"
=======
#: src/ui_AtmosphereDialog.h:167
msgid "Dialog"
>>>>>>> 1bf839b5
msgstr ""

#: src/ui_AtmosphereDialog.h:168
msgid "Atmosphere Details"
msgstr ""

<<<<<<< HEAD
#: src/gui/StelGui.cpp:130
msgid "Windows"
msgstr "Vindauge"

#: src/ui_locationDialogGui.h:397 src/ui_locationDialogGui.h:401
msgid ""
"You can enter values in decimal degrees, or using dms format, for example: "
"+1d 12m 8s"
=======
#: src/ui_AtmosphereDialog.h:170
msgid "Refraction Settings"
>>>>>>> 1bf839b5
msgstr ""

#: src/ui_AtmosphereDialog.h:171
msgid "Pressure (mbar):"
msgstr ""

#: src/ui_AtmosphereDialog.h:172
msgid "Temperature (C):"
msgstr ""

<<<<<<< HEAD
#: src/translations.h:207
msgid "Zoom Duration: "
msgstr "Steg for zoom: "

#: src/gui/StelGui.cpp:166
msgid "Zoom in on selected object"
msgstr "Zoom inn på på valde objekt"
=======
#: src/ui_AtmosphereDialog.h:177
msgid ""
"Extinction is the loss of star brightness due to Earth's atmosphere. It is "
"given in mag/airmass, where airmass is number of atmospheres light has to "
"pass. (zenith: 1; horizon: about 40)"
msgstr ""
>>>>>>> 1bf839b5

#: src/ui_AtmosphereDialog.h:179
msgid "Extinction Coefficient:"
msgstr ""

<<<<<<< HEAD
#: src/gui/StelGui.cpp:167
msgid "Zoom out"
msgstr "Zoom ut"

#: src/ui_searchDialogGui.h:461
msgid "alpha"
msgstr ""

#: src/ui_searchDialogGui.h:464
msgid "beta"
msgstr ""

#: src/ui_searchDialogGui.h:521
msgid "chi"
=======
#: src/ui_AtmosphereDialog.h:181
msgid ""
"Use about 0.12 for superb mountaintops, 0.2 for good rural landscape, 0.35 "
"for murky conditions."
msgstr ""

#: plugins/AngleMeasure/src/AngleMeasure.cpp:57
msgid "Angle Measure"
msgstr ""

#: plugins/AngleMeasure/src/AngleMeasure.cpp:60
msgid "Provides an angle measurement tool"
msgstr ""

#: plugins/AngleMeasure/src/AngleMeasure.cpp:121
msgid "Angle measure"
>>>>>>> 1bf839b5
msgstr ""

#. TRANSLATORS: Title of a group of key bindings in the Help window
#: plugins/AngleMeasure/src/AngleMeasure.cpp:121
#: plugins/CompassMarks/src/CompassMarks.cpp:121
#: plugins/Oculars/src/Oculars.cpp:931 plugins/Oculars/src/Oculars.cpp:945
#: plugins/Satellites/src/Satellites.cpp:123
msgid "Plugin Key Bindings"
msgstr ""

<<<<<<< HEAD
#: src/ui_searchDialogGui.h:470
msgid "delta"
msgstr ""

#: src/ui_searchDialogGui.h:473
msgid "epsilon"
msgstr ""

#: src/ui_searchDialogGui.h:479
msgid "eta"
msgstr ""

#: src/ui_searchDialogGui.h:467
msgid "gamma"
msgstr ""

#: src/ui_searchDialogGui.h:458
msgid "iota"
msgstr ""

#: src/ui_searchDialogGui.h:485
msgid "kappa"
msgstr ""

#: src/ui_searchDialogGui.h:488
msgid "lambda"
msgstr ""

#: src/ui_searchDialogGui.h:491
msgid "mu"
msgstr ""

#: src/ui_searchDialogGui.h:494
msgid "nu"
msgstr ""

#: src/ui_searchDialogGui.h:527
msgid "omega"
msgstr ""

#: src/ui_searchDialogGui.h:500
msgid "omicron"
msgstr ""

#: src/ui_searchDialogGui.h:518
msgid "phi"
msgstr ""

#: src/ui_searchDialogGui.h:503
msgid "pi"
msgstr ""

#: src/ui_viewDialog.h:1085
msgid "pressure, temperature, extinction coefficient"
msgstr ""

#: src/ui_searchDialogGui.h:524
msgid "psi"
msgstr ""

#: src/ui_searchDialogGui.h:506
msgid "rho"
msgstr ""

#: src/ui_searchDialogGui.h:509
msgid "sigma"
msgstr ""

#: src/ui_searchDialogGui.h:512
msgid "tau"
msgstr ""

#: src/ui_searchDialogGui.h:482
msgid "theta"
msgstr ""

#: src/ui_searchDialogGui.h:515
msgid "upsilon"
=======
#: plugins/CompassMarks/src/CompassMarks.cpp:57
msgid "Compass Marks"
msgstr ""

#: plugins/CompassMarks/src/CompassMarks.cpp:60
msgid "Displays compass bearing marks along the horizon"
msgstr ""

#: plugins/CompassMarks/src/CompassMarks.cpp:121
msgid "Compass marks"
msgstr ""

#: plugins/Oculars/src/Oculars.cpp:76
msgid "Oculars"
msgstr ""

#: plugins/Oculars/src/Oculars.cpp:79
msgid "Shows the sky as if looking through a telescope eyepiece"
msgstr ""

#: plugins/Oculars/src/Oculars.cpp:943
msgid "Ocular view"
msgstr ""

#: plugins/Oculars/src/Oculars.cpp:965
msgid "Oculars popup menu"
msgstr ""

#: plugins/Satellites/src/Satellites.cpp:67
msgid "Satellites"
msgstr ""

#: plugins/Satellites/src/Satellites.cpp:70
msgid ""
"Prediction of artificial satellite positions in Earth orbit based on NORAD "
"TLE data"
msgstr ""

#: plugins/Satellites/src/Satellites.cpp:125
msgid "Satellites configuration window"
msgstr ""

#: plugins/Satellites/src/Satellites.cpp:126
msgid "Satellite hints"
msgstr ""

#: plugins/Satellites/src/Satellites.cpp:128
msgid "Satellite labels"
msgstr ""

#: plugins/Satellites/src/Satellites.cpp:162
msgid ""
"The old satellites.json file is no longer compatible - using default file"
msgstr ""

#: plugins/TelescopeControl/src/TelescopeControl.cpp:75
#: plugins/TelescopeControl/src/TelescopeControl.cpp:150
msgid "Telescope Control"
msgstr ""

#: plugins/TelescopeControl/src/TelescopeControl.cpp:78
msgid ""
"This plug-in allows Stellarium to send \"slew\" commands to a telescope on a "
"computerized mount (a \"GoTo telescope\")."
msgstr ""

#: plugins/TelescopeControl/src/TelescopeControl.cpp:155
#, qt-format
msgid "Move telescope #%1 to selected object"
msgstr ""

#: plugins/TelescopeControl/src/TelescopeControl.cpp:162
#, qt-format
msgid "Move telescope #%1 to the point currently in the center of the screen"
msgstr ""

#: plugins/TelescopeControl/src/TelescopeControl.cpp:173
msgid "Move a telescope to a given set of coordinates"
msgstr ""

#: plugins/TimeZoneConfiguration/src/TimeZoneConfiguration.cpp:41
msgid "Time Zone"
>>>>>>> 1bf839b5
msgstr ""

#: plugins/TimeZoneConfiguration/src/TimeZoneConfiguration.cpp:44
msgid ""
"A convenient interface for some of the more obscure options in Stellarium's "
"configuration file. Allows setting the time zone and changing the way the "
"time and the date are displayed in the bottom bar."
msgstr ""

<<<<<<< HEAD
#: src/ui_searchDialogGui.h:497
msgid "xi"
=======
#: plugins/TextUserInterface/src/TextUserInterface.cpp:78
msgid "Text User Interface"
>>>>>>> 1bf839b5
msgstr ""

#: plugins/TextUserInterface/src/TextUserInterface.cpp:81
msgid ""
"Plugin implementation of 0.9.x series Text User Interface (TUI), used in "
"planetarium systems"
msgstr ""

<<<<<<< HEAD
#: src/ui_searchDialogGui.h:476
msgid "zeta"
=======
#: plugins/SolarSystemEditor/src/SolarSystemEditor.cpp:56
msgid "Solar System Editor"
>>>>>>> 1bf839b5
msgstr ""

#: plugins/SolarSystemEditor/src/SolarSystemEditor.cpp:59
msgid ""
"An interface for adding asteroids and comets to Stellarium. It can download "
"object lists from the Minor Planet Center's website and perform searches in "
"its online database. Still a work in progress."
msgstr ""

#: plugins/Supernovas/src/Supernovas.cpp:59
msgid "Historical supernova"
msgstr ""

#: plugins/Supernovas/src/Supernovas.cpp:62
msgid ""
"The plugin for visualization of some historical supernovas, brighter 10 "
"magnitude"
msgstr ""

#: plugins/Supernovas/src/Supernovas.cpp:62
msgid ""
"SN 185A (7 December), SN 386A (24 April), SN 1006A (29 April), SN 1054A (3 "
"July), SN 1181A (4 August), SN 1572A (5 November), SN 1604A (8 October), SN "
"1680A (15 August), SN 1885A (17 August), SN 1895B (5 July), SN 1937C (21 "
"August), SN 1972E (8 May) and SN 1987A (24 February)"
msgstr ""

#: plugins/Supernovas/src/Supernova.cpp:105
#, qt-format
msgid "Type: %1"
msgstr ""

#~ msgid "Form"
#~ msgstr "Form"

#, qt-format
#~ msgid "Loading catalog %1 from file %2"
#~ msgstr "Lastar katalog %1 frå fil %2"

#, qt-format
#~ msgid "Loading NGC catalog: %1/%2"
#~ msgstr "Hentar NGC-katalog: %1/%2"<|MERGE_RESOLUTION|>--- conflicted
+++ resolved
@@ -7,11 +7,7 @@
 msgstr ""
 "Project-Id-Version: stellarium\n"
 "Report-Msgid-Bugs-To: \n"
-<<<<<<< HEAD
-"POT-Creation-Date: 2011-06-25 13:31-0400\n"
-=======
 "POT-Creation-Date: 2011-06-26 01:48+0700\n"
->>>>>>> 1bf839b5
 "PO-Revision-Date: 2010-05-07 20:29+0000\n"
 "Last-Translator: Fredrik Sudmann <fsudmann@gmail.com>\n"
 "Language-Team: Norwegian Nynorsk <nn@li.org>\n"
@@ -37,15 +33,6 @@
 msgid "Horizon"
 msgstr ""
 
-<<<<<<< HEAD
-#: src/core/StelObject.cpp:97 src/core/StelObject.cpp:114
-msgid "(apparent)"
-msgstr ""
-
-#: src/core/StelObject.cpp:94 src/core/StelObject.cpp:108
-msgid "(geometric)"
-msgstr ""
-=======
 #: src/core/modules/LandscapeMgr.cpp:488
 msgid "Author: "
 msgstr "Forfattar: "
@@ -53,7 +40,6 @@
 #: src/core/modules/LandscapeMgr.cpp:491
 msgid "Location: "
 msgstr "Stad: "
->>>>>>> 1bf839b5
 
 #: src/core/modules/LandscapeMgr.cpp:496
 #, qt-format
@@ -64,26 +50,6 @@
 msgid "Planet: "
 msgstr "Planet: "
 
-<<<<<<< HEAD
-#: src/ui_viewDialog.h:1094
-msgid "0"
-msgstr ""
-
-#: src/ui_viewDialog.h:1095
-msgid "10"
-msgstr ""
-
-#: src/ui_viewDialog.h:1097
-msgid "10000"
-msgstr ""
-
-#: src/ui_viewDialog.h:1098
-msgid "144000"
-msgstr ""
-
-#: src/ui_viewDialog.h:1096
-msgid "80"
-=======
 #: src/core/modules/Nebula.cpp:96
 #, qt-format
 msgid "Type: <b>%1</b>"
@@ -122,7 +88,6 @@
 
 #: src/core/modules/Nebula.cpp:299
 msgid "Cluster associated with nebulosity"
->>>>>>> 1bf839b5
 msgstr ""
 
 #: src/core/modules/Nebula.cpp:302
@@ -153,43 +118,11 @@
 msgid "Distance: %1AU"
 msgstr "Avstand: %1AE"
 
-<<<<<<< HEAD
-#: src/core/modules/Planet.cpp:123 src/core/modules/StarWrapper.cpp:112
-=======
 #: src/core/modules/Planet.cpp:147
->>>>>>> 1bf839b5
 #, qt-format
 msgid "Apparent diameter: %1"
 msgstr "Tilsynelatande diameter: %1"
 
-<<<<<<< HEAD
-#: src/ui_viewDialog.h:1068
-msgid "Absolute scale:"
-msgstr ""
-
-#: src/translations.h:169
-msgid "Actual Time"
-msgstr "Faktisk tid"
-
-#: src/gui/StelGui.cpp:158
-msgid "Add 1 sidereal day"
-msgstr ""
-
-#: src/gui/StelGui.cpp:160
-msgid "Add 1 sidereal week"
-msgstr ""
-
-#: src/gui/StelGui.cpp:154
-msgid "Add 1 solar day"
-msgstr ""
-
-#: src/gui/StelGui.cpp:152
-msgid "Add 1 solar hour"
-msgstr ""
-
-#: src/gui/StelGui.cpp:156
-msgid "Add 1 solar week"
-=======
 #: src/core/modules/StarWrapper.cpp:51 src/core/modules/StarWrapper.cpp:108
 #, qt-format
 msgid "Magnitude: <b>%1</b> (B-V: %2)"
@@ -223,7 +156,6 @@
 msgid ""
 "Perspective projection keeps the horizon a straight line. The mathematical "
 "name for this projection method is <i>gnomonic projection</i>."
->>>>>>> 1bf839b5
 msgstr ""
 "Perspektivprojeksjon har horisonten som ei rett line. Det matematiske namnet "
 "er <i>gnomonisk projeksjon</i>."
@@ -242,33 +174,16 @@
 msgid "Stereographic"
 msgstr "Stereografisk"
 
-<<<<<<< HEAD
-#: src/ui_viewDialog.h:1116
-msgid "Add/remove landscapes..."
-=======
 #: src/core/StelProjectorClasses.cpp:113
 msgid ""
 "Stereographic projection is known since the antiquity and was originally "
 "known as the planisphere projection. It preserves the angles at which curves "
 "cross each other but it does not preserve area."
->>>>>>> 1bf839b5
 msgstr ""
 "Stereografisk projeksjon er kjent sidan antikken, og var opprinneleg kjend "
 "som den planisfæriske projeksjon. Den bevarer vinklar der kurver krysser "
 "kvarandre, men den bevarer ikkje areal."
 
-<<<<<<< HEAD
-#: src/translations.h:155
-msgid "Administration "
-msgstr "Administrasjon "
-
-#: src/translations.h:60
-msgid "Adrastea"
-msgstr ""
-
-#: src/ui_configurationDialog.h:820
-msgid "Align labels with the horizon"
-=======
 #: src/core/StelProjectorClasses.cpp:145
 msgid "Fish-eye"
 msgstr "Fiskeauge"
@@ -279,7 +194,6 @@
 "lines become curves when they appear a large angular distance from the "
 "centre of the field of view (like the distortions seen with very wide angle "
 "camera lenses)."
->>>>>>> 1bf839b5
 msgstr ""
 "I fiskeaugeprojeksjon, eller <i>asimutal ekvidistant projeksjon</i>, vert "
 "rette linjer til kurver når dei førekjem i ein stor vinkelavstand frå "
@@ -300,11 +214,6 @@
 msgid "Cylinder"
 msgstr "Sylinder"
 
-<<<<<<< HEAD
-#: src/translations.h:159
-msgid "Altitude (m): "
-msgstr "Høgde (m): "
-=======
 #: src/core/StelProjectorClasses.cpp:228
 msgid ""
 "The full name of this projection mode is <i>cylindrical equidistant "
@@ -313,27 +222,16 @@
 "Det fulle namnet på denne projiseringsmetoden er <i>sylindrisk ekvidistant "
 "projeksjon</i>. Med denne projeksjonen får alle parallellar like stor "
 "avstand."
->>>>>>> 1bf839b5
 
 #: src/core/StelProjectorClasses.cpp:270
 msgid "Mercator"
 msgstr "Mercator"
 
-<<<<<<< HEAD
-#: src/translations.h:50
-msgid "Amalthea"
-msgstr ""
-
-#. TRANSLATORS: Asteroid (1221) Amor
-#: src/translations.h:110
-msgid "Amor"
-=======
 #: src/core/StelProjectorClasses.cpp:275
 msgid ""
 "The mercator projection is one of the most used world map projection. It "
 "preserves direction and shapes but distorts size, in an increasing degree "
 "away from the equator."
->>>>>>> 1bf839b5
 msgstr ""
 "Den mest vanlege kartprojeksjonen av jordkloden er Mercators projeksjon. "
 "Denne projiseringa tek vare på retning og form, men ikkje areal. "
@@ -351,14 +249,6 @@
 "Ortografisk projeksjon er beslekta med perspektivprojeksjon, men "
 "perspektivpunktet er sett til ei uendeleg avstand."
 
-<<<<<<< HEAD
-#: src/translations.h:57
-msgid "Ananke"
-msgstr ""
-
-#: plugins/AngleMeasure/src/AngleMeasure.cpp:57
-msgid "Angle Measure"
-=======
 #: src/core/StelObject.cpp:79
 #, qt-format
 msgid "RA/DE (J2000): %1/%2"
@@ -372,32 +262,12 @@
 #: src/core/StelObject.cpp:94 src/core/StelObject.cpp:97
 #, qt-format
 msgid "Hour angle/DE: %1/%2"
->>>>>>> 1bf839b5
 msgstr ""
 
 #: src/core/StelObject.cpp:94 src/core/StelObject.cpp:108
 msgid "(geometric)"
 msgstr ""
 
-<<<<<<< HEAD
-#. TRANSLATORS: Asteroid (99942) Apophis
-#: src/translations.h:112
-msgid "Apophis"
-msgstr ""
-
-#: src/core/modules/Planet.cpp:147
-#, qt-format
-msgid "Apparent diameter: %1"
-msgstr "Tilsynelatande diameter: %1"
-
-#: src/translations.h:75
-msgid "Ariel"
-msgstr ""
-
-#: src/translations.h:214
-msgid "Arrow down to load list."
-msgstr "Pil ned for å vise liste."
-=======
 #: src/core/StelObject.cpp:97 src/core/StelObject.cpp:114
 msgid "(apparent)"
 msgstr ""
@@ -410,27 +280,12 @@
 #: src/gui/ConfigurationDialog.cpp:295
 msgid "Select screenshot directory"
 msgstr "Vel katalog der skjermbilete skal verte lagra"
->>>>>>> 1bf839b5
 
 #: src/gui/ConfigurationDialog.cpp:461
 #, qt-format
 msgid "Startup FOV: %1%2"
 msgstr ""
 
-<<<<<<< HEAD
-#: src/ui_viewDialog.h:1114
-msgid "Art brightness: "
-msgstr ""
-
-#. TRANSLATORS: Asteroid (5) Astraea
-#: src/translations.h:98
-msgid "Astraea"
-msgstr ""
-
-#: src/gui/StelGui.cpp:115 src/ui_viewDialog.h:1081
-msgid "Atmosphere"
-msgstr "Atmosfære"
-=======
 #: src/gui/ConfigurationDialog.cpp:469
 #, qt-format
 msgid "Startup direction of view Az/Alt: %1/%2"
@@ -443,28 +298,11 @@
 #: src/gui/ConfigurationDialog.cpp:513 src/gui/ViewDialog.cpp:368
 msgid "Contact"
 msgstr ""
->>>>>>> 1bf839b5
 
 #: src/gui/ConfigurationDialog.cpp:585
 msgid "Author"
 msgstr "Forfattar"
 
-<<<<<<< HEAD
-#: src/core/modules/LandscapeMgr.cpp:488
-msgid "Author: "
-msgstr "Forfattar: "
-
-#: src/gui/ConfigurationDialog.cpp:509
-msgid "Authors"
-msgstr ""
-
-#: src/gui/StelGui.cpp:176
-msgid "Auto hide horizontal button bar"
-msgstr ""
-
-#: src/gui/StelGui.cpp:177
-msgid "Auto hide vertical button bar"
-=======
 #: src/gui/ConfigurationDialog.cpp:586
 msgid "License"
 msgstr "Lisens"
@@ -498,7 +336,6 @@
 msgid ""
 "Finished downloading new star catalogs!\n"
 "Restart Stellarium to display them."
->>>>>>> 1bf839b5
 msgstr ""
 "Stjernekatalogane er ferdig nedlasta!\n"
 "Start Stellarium på nytt for å vise dei."
@@ -512,11 +349,7 @@
 "Feil ved nedlasting av %1:\n"
 "%2"
 
-<<<<<<< HEAD
-#: src/core/StelObject.cpp:108 src/core/StelObject.cpp:114
-=======
 #: src/gui/ConfigurationDialog.cpp:728
->>>>>>> 1bf839b5
 #, qt-format
 msgid ""
 "Downloading %1...\n"
@@ -525,14 +358,6 @@
 "Lastar ned %1\n"
 "(Du kan lukke dette vindauget)"
 
-<<<<<<< HEAD
-#: src/translations.h:193
-msgid "Azimuthal Grid"
-msgstr "Planprojisert rutenett"
-
-#: src/gui/StelGui.cpp:104 src/ui_viewDialog.h:1103
-msgid "Azimuthal grid"
-=======
 #: src/gui/ConfigurationDialog.cpp:808
 msgid "Verifying file integrity..."
 msgstr "Verifiserer filintegritet..."
@@ -542,20 +367,10 @@
 msgid ""
 "Error downloading %1:\n"
 "File is corrupted."
->>>>>>> 1bf839b5
 msgstr ""
 "Feil ved nedlasting %1:\n"
 "Feil i fila."
 
-<<<<<<< HEAD
-#: src/translations.h:132
-msgid "Aztec"
-msgstr ""
-
-#: src/translations.h:212
-msgid "CD/DVD Script: "
-msgstr "CD/DVD-skript: "
-=======
 #: src/gui/HelpDialog.cpp:52 src/gui/StelGuiItems.cpp:285
 #: src/gui/StelGuiItems.cpp:640
 msgid "Space"
@@ -564,7 +379,6 @@
 #: src/gui/HelpDialog.cpp:53
 msgid "Arrow keys & left mouse drag"
 msgstr "Piltastene eller klikk og dra med venstre museknapp."
->>>>>>> 1bf839b5
 
 #: src/gui/HelpDialog.cpp:54
 msgid "Page Up/Down"
@@ -574,39 +388,6 @@
 msgid "CTRL + Up/Down"
 msgstr "Ctrl + Pil opp/Pil ned"
 
-<<<<<<< HEAD
-#: src/translations.h:165
-msgid "Calendar"
-msgstr "Kalender"
-
-#: src/translations.h:49
-msgid "Callisto"
-msgstr "Callisto"
-
-#: src/ui_configurationDialog.h:853
-msgid "Cancel"
-msgstr "Avbryt"
-
-#: src/translations.h:188
-msgid "Cardinal Points"
-msgstr "Himmelretningar"
-
-#: src/gui/StelGui.cpp:112 src/ui_viewDialog.h:1108
-msgid "Cardinal points"
-msgstr "Himmelretningar"
-
-#: src/translations.h:56
-msgid "Carme"
-msgstr ""
-
-#: src/ui_viewDialog.h:1100
-msgid "Celestial Sphere"
-msgstr "Himmelkvelv"
-
-#: src/gui/StelGui.cpp:164
-msgid "Center on selected object"
-msgstr "Sentrer på valde objekt"
-=======
 #: src/gui/HelpDialog.cpp:56
 msgid "Left click"
 msgstr "Venstreklikk"
@@ -618,26 +399,11 @@
 #: src/gui/HelpDialog.cpp:58
 msgid "CTRL + Left click"
 msgstr "Ctrl + Venstreklikk"
->>>>>>> 1bf839b5
 
 #: src/gui/HelpDialog.cpp:61 src/gui/StelGui.cpp:163
 msgid "Movement and Selection"
 msgstr "Navigering og val"
 
-<<<<<<< HEAD
-#: src/translations.h:80
-msgid "Charon"
-msgstr "Charon"
-
-#: src/translations.h:133
-msgid "Chinese"
-msgstr "Kinesisk"
-
-#. TRANSLATORS: Asteroid (2060) Chiron
-#: src/translations.h:114
-msgid "Chiron"
-msgstr ""
-=======
 #: src/gui/HelpDialog.cpp:62
 msgid "Pan view around the sky"
 msgstr "Panorering av himmelen"
@@ -649,7 +415,6 @@
 #: src/gui/HelpDialog.cpp:65
 msgid "Select object"
 msgstr "Vel objekt"
->>>>>>> 1bf839b5
 
 #: src/gui/HelpDialog.cpp:66 src/gui/HelpDialog.cpp:68
 msgid "Clear selection"
@@ -659,56 +424,18 @@
 msgid "When a Script is Running"
 msgstr ""
 
-<<<<<<< HEAD
-#: src/core/modules/Nebula.cpp:299
-msgid "Cluster associated with nebulosity"
-msgstr ""
-
-#: src/translations.h:152
-msgid "Colors "
-msgstr "Fargar "
-
-#: plugins/CompassMarks/src/CompassMarks.cpp:57
-msgid "Compass Marks"
-=======
 #: src/gui/HelpDialog.cpp:72 src/gui/StelGui.cpp:142
 msgid "Slow down the script execution rate"
 msgstr ""
 
 #: src/gui/HelpDialog.cpp:73 src/gui/StelGui.cpp:143
 msgid "Speed up the script execution rate"
->>>>>>> 1bf839b5
 msgstr ""
 
 #: src/gui/HelpDialog.cpp:74 src/gui/StelGui.cpp:144
 msgid "Set the normal script execution rate"
 msgstr ""
 
-<<<<<<< HEAD
-#: src/ui_configurationDialog.h:748
-msgid "Configuration"
-msgstr "Oppsett"
-
-#: src/gui/StelGui.cpp:132
-msgid "Configuration window"
-msgstr "Innstillingar"
-
-#: src/translations.h:186
-msgid "Constellation Art Intensity"
-msgstr "Intensitet til stjernebilete - grafikk"
-
-#: src/translations.h:187
-msgid "Constellation Boundaries"
-msgstr "Grenser til stjernebilete"
-
-#: src/translations.h:184
-msgid "Constellation Lines"
-msgstr "Liner i stjernebilete"
-
-#: src/translations.h:185
-msgid "Constellation Names"
-msgstr "Namn på stjernebilete"
-=======
 #: src/gui/HelpDialog.cpp:163
 msgid "Stellarium Help"
 msgstr "Stellarium hjelp"
@@ -720,7 +447,6 @@
 #: src/gui/HelpDialog.cpp:172
 msgid "Further Reading"
 msgstr "Les meir"
->>>>>>> 1bf839b5
 
 #: src/gui/HelpDialog.cpp:173
 msgid ""
@@ -747,20 +473,11 @@
 "{The Stellarium Wiki} - Generell informasjon.  Her kan du òg finne fleire "
 "landskap og skript som brukarar har laga."
 
-<<<<<<< HEAD
-#: src/ui_viewDialog.h:1109
-msgid "Constellations"
-msgstr "Stjernebilete"
-
-#: src/gui/ConfigurationDialog.cpp:513 src/gui/ViewDialog.cpp:368
-msgid "Contact"
-=======
 #. TRANSLATORS: The text between braces is the text of an HTML link.
 #: src/gui/HelpDialog.cpp:188
 msgid ""
 "{Support ticket system} - if you need help using Stellarium, post a support "
 "request here and we'll try to help."
->>>>>>> 1bf839b5
 msgstr ""
 "{Supportsystem} - treng du hjelp med bruken av Stellarium, post ei "
 "supporthenvending her, og me vil freiste å hjelpe deg."
@@ -773,51 +490,6 @@
 "reports here."
 msgstr ""
 
-<<<<<<< HEAD
-#: src/translations.h:209
-msgid "Correct for light travel time: "
-msgstr "Korriger for lysfart: "
-
-#: src/ui_locationDialogGui.h:409
-msgid "Country:"
-msgstr "Land:"
-
-#: src/ui_locationDialogGui.h:391
-msgid "Current location information"
-msgstr ""
-
-#: src/translations.h:208
-msgid "Cursor Timeout: "
-msgstr "Fjern markør etter: "
-
-#: src/core/StelProjectorClasses.cpp:223
-msgid "Cylinder"
-msgstr "Sylinder"
-
-#: src/translations.h:172
-msgid "Date Display Format: "
-msgstr "Vising av dato: "
-
-#: src/gui/StelGui.cpp:141 src/ui_dateTimeDialogGui.h:294
-msgid "Date and Time"
-msgstr "Dato og tid"
-
-#: src/gui/StelGui.cpp:135
-msgid "Date/time window"
-msgstr "Dato/tidsvindauge"
-
-#: src/translations.h:164
-msgid "Day keys: "
-msgstr "Info om dagen: "
-
-#: src/gui/StelGui.cpp:145
-msgid "Decrease time speed"
-msgstr ""
-
-#: src/gui/StelGui.cpp:148
-msgid "Decrease time speed (a little)"
-msgstr ""
-=======
 #. TRANSLATORS: The text between braces is the text of an HTML link.
 #: src/gui/HelpDialog.cpp:198
 msgid "{Forums} - discuss Stellarium with other users."
@@ -831,7 +503,6 @@
 #: src/gui/HelpDialog.cpp:294
 msgid "Developers"
 msgstr "Utviklarar"
->>>>>>> 1bf839b5
 
 #: src/gui/HelpDialog.cpp:295
 #, qt-format
@@ -848,38 +519,16 @@
 msgid "Graphic/other designer: %1"
 msgstr "Designer av grafikk/anna: %1"
 
-#: src/translations.h:86
-msgid "Despina"
-msgstr ""
-
 #: src/gui/HelpDialog.cpp:298 src/gui/HelpDialog.cpp:299
 #: src/gui/HelpDialog.cpp:301 src/gui/HelpDialog.cpp:302
 #, qt-format
 msgid "Developer: %1"
 msgstr "Utviklar: %1"
 
-<<<<<<< HEAD
-#: src/gui/HelpDialog.cpp:294
-msgid "Developers"
-msgstr "Utviklarar"
-
-#: src/ui_viewDialog.h:1072
-msgid "Dim faint stars when a very bright object is visible"
-msgstr ""
-
-#: src/translations.h:66
-msgid "Dione"
-msgstr "Dione"
-
-#: src/ui_configurationDialog.h:830
-msgid "Disc viewport"
-msgstr ""
-=======
 #: src/gui/HelpDialog.cpp:300
 #, qt-format
 msgid "OSX Developer: %1"
 msgstr "OSX-utviklar: %1"
->>>>>>> 1bf839b5
 
 #: src/gui/StelGui.cpp:98
 msgid "Display Options"
@@ -909,18 +558,6 @@
 msgid "Equatorial grid"
 msgstr ""
 
-<<<<<<< HEAD
-#: src/core/modules/StarWrapper.cpp:122
-#: plugins/Supernovas/src/Supernova.cpp:107
-#, qt-format
-msgid "Distance: %1 Light Years"
-msgstr "Avstand: %1 lysår"
-
-#: src/core/modules/Planet.cpp:143
-#, no-c-format, qt-format
-msgid "Distance: %1AU"
-msgstr "Avstand: %1AE"
-=======
 #: src/gui/StelGui.cpp:106 src/ui_viewDialog.h:1102
 msgid "Equatorial J2000 grid"
 msgstr ""
@@ -928,51 +565,23 @@
 #: src/gui/StelGui.cpp:107
 msgid "Galactic grid"
 msgstr ""
->>>>>>> 1bf839b5
 
 #: src/gui/StelGui.cpp:108 src/ui_viewDialog.h:1107
 msgid "Ecliptic line"
 msgstr "Ekliptisk line"
 
-<<<<<<< HEAD
-#: src/gui/ConfigurationDialog.cpp:676
-#, qt-format
-msgid ""
-"Download size: %1MB\n"
-"Star count: %2 Million\n"
-"Magnitude range: %3 - %4"
-msgstr ""
-=======
 #: src/gui/StelGui.cpp:109 src/ui_viewDialog.h:1104
 msgid "Equator line"
 msgstr "Ekvatorline"
->>>>>>> 1bf839b5
 
 #: src/gui/StelGui.cpp:110 src/ui_viewDialog.h:1105
 msgid "Meridian line"
 msgstr "Meridianline"
 
-<<<<<<< HEAD
-#: src/gui/ConfigurationDialog.cpp:728
-#, qt-format
-msgid ""
-"Downloading %1...\n"
-"(You can close this window.)"
-=======
 #: src/gui/StelGui.cpp:111 src/ui_viewDialog.h:1106
 msgid "Horizon line"
->>>>>>> 1bf839b5
-msgstr ""
-
-<<<<<<< HEAD
-#: src/ui_viewDialog.h:1074
-msgid "Dynamic eye adaptation"
-msgstr ""
-
-#: src/translations.h:128
-msgid "E"
-msgstr "A"
-=======
+msgstr ""
+
 #: src/gui/StelGui.cpp:112 src/ui_viewDialog.h:1108
 msgid "Cardinal points"
 msgstr "Himmelretningar"
@@ -980,45 +589,11 @@
 #: src/gui/StelGui.cpp:114
 msgid "Ground"
 msgstr "Horisont"
->>>>>>> 1bf839b5
 
 #: src/gui/StelGui.cpp:115 src/ui_viewDialog.h:1081
 msgid "Atmosphere"
 msgstr "Atmosfære"
 
-<<<<<<< HEAD
-#: src/core/modules/GridLinesMgr.cpp:529
-msgid "Ecliptic"
-msgstr ""
-
-#: src/core/modules/Planet.cpp:136
-#, fuzzy, qt-format
-msgid "Ecliptic Geocentric (of date): %1/%2"
-msgstr "RA/DE (av dato): %1/%2"
-
-#: src/translations.h:196
-msgid "Ecliptic Line"
-msgstr "Ekliptisk line"
-
-#: src/gui/StelGui.cpp:108 src/ui_viewDialog.h:1107
-msgid "Ecliptic line"
-msgstr "Ekliptisk line"
-
-#: src/translations.h:153
-msgid "Effects "
-msgstr "Effekter "
-
-#: src/translations.h:134
-msgid "Egyptian"
-msgstr "Egyptisk"
-
-#: src/translations.h:52
-msgid "Elara"
-msgstr ""
-
-#: src/ui_configurationDialog.h:786
-msgid "Enable keyboard navigation"
-=======
 #: src/gui/StelGui.cpp:116
 msgid "Fog"
 msgstr "Tåke"
@@ -1041,22 +616,15 @@
 
 #: src/gui/StelGui.cpp:122
 msgid "Planet orbits"
->>>>>>> 1bf839b5
 msgstr ""
 
 #: src/gui/StelGui.cpp:123
 msgid "Planet trails"
 msgstr ""
 
-<<<<<<< HEAD
-#: src/translations.h:64
-msgid "Enceladus"
-msgstr "Enceladus"
-=======
 #: src/gui/StelGui.cpp:125
 msgid "Night mode"
 msgstr "Nattmodus"
->>>>>>> 1bf839b5
 
 #: src/gui/StelGui.cpp:126
 msgid "Full-screen mode"
@@ -1066,46 +634,6 @@
 msgid "Flip scene horizontally"
 msgstr ""
 
-<<<<<<< HEAD
-#: src/core/modules/GridLinesMgr.cpp:533
-msgid "Equator"
-msgstr ""
-
-#: src/translations.h:195
-msgid "Equator Line"
-msgstr "Ekvatorline"
-
-#: src/gui/StelGui.cpp:109 src/ui_viewDialog.h:1104
-msgid "Equator line"
-msgstr "Ekvatorline"
-
-#: src/translations.h:194
-msgid "Equatorial Grid"
-msgstr "Sylinderprojisert rutenett"
-
-#: src/gui/StelGui.cpp:106 src/ui_viewDialog.h:1102
-msgid "Equatorial J2000 grid"
-msgstr ""
-
-#: src/gui/StelGui.cpp:105 src/ui_viewDialog.h:1101
-msgid "Equatorial grid"
-msgstr ""
-
-#: src/translations.h:81
-msgid "Eris"
-msgstr ""
-
-#. TRANSLATORS: Asteroid (433) Eros
-#: src/translations.h:116
-msgid "Eros"
-msgstr ""
-
-#: src/gui/ConfigurationDialog.cpp:723 src/gui/ConfigurationDialog.cpp:757
-#, qt-format
-msgid ""
-"Error downloading %1:\n"
-"%2"
-=======
 #: src/gui/StelGui.cpp:128
 msgid "Flip scene vertically"
 msgstr ""
@@ -1152,19 +680,10 @@
 
 #: src/gui/StelGui.cpp:146
 msgid "Increase time speed"
->>>>>>> 1bf839b5
-msgstr ""
-
-<<<<<<< HEAD
-#: src/gui/ConfigurationDialog.cpp:812
-#, qt-format
-msgid ""
-"Error downloading %1:\n"
-"File is corrupted."
-=======
+msgstr ""
+
 #: src/gui/StelGui.cpp:147
 msgid "Set normal time rate"
->>>>>>> 1bf839b5
 msgstr ""
 
 #: src/gui/StelGui.cpp:148
@@ -1175,29 +694,6 @@
 msgid "Increase time speed (a little)"
 msgstr ""
 
-<<<<<<< HEAD
-#: src/gui/ViewDialog.cpp:515
-msgid "Exceptional Leonid rate"
-msgstr ""
-
-#: src/ui_searchDialogGui.h:450
-msgid "Find Object"
-msgstr "Finn objekt"
-
-#: src/ui_searchDialogGui.h:451
-#, fuzzy
-msgid "Find Object or Position"
-msgstr "Finn objekt"
-
-#: src/gui/ConfigurationDialog.cpp:665
-msgid "Finished downloading all star catalogs!"
-msgstr ""
-
-#: src/gui/ConfigurationDialog.cpp:685
-msgid ""
-"Finished downloading new star catalogs!\n"
-"Restart Stellarium to display them."
-=======
 #: src/gui/StelGui.cpp:150
 msgid "Set time rate to zero"
 msgstr ""
@@ -1212,35 +708,12 @@
 
 #: src/gui/StelGui.cpp:153
 msgid "Subtract 1 solar hour"
->>>>>>> 1bf839b5
 msgstr ""
 
 #: src/gui/StelGui.cpp:154
 msgid "Add 1 solar day"
 msgstr ""
 
-<<<<<<< HEAD
-#: src/gui/StelGui.cpp:127
-msgid "Flip scene horizontally"
-msgstr ""
-
-#: src/gui/StelGui.cpp:128
-msgid "Flip scene vertically"
-msgstr ""
-
-#. TRANSLATORS: Asteroid (8) Flora
-#: src/translations.h:104
-msgid "Flora"
-msgstr ""
-
-#: src/gui/StelGui.cpp:116
-msgid "Fog"
-msgstr "Tåke"
-
-#: src/gui/StelGui.cpp:126
-msgid "Full-screen mode"
-msgstr "Fullskjerm-modus"
-=======
 #: src/gui/StelGui.cpp:155
 msgid "Subtract 1 solar day"
 msgstr ""
@@ -1260,7 +733,6 @@
 #: src/gui/StelGui.cpp:159
 msgid "Subtract 1 sidereal day"
 msgstr ""
->>>>>>> 1bf839b5
 
 #: src/gui/StelGui.cpp:160
 msgid "Add 1 sidereal week"
@@ -1270,35 +742,14 @@
 msgid "Subtract 1 sidereal week"
 msgstr ""
 
-<<<<<<< HEAD
-#: src/translations.h:87
-#, fuzzy
-msgid "Galatea"
-msgstr "Galakse"
-
-#: src/core/modules/Nebula.cpp:284
-msgid "Galaxy"
-msgstr "Galakse"
-=======
 #: src/gui/StelGui.cpp:164
 msgid "Center on selected object"
 msgstr "Sentrer på valde objekt"
->>>>>>> 1bf839b5
 
 #: src/gui/StelGui.cpp:165
 msgid "Track object"
 msgstr "Føl objekt"
 
-<<<<<<< HEAD
-#: src/translations.h:150
-msgid "General "
-msgstr "Generelt "
-
-#: src/gui/ConfigurationDialog.cpp:674
-#, qt-format
-msgid "Get catalog %1 of %2"
-msgstr "Hent katalog %1 av %2"
-=======
 #: src/gui/StelGui.cpp:166
 msgid "Zoom in on selected object"
 msgstr "Zoom inn på på valde objekt"
@@ -1306,7 +757,6 @@
 #: src/gui/StelGui.cpp:167
 msgid "Zoom out"
 msgstr "Zoom ut"
->>>>>>> 1bf839b5
 
 #: src/gui/StelGui.cpp:168
 msgid "Set home planet to selected planet"
@@ -1316,15 +766,9 @@
 msgid "Switch between equatorial and azimuthal mount"
 msgstr ""
 
-<<<<<<< HEAD
-#: src/core/modules/Nebula.cpp:290
-msgid "Globular cluster"
-msgstr "Kulehop"
-=======
 #: src/gui/StelGui.cpp:172
 msgid "Quit"
 msgstr "Avslutt"
->>>>>>> 1bf839b5
 
 #: src/gui/StelGui.cpp:173
 msgid "Save screenshot"
@@ -1334,34 +778,6 @@
 msgid "Auto hide horizontal button bar"
 msgstr ""
 
-<<<<<<< HEAD
-#: src/ui_searchDialogGui.h:529
-msgid "Greek letters for Bayer designations"
-msgstr ""
-
-#: src/gui/StelGui.cpp:114
-msgid "Ground"
-msgstr "Horisont"
-
-#: src/translations.h:90
-#, fuzzy
-msgid "Halimede"
-msgstr "Ganymedes"
-
-#: src/core/StelProjectorClasses.cpp:182
-msgid "Hammer-Aitoff"
-msgstr ""
-
-#. TRANSLATORS: Asteroid (6) Hebe
-#: src/translations.h:100
-msgid "Hebe"
-msgstr ""
-
-#. TRANSLATORS: Asteroid (624) Hektor
-#: src/translations.h:118
-msgid "Hektor"
-msgstr ""
-=======
 #: src/gui/StelGui.cpp:177
 msgid "Auto hide vertical button bar"
 msgstr ""
@@ -1374,21 +790,14 @@
 #, no-c-format, qt-format
 msgid "%1m"
 msgstr "%1m"
->>>>>>> 1bf839b5
 
 #: src/gui/ViewDialog.cpp:422
 msgid "No description"
 msgstr "Inga skildring"
 
-<<<<<<< HEAD
-#: src/gui/StelGui.cpp:131
-msgid "Help window"
-msgstr "Hjelpevindauge"
-=======
 #: src/gui/ViewDialog.cpp:506
 msgid "No shooting stars"
 msgstr "Ingen stjerneskot"
->>>>>>> 1bf839b5
 
 #: src/gui/ViewDialog.cpp:509
 msgid "Normal rate"
@@ -1398,50 +807,6 @@
 msgid "Standard Perseids rate"
 msgstr ""
 
-<<<<<<< HEAD
-#: src/gui/ViewDialog.cpp:518
-msgid "Highest rate ever (1966 Leonids)"
-msgstr ""
-
-#: src/translations.h:51
-msgid "Himalia"
-msgstr ""
-
-#: plugins/Supernovas/src/Supernovas.cpp:59
-msgid "Historical supernova"
-msgstr ""
-
-#: src/core/modules/GridLinesMgr.cpp:537
-msgid "Horizon"
-msgstr ""
-
-#: src/gui/StelGui.cpp:111 src/ui_viewDialog.h:1106
-#, fuzzy
-msgid "Horizon line"
-msgstr "Meridianline"
-
-#: src/core/StelObject.cpp:94 src/core/StelObject.cpp:97
-#, qt-format
-msgid "Hour angle/DE: %1/%2"
-msgstr ""
-
-#: src/ui_viewDialog.h:1093
-msgid "Hourly zenith rate:"
-msgstr ""
-
-#. TRANSLATORS: Asteroid (10) Hygiea
-#: src/translations.h:108
-msgid "Hygiea"
-msgstr ""
-
-#: src/translations.h:69
-msgid "Hyperion"
-msgstr "Hyperion"
-
-#: src/translations.h:70
-msgid "Iapetus"
-msgstr "Iapetus"
-=======
 #: src/gui/ViewDialog.cpp:515
 msgid "Exceptional Leonid rate"
 msgstr ""
@@ -1462,21 +827,12 @@
 #: src/gui/AddRemoveLandscapesDialog.cpp:114
 msgid "ZIP archives"
 msgstr ""
->>>>>>> 1bf839b5
 
 #: src/gui/AddRemoveLandscapesDialog.cpp:127
 #, qt-format
 msgid "Landscape \"%1\" has been installed successfully."
 msgstr ""
 
-<<<<<<< HEAD
-#: src/gui/StelGui.cpp:146
-msgid "Increase time speed"
-msgstr ""
-
-#: src/gui/StelGui.cpp:149
-msgid "Increase time speed (a little)"
-=======
 #: src/gui/AddRemoveLandscapesDialog.cpp:128
 #: src/gui/AddRemoveLandscapesDialog.cpp:155
 msgid "Success"
@@ -1487,7 +843,6 @@
 #: src/gui/AddRemoveLandscapesDialog.cpp:220
 #: src/gui/AddRemoveLandscapesDialog.cpp:228
 msgid "No landscape was installed."
->>>>>>> 1bf839b5
 msgstr ""
 
 #: src/gui/AddRemoveLandscapesDialog.cpp:142
@@ -1499,977 +854,1447 @@
 msgid "Error!"
 msgstr ""
 
-<<<<<<< HEAD
+#: src/gui/AddRemoveLandscapesDialog.cpp:154
+#, qt-format
+msgid "Landscape \"%1\" has been removed successfully."
+msgstr ""
+
+#: src/gui/AddRemoveLandscapesDialog.cpp:165
+#: src/gui/AddRemoveLandscapesDialog.cpp:235
+msgid "The selected landscape could not be (completely) removed."
+msgstr ""
+
+#. TRANSLATORS: MiB = mebibytes (IEC 60027-2 standard for 2^20 bytes)
+#: src/gui/AddRemoveLandscapesDialog.cpp:188
+#, qt-format
+msgid "Size on disk: %1 MiB"
+msgstr ""
+
+#. TRANSLATORS: The parameter is a file/directory path that may be quite long.
+#: src/gui/AddRemoveLandscapesDialog.cpp:214
+#, qt-format
+msgid "Stellarium cannot open for reading or writing %1"
+msgstr ""
+
+#: src/gui/AddRemoveLandscapesDialog.cpp:220
+msgid ""
+"The selected file is not a ZIP archive or does not contain a Stellarium "
+"landscape."
+msgstr ""
+
+#. TRANSLATORS: The parameter is the duplicate name or identifier.
+#: src/gui/AddRemoveLandscapesDialog.cpp:227
+#, qt-format
+msgid "A landscape with the same name or identifier (%1) already exists."
+msgstr ""
+
+#. TRANSLATORS: The parameter is a file/directory path that may be quite long. "It" refers to a landscape that can't be removed.
+#: src/gui/AddRemoveLandscapesDialog.cpp:238
+#, qt-format
+msgid "You can remove it manually by deleting the following directory: %1"
+msgstr ""
+
+#: src/main.cpp:335
+msgid "This system does not support OpenGL."
+msgstr "Dette systemet stør ikkje OpenGL."
+
+#: src/translations.h:33
+msgid "Sun"
+msgstr "Sola"
+
+#: src/translations.h:34
+msgid "Mercury"
+msgstr "Merkur"
+
+#: src/translations.h:35
+msgid "Venus"
+msgstr "Venus"
+
+#: src/translations.h:36
+msgid "Earth"
+msgstr "Jorda"
+
+#: src/translations.h:37
+msgid "Moon"
+msgstr "Månen"
+
+#: src/translations.h:38
+msgid "Mars"
+msgstr "Mars"
+
+#: src/translations.h:39
+msgid "Deimos"
+msgstr "Deimos"
+
+#: src/translations.h:40
+msgid "Phobos"
+msgstr "Phobos"
+
+#: src/translations.h:41
+msgid "Ceres"
+msgstr ""
+
+#: src/translations.h:42
+msgid "Pallas"
+msgstr ""
+
+#: src/translations.h:43
+msgid "Juno"
+msgstr ""
+
+#: src/translations.h:44
+msgid "Vesta"
+msgstr ""
+
+#: src/translations.h:45
+msgid "Jupiter"
+msgstr "Jupiter"
+
+#: src/translations.h:46
+msgid "Io"
+msgstr "Io"
+
+#: src/translations.h:47
+msgid "Europa"
+msgstr "Europa"
+
+#: src/translations.h:48
+msgid "Ganymede"
+msgstr "Ganymedes"
+
+#: src/translations.h:49
+msgid "Callisto"
+msgstr "Callisto"
+
+#: src/translations.h:50
+msgid "Amalthea"
+msgstr ""
+
+#: src/translations.h:51
+msgid "Himalia"
+msgstr ""
+
+#: src/translations.h:52
+msgid "Elara"
+msgstr ""
+
+#: src/translations.h:53
+msgid "Pasiphae"
+msgstr ""
+
+#: src/translations.h:54
+msgid "Sinope"
+msgstr ""
+
+#: src/translations.h:55
+msgid "Lysithea"
+msgstr ""
+
+#: src/translations.h:56
+msgid "Carme"
+msgstr ""
+
+#: src/translations.h:57
+msgid "Ananke"
+msgstr ""
+
+#: src/translations.h:58
+msgid "Leda"
+msgstr ""
+
+#: src/translations.h:59
+msgid "Thebe"
+msgstr ""
+
+#: src/translations.h:60
+msgid "Adrastea"
+msgstr ""
+
+#. TRANSLATORS: Asteroid (9) Metis
+#: src/translations.h:61 src/translations.h:106
+msgid "Metis"
+msgstr ""
+
+#: src/translations.h:62
+msgid "Saturn"
+msgstr "Saturn"
+
+#: src/translations.h:63
+msgid "Mimas"
+msgstr "Mimas"
+
+#: src/translations.h:64
+msgid "Enceladus"
+msgstr "Enceladus"
+
+#: src/translations.h:65
+msgid "Tethys"
+msgstr "Tethys"
+
+#: src/translations.h:66
+msgid "Dione"
+msgstr "Dione"
+
+#: src/translations.h:67
+msgid "Rhea"
+msgstr "Rhea"
+
+#: src/translations.h:68
+msgid "Titan"
+msgstr "Titan"
+
+#: src/translations.h:69
+msgid "Hyperion"
+msgstr "Hyperion"
+
+#: src/translations.h:70
+msgid "Iapetus"
+msgstr "Iapetus"
+
+#: src/translations.h:71
+msgid "Phoebe"
+msgstr "Phoebe"
+
+#: src/translations.h:72
+msgid "Neptune"
+msgstr "Neptun"
+
+#: src/translations.h:73
+msgid "Uranus"
+msgstr "Uranus"
+
+#: src/translations.h:74
+msgid "Miranda"
+msgstr ""
+
+#: src/translations.h:75
+msgid "Ariel"
+msgstr ""
+
+#: src/translations.h:76
+msgid "Umbriel"
+msgstr ""
+
+#: src/translations.h:77
+msgid "Titania"
+msgstr ""
+
+#: src/translations.h:78
+msgid "Oberon"
+msgstr ""
+
+#: src/translations.h:79
+msgid "Pluto"
+msgstr "Pluto"
+
+#: src/translations.h:80
+msgid "Charon"
+msgstr "Charon"
+
+#: src/translations.h:81
+msgid "Eris"
+msgstr ""
+
+#: src/translations.h:82
+msgid "Triton"
+msgstr ""
+
+#: src/translations.h:83
+msgid "Nereid"
+msgstr ""
+
+#: src/translations.h:84
+msgid "Naiad"
+msgstr ""
+
+#: src/translations.h:85
+msgid "Thalassa"
+msgstr ""
+
+#: src/translations.h:86
+msgid "Despina"
+msgstr ""
+
+#: src/translations.h:87
+msgid "Galatea"
+msgstr ""
+
+#: src/translations.h:88
+msgid "Larissa"
+msgstr ""
+
+#: src/translations.h:89
+msgid "Proteus"
+msgstr ""
+
+#: src/translations.h:90
+msgid "Halimede"
+msgstr ""
+
+#: src/translations.h:91
+msgid "Psamathe"
+msgstr ""
+
+#: src/translations.h:92
+msgid "Sao"
+msgstr ""
+
+#: src/translations.h:93
+msgid "Laomedeia"
+msgstr ""
+
+#: src/translations.h:94
+msgid "Neso"
+msgstr ""
+
+#: src/translations.h:95
+msgid "Solar System Observer"
+msgstr "Observatør av solsystem"
+
+#. TRANSLATORS: Asteroid (5) Astraea
+#: src/translations.h:98
+msgid "Astraea"
+msgstr ""
+
+#. TRANSLATORS: Asteroid (6) Hebe
+#: src/translations.h:100
+msgid "Hebe"
+msgstr ""
+
+#. TRANSLATORS: Asteroid (7) Iris
+#: src/translations.h:102
+msgid "Iris"
+msgstr ""
+
+#. TRANSLATORS: Asteroid (8) Flora
+#: src/translations.h:104
+msgid "Flora"
+msgstr ""
+
+#. TRANSLATORS: Asteroid (10) Hygiea
+#: src/translations.h:108
+msgid "Hygiea"
+msgstr ""
+
+#. TRANSLATORS: Asteroid (1221) Amor
+#: src/translations.h:110
+msgid "Amor"
+msgstr ""
+
+#. TRANSLATORS: Asteroid (99942) Apophis
+#: src/translations.h:112
+msgid "Apophis"
+msgstr ""
+
+#. TRANSLATORS: Asteroid (2060) Chiron
+#: src/translations.h:114
+msgid "Chiron"
+msgstr ""
+
+#. TRANSLATORS: Asteroid (433) Eros
+#: src/translations.h:116
+msgid "Eros"
+msgstr ""
+
+#. TRANSLATORS: Asteroid (624) Hektor
+#: src/translations.h:118
+msgid "Hektor"
+msgstr ""
+
+#. TRANSLATORS: Name of supernova SN 1572A
+#: src/translations.h:120
+msgid "Tycho's Supernova"
+msgstr ""
+
+#. TRANSLATORS: Name of supernova SN 1604A
+#: src/translations.h:122
+msgid "Kepler's Supernova"
+msgstr ""
+
+#: src/translations.h:126
+msgid "N"
+msgstr "N"
+
+#: src/translations.h:127
+msgid "S"
+msgstr "S"
+
+#: src/translations.h:128
+msgid "E"
+msgstr "A"
+
+#: src/translations.h:129
+msgid "W"
+msgstr "V"
+
+#: src/translations.h:132
+msgid "Aztec"
+msgstr ""
+
+#: src/translations.h:133
+msgid "Chinese"
+msgstr "Kinesisk"
+
+#: src/translations.h:134
+msgid "Egyptian"
+msgstr "Egyptisk"
+
 #: src/translations.h:135
 msgid "Inuit"
 msgstr "Inuitt"
-=======
-#: src/gui/AddRemoveLandscapesDialog.cpp:154
-#, qt-format
-msgid "Landscape \"%1\" has been removed successfully."
-msgstr ""
->>>>>>> 1bf839b5
-
-#: src/gui/AddRemoveLandscapesDialog.cpp:165
-#: src/gui/AddRemoveLandscapesDialog.cpp:235
-msgid "The selected landscape could not be (completely) removed."
-msgstr ""
-
-#. TRANSLATORS: MiB = mebibytes (IEC 60027-2 standard for 2^20 bytes)
-#: src/gui/AddRemoveLandscapesDialog.cpp:188
-#, qt-format
-msgid "Size on disk: %1 MiB"
-msgstr ""
-
-<<<<<<< HEAD
-#. TRANSLATORS: Asteroid (7) Iris
-#: src/translations.h:102
-msgid "Iris"
-=======
-#. TRANSLATORS: The parameter is a file/directory path that may be quite long.
-#: src/gui/AddRemoveLandscapesDialog.cpp:214
-#, qt-format
-msgid "Stellarium cannot open for reading or writing %1"
->>>>>>> 1bf839b5
-msgstr ""
-
-#: src/gui/AddRemoveLandscapesDialog.cpp:220
-msgid ""
-"The selected file is not a ZIP archive or does not contain a Stellarium "
-"landscape."
-msgstr ""
-
-#. TRANSLATORS: The parameter is the duplicate name or identifier.
-#: src/gui/AddRemoveLandscapesDialog.cpp:227
-#, qt-format
-msgid "A landscape with the same name or identifier (%1) already exists."
-msgstr ""
-
-<<<<<<< HEAD
-#. TRANSLATORS: Name of supernova SN 1604A
-#: src/translations.h:122
-msgid "Kepler's Supernova"
-=======
-#. TRANSLATORS: The parameter is a file/directory path that may be quite long. "It" refers to a landscape that can't be removed.
-#: src/gui/AddRemoveLandscapesDialog.cpp:238
-#, qt-format
-msgid "You can remove it manually by deleting the following directory: %1"
->>>>>>> 1bf839b5
-msgstr ""
-
-#: src/main.cpp:335
-msgid "This system does not support OpenGL."
-msgstr "Dette systemet stør ikkje OpenGL."
-
-<<<<<<< HEAD
+
 #: src/translations.h:136
 msgid "Korean"
 msgstr "Koreansk"
 
-#: src/ui_viewDialog.h:1088
-msgid "Labels and Markers"
-msgstr ""
-
 #: src/translations.h:137
 msgid "Lakota"
 msgstr "Lakota"
 
+#: src/translations.h:138
+msgid "Maori"
+msgstr ""
+
+#: src/translations.h:139
+msgid "Navajo"
+msgstr "Navajo"
+
+#: src/translations.h:140
+msgid "Norse"
+msgstr "Norrøn"
+
+#: src/translations.h:141
+msgid "Polynesian"
+msgstr "Polynesisk"
+
+#: src/translations.h:142
+msgid "Sami"
+msgstr ""
+
+#: src/translations.h:143
+msgid "Tupi-Guarani"
+msgstr ""
+
+#: src/translations.h:144
+msgid "Western"
+msgstr "Vestleg"
+
+#: src/translations.h:148
+msgid "Set Location "
+msgstr "Oppgje stad "
+
+#: src/translations.h:149
+msgid "Set Time "
+msgstr "Oppgje tid "
+
+#: src/translations.h:150
+msgid "General "
+msgstr "Generelt "
+
+#: src/translations.h:151
+msgid "Stars "
+msgstr "Stjerner "
+
+#: src/translations.h:152
+msgid "Colors "
+msgstr "Fargar "
+
+#: src/translations.h:153
+msgid "Effects "
+msgstr "Effekter "
+
+#: src/translations.h:154
+msgid "Scripts "
+msgstr "Skript "
+
+#: src/translations.h:155
+msgid "Administration "
+msgstr "Administrasjon "
+
+#: src/translations.h:157
+msgid "Latitude: "
+msgstr "Breiddegrad: "
+
+#: src/translations.h:158
+msgid "Longitude: "
+msgstr "Lengdegrad: "
+
+#: src/translations.h:159
+msgid "Altitude (m): "
+msgstr "Høgde (m): "
+
+#: src/translations.h:160
+msgid "Solar System Body: "
+msgstr "Heimeplanet i solsystemet: "
+
+#: src/translations.h:162
+msgid "Sky Time: "
+msgstr "Himmeltid: "
+
+#: src/translations.h:163
+msgid "Set Time Zone: "
+msgstr "Oppgje tidssone: "
+
+#: src/translations.h:164
+msgid "Day keys: "
+msgstr "Info om dagen: "
+
+#: src/translations.h:165
+msgid "Calendar"
+msgstr "Kalender"
+
+#: src/translations.h:166
+msgid "Sidereal"
+msgstr "Kosmisk (sidereal)"
+
+#: src/translations.h:167
+msgid "Preset Sky Time: "
+msgstr "Førehandsvald himmeltid: "
+
+#: src/translations.h:168
+msgid "Sky Time At Start-up: "
+msgstr "Himmeltid ved oppstart: "
+
+#: src/translations.h:169
+msgid "Actual Time"
+msgstr "Faktisk tid"
+
+#: src/translations.h:170
+msgid "Preset Time"
+msgstr "Førehandsvald tid"
+
+#: src/translations.h:171
+msgid "Time Display Format: "
+msgstr "Vising av tid: "
+
+#: src/translations.h:172
+msgid "Date Display Format: "
+msgstr "Vising av dato: "
+
+#: src/translations.h:174
+msgid "Sky Culture: "
+msgstr "Stjernebilete utfrå kultur: "
+
+#: src/translations.h:175
+msgid "Sky Language: "
+msgstr "Språk på himmelen: "
+
+#: src/translations.h:177
+msgid "Show: "
+msgstr "Vis: "
+
+#: src/translations.h:178
+msgid "Star Value Multiplier: "
+msgstr ""
+
+#: src/translations.h:179
+msgid "Magnitude Sizing Multiplier: "
+msgstr "Multiplikator for lysstyrke: "
+
+#: src/translations.h:180
+msgid "Maximum Magnitude to Label: "
+msgstr "Maks lysstyrke før vising: "
+
+#: src/translations.h:181
+msgid "Twinkling: "
+msgstr "Funkling: "
+
+#: src/translations.h:182
+msgid "Limiting Magnitude: "
+msgstr ""
+
+#: src/translations.h:184
+msgid "Constellation Lines"
+msgstr "Liner i stjernebilete"
+
+#: src/translations.h:185
+msgid "Constellation Names"
+msgstr "Namn på stjernebilete"
+
+#: src/translations.h:186
+msgid "Constellation Art Intensity"
+msgstr "Intensitet til stjernebilete - grafikk"
+
+#: src/translations.h:187
+msgid "Constellation Boundaries"
+msgstr "Grenser til stjernebilete"
+
+#: src/translations.h:188
+msgid "Cardinal Points"
+msgstr "Himmelretningar"
+
+#: src/translations.h:189
+msgid "Planet Names"
+msgstr "Planetnamn"
+
+#: src/translations.h:190
+msgid "Planet Orbits"
+msgstr "Planetbanar"
+
+#: src/translations.h:191
+msgid "Planet Trails"
+msgstr "Planetspor"
+
+#: src/translations.h:192
+msgid "Meridian Line"
+msgstr "Meridianline"
+
+#: src/translations.h:193
+msgid "Azimuthal Grid"
+msgstr "Planprojisert rutenett"
+
+#: src/translations.h:194
+msgid "Equatorial Grid"
+msgstr "Sylinderprojisert rutenett"
+
+#: src/translations.h:195
+msgid "Equator Line"
+msgstr "Ekvatorline"
+
+#: src/translations.h:196
+msgid "Ecliptic Line"
+msgstr "Ekliptisk line"
+
+#: src/translations.h:197
+msgid "Nebula Names"
+msgstr "Namn på stjernetåker"
+
+#: src/translations.h:198
+msgid "Nebula Circles"
+msgstr "Stjernetåkesirklar"
+
+#: src/translations.h:200
+msgid "Light Pollution Luminance: "
+msgstr "Lysstyrke på lysforureining: "
+
+#: src/translations.h:201
+msgid "Landscape: "
+msgstr "Landskap: "
+
+#: src/translations.h:202
+msgid "Manual zoom: "
+msgstr "Manuell zoom: "
+
+#: src/translations.h:203
+msgid "Object Sizing Rule: "
+msgstr "Regel for storleik på objekt: "
+
+#: src/translations.h:204
+msgid "Magnitude Scaling Multiplier: "
+msgstr "Faktor for forstørring: "
+
+#: src/translations.h:205
+msgid "Milky Way intensity: "
+msgstr "Intensitet for Mjølkevegen "
+
+#: src/translations.h:206
+msgid "Maximum Nebula Magnitude to Label: "
+msgstr "Maks lysstyrke på stjernetåke før vising: "
+
+#: src/translations.h:207
+msgid "Zoom Duration: "
+msgstr "Steg for zoom: "
+
+#: src/translations.h:208
+msgid "Cursor Timeout: "
+msgstr "Fjern markør etter: "
+
+#: src/translations.h:209
+msgid "Correct for light travel time: "
+msgstr "Korriger for lysfart: "
+
+#: src/translations.h:211
+msgid "Local Script: "
+msgstr "Lokalt skript: "
+
+#: src/translations.h:212
+msgid "CD/DVD Script: "
+msgstr "CD/DVD-skript: "
+
+#: src/translations.h:213
+msgid "USB Script: "
+msgstr "USB-skript: "
+
+#: src/translations.h:214
+msgid "Arrow down to load list."
+msgstr "Pil ned for å vise liste."
+
+#: src/translations.h:215
+msgid "Select and exit to run."
+msgstr "Vel og lukk for å utføre."
+
+#: src/translations.h:217
+msgid "Load Default Configuration: "
+msgstr "Hent standard oppsett: "
+
+#: src/translations.h:218
+msgid "Save Current Configuration as Default: "
+msgstr "Lagre dette oppsettet som standard: "
+
+#: src/translations.h:219
+msgid "Shut Down: "
+msgstr "Avslutte: "
+
+#: src/translations.h:220
+msgid "Update me via Internet: "
+msgstr "Oppdater programmet via internett: "
+
+#: src/translations.h:221
+msgid "Set UI Locale: "
+msgstr "Språk i programmet: "
+
+#: src/ui_dateTimeDialogGui.h:296 src/ui_dateTimeDialogGui.h:297
+msgid "/"
+msgstr ""
+
+#: src/ui_dateTimeDialogGui.h:298 src/ui_dateTimeDialogGui.h:299
+msgid ":"
+msgstr ""
+
+#: src/ui_helpDialogGui.h:259 src/ui_helpDialogGui.h:265
+msgid "Help"
+msgstr "Hjelp"
+
+#: src/ui_helpDialogGui.h:267
+msgid "About"
+msgstr "Om"
+
+#: src/ui_helpDialogGui.h:269
+msgid "Log"
+msgstr ""
+
+#: src/ui_helpDialogGui.h:272
+msgid "Refresh"
+msgstr ""
+
+#: src/ui_locationDialogGui.h:387
+msgid "Location"
+msgstr "Sted"
+
+#: src/ui_locationDialogGui.h:391
+msgid "Current location information"
+msgstr ""
+
+#: src/ui_locationDialogGui.h:392
+msgid "Use as default"
+msgstr "Nytt som standard"
+
+#: src/ui_locationDialogGui.h:393
+msgid "Delete"
+msgstr "Slett"
+
+#: src/ui_locationDialogGui.h:394
+msgid "Add to list"
+msgstr ""
+
+#: src/ui_locationDialogGui.h:395
+msgid "Latitude:"
+msgstr "Breiddegrad:"
+
+#: src/ui_locationDialogGui.h:397 src/ui_locationDialogGui.h:401
+msgid ""
+"You can enter values in decimal degrees, or using dms format, for example: "
+"+1d 12m 8s"
+msgstr ""
+
+#: src/ui_locationDialogGui.h:399
+msgid "Longitude:"
+msgstr "Lengdegrad:"
+
+#: src/ui_locationDialogGui.h:403
+msgid "Altitude:"
+msgstr "Høgde:"
+
+#: src/ui_locationDialogGui.h:405
+msgid "Enter the altitude in meter"
+msgstr "Skriv inn høgda i meter"
+
+#: src/ui_locationDialogGui.h:407
+msgid " m"
+msgstr " m"
+
+#: src/ui_locationDialogGui.h:408
+msgid "Name/City:"
+msgstr "Namn/By:"
+
+#: src/ui_locationDialogGui.h:409
+msgid "Country:"
+msgstr "Land:"
+
+#: src/ui_locationDialogGui.h:410
+msgid "Planet:"
+msgstr "Planet:"
+
+#: src/ui_searchDialogGui.h:450
+msgid "Find Object"
+msgstr "Finn objekt"
+
+#: src/ui_searchDialogGui.h:451
+msgid "Find Object or Position"
+msgstr ""
+
+#: src/ui_searchDialogGui.h:458
+msgid "iota"
+msgstr ""
+
+#: src/ui_searchDialogGui.h:461
+msgid "alpha"
+msgstr ""
+
+#: src/ui_searchDialogGui.h:464
+msgid "beta"
+msgstr ""
+
+#: src/ui_searchDialogGui.h:467
+msgid "gamma"
+msgstr ""
+
+#: src/ui_searchDialogGui.h:470
+msgid "delta"
+msgstr ""
+
+#: src/ui_searchDialogGui.h:473
+msgid "epsilon"
+msgstr ""
+
+#: src/ui_searchDialogGui.h:476
+msgid "zeta"
+msgstr ""
+
+#: src/ui_searchDialogGui.h:479
+msgid "eta"
+msgstr ""
+
+#: src/ui_searchDialogGui.h:482
+msgid "theta"
+msgstr ""
+
+#: src/ui_searchDialogGui.h:485
+msgid "kappa"
+msgstr ""
+
+#: src/ui_searchDialogGui.h:488
+msgid "lambda"
+msgstr ""
+
+#: src/ui_searchDialogGui.h:491
+msgid "mu"
+msgstr ""
+
+#: src/ui_searchDialogGui.h:494
+msgid "nu"
+msgstr ""
+
+#: src/ui_searchDialogGui.h:497
+msgid "xi"
+msgstr ""
+
+#: src/ui_searchDialogGui.h:500
+msgid "omicron"
+msgstr ""
+
+#: src/ui_searchDialogGui.h:503
+msgid "pi"
+msgstr ""
+
+#: src/ui_searchDialogGui.h:506
+msgid "rho"
+msgstr ""
+
+#: src/ui_searchDialogGui.h:509
+msgid "sigma"
+msgstr ""
+
+#: src/ui_searchDialogGui.h:512
+msgid "tau"
+msgstr ""
+
+#: src/ui_searchDialogGui.h:515
+msgid "upsilon"
+msgstr ""
+
+#: src/ui_searchDialogGui.h:518
+msgid "phi"
+msgstr ""
+
+#: src/ui_searchDialogGui.h:521
+msgid "chi"
+msgstr ""
+
+#: src/ui_searchDialogGui.h:524
+msgid "psi"
+msgstr ""
+
+#: src/ui_searchDialogGui.h:527
+msgid "omega"
+msgstr ""
+
+#: src/ui_searchDialogGui.h:529
+msgid "Greek letters for Bayer designations"
+msgstr ""
+
+#: src/ui_searchDialogGui.h:530
+msgid "Object"
+msgstr ""
+
+#: src/ui_searchDialogGui.h:531
+msgid "RA/Dec (J2000):"
+msgstr ""
+
+#: src/ui_searchDialogGui.h:532
+msgid "Position"
+msgstr ""
+
+#: src/ui_viewDialog.h:1052
+msgid "View"
+msgstr ""
+
+#: src/ui_viewDialog.h:1058
+msgid "Sky"
+msgstr "Himmel"
+
+#: src/ui_viewDialog.h:1060
+msgid "Markings"
+msgstr ""
+
 #: src/ui_viewDialog.h:1062
 msgid "Landscape"
 msgstr "Landskap"
 
-#: src/gui/AddRemoveLandscapesDialog.cpp:127
-#, qt-format
-msgid "Landscape \"%1\" has been installed successfully."
-msgstr ""
-
-#: src/gui/AddRemoveLandscapesDialog.cpp:154
-#, qt-format
-msgid "Landscape \"%1\" has been removed successfully."
-msgstr ""
-
-#: src/translations.h:201
-msgid "Landscape: "
-msgstr "Landskap: "
-
-#: src/translations.h:93
-msgid "Laomedeia"
-msgstr ""
-
-#: src/translations.h:88
-msgid "Larissa"
-msgstr ""
-
-#: src/ui_locationDialogGui.h:395
-msgid "Latitude:"
-msgstr "Breiddegrad:"
-
-#: src/translations.h:157
-msgid "Latitude: "
-msgstr "Breiddegrad: "
-
-#: src/translations.h:58
-msgid "Leda"
-msgstr ""
-
-#: src/gui/HelpDialog.cpp:56
-msgid "Left click"
-msgstr "Venstreklikk"
-
-#: src/gui/ConfigurationDialog.cpp:586
-msgid "License"
-msgstr "Lisens"
-
-#: src/translations.h:200
-msgid "Light Pollution Luminance: "
-msgstr "Lysstyrke på lysforureining: "
+#: src/ui_viewDialog.h:1064
+msgid "Starlore"
+msgstr ""
+
+#: src/ui_viewDialog.h:1068
+msgid "Absolute scale:"
+msgstr ""
+
+#: src/ui_viewDialog.h:1069
+msgid "Relative scale:"
+msgstr ""
+
+#: src/ui_viewDialog.h:1070
+msgid "Twinkle:"
+msgstr ""
+
+#: src/ui_viewDialog.h:1072
+msgid "Dim faint stars when a very bright object is visible"
+msgstr ""
+
+#: src/ui_viewDialog.h:1074
+msgid "Dynamic eye adaptation"
+msgstr ""
+
+#: src/ui_viewDialog.h:1075
+msgid "Planets and satellites"
+msgstr "Planetar og satelittar"
+
+#: src/ui_viewDialog.h:1076
+msgid "Show planets"
+msgstr "Vis planetar"
+
+#: src/ui_viewDialog.h:1077
+msgid "Show planet markers"
+msgstr ""
+
+#: src/ui_viewDialog.h:1078
+msgid "Show planet orbits"
+msgstr "Vis planetbanar"
+
+#: src/ui_viewDialog.h:1079
+msgid "Simulate light speed"
+msgstr "Simulér lysfart"
+
+#: src/ui_viewDialog.h:1080
+msgid "Scale Moon"
+msgstr "Skaler måne"
+
+#: src/ui_viewDialog.h:1082
+msgid "Show atmosphere"
+msgstr "Vis atmosfære"
 
 #: src/ui_viewDialog.h:1083
 msgid "Light pollution: "
 msgstr "Lysforureining: "
 
-#: src/translations.h:182
-msgid "Limiting Magnitude: "
-msgstr ""
-
-#: src/translations.h:217
-msgid "Load Default Configuration: "
-msgstr "Hent standard oppsett: "
-=======
-#: src/translations.h:33
-msgid "Sun"
-msgstr "Sola"
-
-#: src/translations.h:34
-msgid "Mercury"
-msgstr "Merkur"
-
-#: src/translations.h:35
-msgid "Venus"
-msgstr "Venus"
-
-#: src/translations.h:36
-msgid "Earth"
-msgstr "Jorda"
-
-#: src/translations.h:37
-msgid "Moon"
-msgstr "Månen"
-
-#: src/translations.h:38
-msgid "Mars"
-msgstr "Mars"
-
-#: src/translations.h:39
-msgid "Deimos"
-msgstr "Deimos"
-
-#: src/translations.h:40
-msgid "Phobos"
-msgstr "Phobos"
-
-#: src/translations.h:41
-msgid "Ceres"
-msgstr ""
-
-#: src/translations.h:42
-msgid "Pallas"
-msgstr ""
->>>>>>> 1bf839b5
-
-#: src/translations.h:43
-msgid "Juno"
-msgstr ""
-
-<<<<<<< HEAD
-#: src/translations.h:211
-msgid "Local Script: "
-msgstr "Lokalt skript: "
-=======
-#: src/translations.h:44
-msgid "Vesta"
-msgstr ""
->>>>>>> 1bf839b5
-
-#: src/translations.h:45
-msgid "Jupiter"
-msgstr "Jupiter"
-
-<<<<<<< HEAD
-#: src/gui/StelGui.cpp:136
-msgid "Location window"
-msgstr ""
-
-#: src/core/modules/LandscapeMgr.cpp:491
-msgid "Location: "
-msgstr "Stad: "
-=======
-#: src/translations.h:46
-msgid "Io"
-msgstr "Io"
-
-#: src/translations.h:47
-msgid "Europa"
-msgstr "Europa"
->>>>>>> 1bf839b5
-
-#: src/translations.h:48
-msgid "Ganymede"
-msgstr "Ganymedes"
-
-#: src/translations.h:49
-msgid "Callisto"
-msgstr "Callisto"
-
-<<<<<<< HEAD
-#: src/translations.h:158
-msgid "Longitude: "
-msgstr "Lengdegrad: "
-
-#: src/translations.h:55
-msgid "Lysithea"
-msgstr ""
-
-#: src/translations.h:204
-msgid "Magnitude Scaling Multiplier: "
-msgstr "Faktor for forstørring: "
-
-#: src/translations.h:179
-msgid "Magnitude Sizing Multiplier: "
-msgstr "Multiplikator for lysstyrke: "
-
-#: src/core/modules/Nebula.cpp:99 src/core/modules/Planet.cpp:120
-#: plugins/Supernovas/src/Supernova.cpp:98
-#, qt-format
-msgid "Magnitude: <b>%1</b>"
-msgstr ""
-
-#: src/core/modules/StarWrapper.cpp:51 src/core/modules/StarWrapper.cpp:108
-#, qt-format
-msgid "Magnitude: <b>%1</b> (B-V: %2)"
-=======
-#: src/translations.h:50
-msgid "Amalthea"
-msgstr ""
-
-#: src/translations.h:51
-msgid "Himalia"
-msgstr ""
-
-#: src/translations.h:52
-msgid "Elara"
-msgstr ""
-
-#: src/translations.h:53
-msgid "Pasiphae"
-msgstr ""
-
-#: src/translations.h:54
-msgid "Sinope"
->>>>>>> 1bf839b5
-msgstr ""
-
-#: src/translations.h:55
-msgid "Lysithea"
-msgstr ""
-
-<<<<<<< HEAD
-#: src/translations.h:202
-msgid "Manual zoom: "
-msgstr "Manuell zoom: "
-
-#: src/translations.h:138
-msgid "Maori"
-msgstr ""
-
-#: src/ui_viewDialog.h:1060
-msgid "Markings"
-=======
-#: src/translations.h:56
-msgid "Carme"
-msgstr ""
-
-#: src/translations.h:57
-msgid "Ananke"
-msgstr ""
-
-#: src/translations.h:58
-msgid "Leda"
->>>>>>> 1bf839b5
-msgstr ""
-
-#: src/translations.h:59
-msgid "Thebe"
-msgstr ""
-
-#: src/translations.h:60
-msgid "Adrastea"
-msgstr ""
-
-#. TRANSLATORS: Asteroid (9) Metis
-#: src/translations.h:61 src/translations.h:106
-msgid "Metis"
-msgstr ""
-
-<<<<<<< HEAD
-#: src/translations.h:180
-msgid "Maximum Magnitude to Label: "
-msgstr "Maks lysstyrke før vising: "
-
-#: src/translations.h:206
-msgid "Maximum Nebula Magnitude to Label: "
-msgstr "Maks lysstyrke på stjernetåke før vising: "
-=======
-#: src/translations.h:62
-msgid "Saturn"
-msgstr "Saturn"
-
-#: src/translations.h:63
-msgid "Mimas"
-msgstr "Mimas"
->>>>>>> 1bf839b5
-
-#: src/translations.h:64
-msgid "Enceladus"
-msgstr "Enceladus"
-
-#: src/translations.h:65
-msgid "Tethys"
-msgstr "Tethys"
-
-<<<<<<< HEAD
-#: src/core/modules/GridLinesMgr.cpp:525
-msgid "Meridian"
-msgstr ""
-
-#: src/translations.h:192
-msgid "Meridian Line"
-msgstr "Meridianline"
-
-#: src/gui/StelGui.cpp:110 src/ui_viewDialog.h:1105
-msgid "Meridian line"
-msgstr "Meridianline"
-
-#. TRANSLATORS: Asteroid (9) Metis
-#: src/translations.h:61 src/translations.h:106
-msgid "Metis"
-msgstr ""
-
-#: src/translations.h:205
-msgid "Milky Way intensity: "
-msgstr "Intensitet for Mjølkevegen "
-
-#: src/translations.h:63
-msgid "Mimas"
-msgstr "Mimas"
-
-#: src/translations.h:74
-msgid "Miranda"
-msgstr ""
-
-#: src/gui/HelpDialog.cpp:234 src/gui/HelpDialog.cpp:326
-#: src/gui/HelpDialog.cpp:328 src/gui/StelGui.cpp:170
-msgid "Miscellaneous"
-msgstr "Ymse"
-=======
-#: src/translations.h:66
-msgid "Dione"
-msgstr "Dione"
-
-#: src/translations.h:67
-msgid "Rhea"
-msgstr "Rhea"
-
-#: src/translations.h:68
-msgid "Titan"
-msgstr "Titan"
-
-#: src/translations.h:69
-msgid "Hyperion"
-msgstr "Hyperion"
-
-#: src/translations.h:70
-msgid "Iapetus"
-msgstr "Iapetus"
-
-#: src/translations.h:71
-msgid "Phoebe"
-msgstr "Phoebe"
-
-#: src/translations.h:72
-msgid "Neptune"
-msgstr "Neptun"
-
-#: src/translations.h:73
-msgid "Uranus"
-msgstr "Uranus"
->>>>>>> 1bf839b5
-
-#: src/translations.h:74
-msgid "Miranda"
-msgstr ""
-
-#: src/translations.h:75
-msgid "Ariel"
-msgstr ""
-
-#: src/translations.h:76
-msgid "Umbriel"
-msgstr ""
-
-#: src/translations.h:77
-msgid "Titania"
-msgstr ""
-
-#: src/translations.h:78
-msgid "Oberon"
-msgstr ""
-
-<<<<<<< HEAD
-#: src/gui/HelpDialog.cpp:61 src/gui/StelGui.cpp:163
-msgid "Movement and Selection"
-msgstr "Navigering og val"
-
-#: src/translations.h:126
-msgid "N"
-msgstr "N"
-
-#: src/translations.h:84
-msgid "Naiad"
-msgstr ""
-
-#: src/ui_locationDialogGui.h:408
-msgid "Name/City:"
-msgstr "Namn/By:"
-
-#: src/translations.h:139
-msgid "Navajo"
-msgstr "Navajo"
+#: src/ui_viewDialog.h:1085
+msgid "pressure, temperature, extinction coefficient"
+msgstr ""
+
+#: src/ui_viewDialog.h:1087
+msgid "Refraction/Extinction settings..."
+msgstr ""
+
+#: src/ui_viewDialog.h:1088
+msgid "Labels and Markers"
+msgstr ""
+
+#: src/ui_viewDialog.h:1091
+msgid "Planets"
+msgstr "Planetar"
+
+#: src/ui_viewDialog.h:1092
+msgid "Shooting Stars"
+msgstr "Stjerneskot"
+
+#: src/ui_viewDialog.h:1093
+msgid "Hourly zenith rate:"
+msgstr ""
+
+#: src/ui_viewDialog.h:1094
+msgid "0"
+msgstr ""
+
+#: src/ui_viewDialog.h:1095
+msgid "10"
+msgstr ""
+
+#: src/ui_viewDialog.h:1096
+msgid "80"
+msgstr ""
+
+#: src/ui_viewDialog.h:1097
+msgid "10000"
+msgstr ""
+
+#: src/ui_viewDialog.h:1098
+msgid "144000"
+msgstr ""
+
+#: src/ui_viewDialog.h:1100
+msgid "Celestial Sphere"
+msgstr "Himmelkvelv"
+
+#: src/ui_viewDialog.h:1109
+msgid "Constellations"
+msgstr "Stjernebilete"
+
+#: src/ui_viewDialog.h:1110
+msgid "Show lines"
+msgstr "Vis liner"
+
+#: src/ui_viewDialog.h:1111
+msgid "Show labels"
+msgstr "Vis etikettar"
+
+#: src/ui_viewDialog.h:1112
+msgid "Show boundaries"
+msgstr ""
+
+#: src/ui_viewDialog.h:1113
+msgid "Show art"
+msgstr ""
+
+#: src/ui_viewDialog.h:1114
+msgid "Art brightness: "
+msgstr ""
+
+#: src/ui_viewDialog.h:1115
+msgid "Projection"
+msgstr "Projeksjon"
+
+#: src/ui_viewDialog.h:1116
+msgid "Add/remove landscapes..."
+msgstr ""
+
+#: src/ui_viewDialog.h:1117 src/ui_viewDialog.h:1122 src/ui_viewDialog.h:1124
+#: src/ui_configurationDialog.h:854 src/ui_configurationDialog.h:865
+msgid "Options"
+msgstr ""
+
+#: src/ui_viewDialog.h:1118
+msgid "Show ground"
+msgstr "Vis horisont"
+
+#: src/ui_viewDialog.h:1119
+msgid "Show fog"
+msgstr "Vis tåke"
+
+#: src/ui_viewDialog.h:1120
+msgid "Use associated planet and position"
+msgstr ""
+
+#: src/ui_viewDialog.h:1121
+msgid "Use this landscape as default"
+msgstr "Nytt dette landskapet som standard"
+
+#: src/ui_viewDialog.h:1123
+msgid "Use this sky culture as default"
+msgstr ""
+
+#: src/ui_viewDialog.h:1125
+msgid "Visible"
+msgstr ""
+
+#: src/ui_configurationDialog.h:748
+msgid "Configuration"
+msgstr "Oppsett"
+
+#: src/ui_configurationDialog.h:750
+msgid "Program language"
+msgstr "Programspråk"
+
+#: src/ui_configurationDialog.h:751
+msgid "Selected object information"
+msgstr "Informasjon om det valde objektet"
+
+#: src/ui_configurationDialog.h:753
+msgid "Display all information available"
+msgstr ""
+
+#: src/ui_configurationDialog.h:755
+msgid "All available"
+msgstr ""
+
+#: src/ui_configurationDialog.h:757
+msgid "Display less information"
+msgstr ""
+
+#: src/ui_configurationDialog.h:759
+msgid "Short"
+msgstr ""
+
+#: src/ui_configurationDialog.h:761
+msgid "Display no information"
+msgstr ""
+
+#: src/ui_configurationDialog.h:763
+msgid "None"
+msgstr ""
+
+#: src/ui_configurationDialog.h:764
+msgid "Default options"
+msgstr ""
+
+#: src/ui_configurationDialog.h:766
+msgid ""
+"Save the settings you've changed this session to be the same the next time "
+"you start Stellarium"
+msgstr ""
+
+#: src/ui_configurationDialog.h:768
+msgid "Save settings"
+msgstr ""
+
+#: src/ui_configurationDialog.h:770
+msgid "Restore the default settings that came with Stellarium"
+msgstr ""
+
+#: src/ui_configurationDialog.h:772
+msgid "Restore defaults"
+msgstr ""
+
+#: src/ui_configurationDialog.h:773
+msgid ""
+"Restoring default settings requires a restart of Stellarium. Saving all the "
+"current options includes the current FOV and direction of view for use at "
+"next startup."
+msgstr ""
+
+#: src/ui_configurationDialog.h:775
+msgid "The width of your view when Stellarium starts"
+msgstr ""
+
+#: src/ui_configurationDialog.h:777
+msgid "Startup FOV: XX"
+msgstr ""
+
+#: src/ui_configurationDialog.h:779
+msgid "The direction you're looking when Stellarium starts"
+msgstr ""
+
+#: src/ui_configurationDialog.h:781
+msgid "Startup direction of view: xxxx"
+msgstr ""
+
+#: src/ui_configurationDialog.h:782
+msgid "Control"
+msgstr ""
+
+#: src/ui_configurationDialog.h:784
+msgid "Allow keyboard to pan and zoom"
+msgstr ""
+
+#: src/ui_configurationDialog.h:786
+msgid "Enable keyboard navigation"
+msgstr ""
+
+#: src/ui_configurationDialog.h:788
+msgid "Allow mouse to pan (drag) and zoom (mousewheel)"
+msgstr ""
+
+#: src/ui_configurationDialog.h:790
+msgid "Enable mouse navigation"
+msgstr ""
+
+#: src/ui_configurationDialog.h:791
+msgid "Startup date and time"
+msgstr ""
+
+#: src/ui_configurationDialog.h:793
+msgid "Starts Stellarium at system clock date and time"
+msgstr ""
+
+#: src/ui_configurationDialog.h:795
+msgid "System date and time"
+msgstr ""
+
+#: src/ui_configurationDialog.h:797
+msgid ""
+"Sets the simulation time to the next instance of this time of day when "
+"Stellarium starts"
+msgstr ""
+
+#: src/ui_configurationDialog.h:799
+msgid "System date at:"
+msgstr ""
+
+#: src/ui_configurationDialog.h:801
+msgid "Use a specific date and time when Stellarium starts up"
+msgstr ""
+
+#: src/ui_configurationDialog.h:803
+msgid "Other:"
+msgstr ""
+
+#: src/ui_configurationDialog.h:804
+msgid "use current"
+msgstr ""
+
+#: src/ui_configurationDialog.h:805
+msgid "Other"
+msgstr ""
+
+#: src/ui_configurationDialog.h:807
+msgid "Hides the mouse cursor when inactive"
+msgstr ""
+
+#: src/ui_configurationDialog.h:809
+msgid "Mouse cursor timeout (seconds):"
+msgstr ""
+
+#: src/ui_configurationDialog.h:811
+msgid "Toggle vertical and horizontal image flip buttons."
+msgstr ""
+
+#: src/ui_configurationDialog.h:813
+msgid "Show flip buttons"
+msgstr ""
+
+#: src/ui_configurationDialog.h:814
+msgid "Planetarium options"
+msgstr ""
+
+#: src/ui_configurationDialog.h:816
+msgid ""
+"Spheric mirror distortion is used when projecting Stellarium onto a spheric "
+"mirror for low-cost planetarium systems."
+msgstr ""
+
+#: src/ui_configurationDialog.h:818
+msgid "Spheric mirror distortion"
+msgstr ""
+
+#: src/ui_configurationDialog.h:820
+msgid "Align labels with the horizon"
+msgstr ""
+
+#: src/ui_configurationDialog.h:822
+msgid "Gravity labels"
+msgstr ""
+
+#: src/ui_configurationDialog.h:824
+msgid ""
+"When enabled, the \"auto zoom out\" key will also set the initial viewing "
+"direction"
+msgstr ""
+
+#: src/ui_configurationDialog.h:826
+msgid "Auto zoom out returns to initial direction of view"
+msgstr ""
+
+#: src/ui_configurationDialog.h:828
+msgid "Mask out everything outside a central circle in the main view"
+msgstr ""
+
+#: src/ui_configurationDialog.h:830
+msgid "Disc viewport"
+msgstr ""
+
+#: src/ui_configurationDialog.h:832
+msgid "Hide other constellations when you click one"
+msgstr ""
+
+#: src/ui_configurationDialog.h:834
+msgid "Select single constellation"
+msgstr ""
+
+#: src/ui_configurationDialog.h:835
+msgid "Screenshots"
+msgstr ""
+
+#: src/ui_configurationDialog.h:836
+msgid "Screenshot Directory"
+msgstr ""
+
+#: src/ui_configurationDialog.h:838
+msgid "Invert colors"
+msgstr ""
+
+#: src/ui_configurationDialog.h:839
+msgid "Star catalog updates"
+msgstr ""
+
+#: src/ui_configurationDialog.h:841
+msgid "Click here to start downloading"
+msgstr ""
+
+#: src/ui_configurationDialog.h:843
+msgid "Get catalog x of y"
+msgstr ""
+
+#: src/ui_configurationDialog.h:844
+msgid "Download this file to view even more stars"
+msgstr ""
+
+#: src/ui_configurationDialog.h:845
+msgid "xxx"
+msgstr ""
+
+#: src/ui_configurationDialog.h:847
+msgid "Restart the download"
+msgstr ""
+
+#: src/ui_configurationDialog.h:849
+msgid "Retry"
+msgstr ""
+
+#: src/ui_configurationDialog.h:851
+msgid "Stop the download. You can always restart it later"
+msgstr ""
+
+#: src/ui_configurationDialog.h:853
+msgid "Cancel"
+msgstr "Avbryt"
+
+#: src/ui_configurationDialog.h:856
+msgid "Close window when script runs"
+msgstr ""
+
+#: src/ui_configurationDialog.h:858
+msgid "Run the selected script"
+msgstr ""
+
+#: src/ui_configurationDialog.h:862
+msgid "Stop a running script"
+msgstr ""
+
+#: src/ui_configurationDialog.h:866
+msgid "Load at startup"
+msgstr ""
+
+#: src/ui_configurationDialog.h:867
+msgid "configure"
+msgstr ""
+
+#: src/ui_configurationDialog.h:872
+msgid "Main"
+msgstr ""
 
 #: src/ui_configurationDialog.h:874
 msgid "Navigation"
 msgstr "Navigasjon"
 
-#: src/core/modules/Nebula.cpp:293
-msgid "Nebula"
-msgstr "Stjernetåke"
-
-#: src/translations.h:198
-msgid "Nebula Circles"
-msgstr "Stjernetåkesirklar"
-
-#: src/translations.h:197
-msgid "Nebula Names"
-msgstr "Namn på stjernetåker"
-
-#: src/gui/StelGui.cpp:118 src/ui_viewDialog.h:1090
-msgid "Nebulas"
-msgstr "Stjernetåker"
-
-#: src/gui/StelGui.cpp:119
-msgid "Nebulas background images"
-msgstr "Bakgrunnsbilete for stjernetåker"
-
-#: src/translations.h:72
-msgid "Neptune"
-msgstr "Neptun"
-
-#: src/translations.h:83
-msgid "Nereid"
-msgstr ""
-
-#: src/translations.h:94
-msgid "Neso"
-msgstr ""
-
-#: src/gui/LocationDialog.cpp:334
-msgid "New Location"
-msgstr ""
-
-#: src/gui/StelGui.cpp:125
-msgid "Night mode"
-msgstr "Nattmodus"
-
-#: src/gui/ViewDialog.cpp:422
-msgid "No description"
-msgstr "Inga skildring"
-=======
-#: src/translations.h:79
-msgid "Pluto"
-msgstr "Pluto"
-
-#: src/translations.h:80
-msgid "Charon"
-msgstr "Charon"
-
-#: src/translations.h:81
-msgid "Eris"
-msgstr ""
-
-#: src/translations.h:82
-msgid "Triton"
-msgstr ""
-
-#: src/translations.h:83
-msgid "Nereid"
-msgstr ""
-
-#: src/translations.h:84
-msgid "Naiad"
-msgstr ""
-
-#: src/translations.h:85
-msgid "Thalassa"
-msgstr ""
-
-#: src/translations.h:86
-msgid "Despina"
-msgstr ""
-
-#: src/translations.h:87
-msgid "Galatea"
-msgstr ""
-
-#: src/translations.h:88
-msgid "Larissa"
-msgstr ""
-
-#: src/translations.h:89
-msgid "Proteus"
-msgstr ""
-
-#: src/translations.h:90
-msgid "Halimede"
-msgstr ""
->>>>>>> 1bf839b5
-
-#: src/translations.h:91
-msgid "Psamathe"
-msgstr ""
-
-<<<<<<< HEAD
-#: src/gui/ViewDialog.cpp:506
-msgid "No shooting stars"
-msgstr "Ingen stjerneskot"
-=======
-#: src/translations.h:92
-msgid "Sao"
-msgstr ""
->>>>>>> 1bf839b5
-
-#: src/translations.h:93
-msgid "Laomedeia"
-msgstr ""
-
-<<<<<<< HEAD
-#: src/gui/ViewDialog.cpp:509
-msgid "Normal rate"
-msgstr ""
-
-#: src/translations.h:140
-msgid "Norse"
-msgstr "Norrøn"
-=======
-#: src/translations.h:94
-msgid "Neso"
-msgstr ""
-
-#: src/translations.h:95
-msgid "Solar System Observer"
-msgstr "Observatør av solsystem"
->>>>>>> 1bf839b5
-
-#. TRANSLATORS: Asteroid (5) Astraea
-#: src/translations.h:98
-msgid "Astraea"
-msgstr ""
-
-<<<<<<< HEAD
-#: src/translations.h:78
-msgid "Oberon"
-msgstr ""
-
-#: src/ui_searchDialogGui.h:530
-#, fuzzy
-msgid "Object"
-msgstr "Finn objekt"
-
-#: src/translations.h:203
-msgid "Object Sizing Rule: "
-msgstr "Regel for storleik på objekt: "
-
-#: src/core/modules/Planet.cpp:137
-#, fuzzy, qt-format
-msgid "Obliquity (of date): %1"
-msgstr "RA/DE (av dato): %1/%2"
-
-#: plugins/Oculars/src/Oculars.cpp:943
-msgid "Ocular view"
-=======
-#. TRANSLATORS: Asteroid (6) Hebe
-#: src/translations.h:100
-msgid "Hebe"
-msgstr ""
-
-#. TRANSLATORS: Asteroid (7) Iris
-#: src/translations.h:102
-msgid "Iris"
-msgstr ""
-
-#. TRANSLATORS: Asteroid (8) Flora
-#: src/translations.h:104
-msgid "Flora"
->>>>>>> 1bf839b5
-msgstr ""
-
-#. TRANSLATORS: Asteroid (10) Hygiea
-#: src/translations.h:108
-msgid "Hygiea"
-msgstr ""
-
-#. TRANSLATORS: Asteroid (1221) Amor
-#: src/translations.h:110
-msgid "Amor"
-msgstr ""
-
-<<<<<<< HEAD
-#: src/core/modules/Nebula.cpp:287
-msgid "Open cluster"
-msgstr "Open stjernehop"
-
-#: src/ui_viewDialog.h:1117 src/ui_viewDialog.h:1122 src/ui_viewDialog.h:1124
-#: src/ui_configurationDialog.h:854 src/ui_configurationDialog.h:865
-msgid "Options"
-=======
-#. TRANSLATORS: Asteroid (99942) Apophis
-#: src/translations.h:112
-msgid "Apophis"
-msgstr ""
-
-#. TRANSLATORS: Asteroid (2060) Chiron
-#: src/translations.h:114
-msgid "Chiron"
->>>>>>> 1bf839b5
-msgstr ""
-
-#. TRANSLATORS: Asteroid (433) Eros
-#: src/translations.h:116
-msgid "Eros"
-msgstr ""
-
-#. TRANSLATORS: Asteroid (624) Hektor
-#: src/translations.h:118
-msgid "Hektor"
-msgstr ""
-
-#. TRANSLATORS: Name of supernova SN 1572A
-#: src/translations.h:120
-msgid "Tycho's Supernova"
-msgstr ""
-
-#. TRANSLATORS: Name of supernova SN 1604A
-#: src/translations.h:122
-msgid "Kepler's Supernova"
-msgstr ""
-
-#: src/translations.h:126
-msgid "N"
-msgstr "N"
-
-#: src/translations.h:127
-msgid "S"
-msgstr "S"
-
-#: src/translations.h:128
-msgid "E"
-msgstr "A"
-
-#: src/translations.h:129
-msgid "W"
-msgstr "V"
-
-#: src/translations.h:132
-msgid "Aztec"
-msgstr ""
-
-#: src/translations.h:133
-msgid "Chinese"
-msgstr "Kinesisk"
-
-<<<<<<< HEAD
-#: src/core/modules/StarWrapper.cpp:125
-#, qt-format
-msgid "Parallax: %1\""
-msgstr ""
-
-#: src/translations.h:53
-msgid "Pasiphae"
-msgstr ""
-
-#: src/core/StelProjectorClasses.cpp:25
-msgid "Perspective"
-msgstr "Perspektiv"
-=======
-#: src/translations.h:134
-msgid "Egyptian"
-msgstr "Egyptisk"
-
-#: src/translations.h:135
-msgid "Inuit"
-msgstr "Inuitt"
-
-#: src/translations.h:136
-msgid "Korean"
-msgstr "Koreansk"
-
-#: src/translations.h:137
-msgid "Lakota"
-msgstr "Lakota"
-
-#: src/translations.h:138
-msgid "Maori"
-msgstr ""
-
-#: src/translations.h:139
-msgid "Navajo"
-msgstr "Navajo"
->>>>>>> 1bf839b5
-
-#: src/translations.h:140
-msgid "Norse"
-msgstr "Norrøn"
-
-#: src/translations.h:141
-msgid "Polynesian"
-msgstr "Polynesisk"
-
-#: src/translations.h:142
-msgid "Sami"
-msgstr ""
-
-#: src/translations.h:143
-msgid "Tupi-Guarani"
-msgstr ""
-
-<<<<<<< HEAD
-#: src/translations.h:71
-msgid "Phoebe"
-msgstr "Phoebe"
-
-=======
-#: src/translations.h:144
-msgid "Western"
-msgstr "Vestleg"
-
-#: src/translations.h:148
-msgid "Set Location "
-msgstr "Oppgje stad "
-
-#: src/translations.h:149
-msgid "Set Time "
-msgstr "Oppgje tid "
-
-#: src/translations.h:150
-msgid "General "
-msgstr "Generelt "
-
-#: src/translations.h:151
-msgid "Stars "
-msgstr "Stjerner "
-
-#: src/translations.h:152
-msgid "Colors "
-msgstr "Fargar "
-
-#: src/translations.h:153
-msgid "Effects "
-msgstr "Effekter "
-
-#: src/translations.h:154
-msgid "Scripts "
-msgstr "Skript "
-
-#: src/translations.h:155
-msgid "Administration "
-msgstr "Administrasjon "
-
-#: src/translations.h:157
-msgid "Latitude: "
-msgstr "Breiddegrad: "
-
-#: src/translations.h:158
-msgid "Longitude: "
-msgstr "Lengdegrad: "
-
-#: src/translations.h:159
-msgid "Altitude (m): "
-msgstr "Høgde (m): "
-
-#: src/translations.h:160
-msgid "Solar System Body: "
-msgstr "Heimeplanet i solsystemet: "
-
-#: src/translations.h:162
-msgid "Sky Time: "
-msgstr "Himmeltid: "
-
-#: src/translations.h:163
-msgid "Set Time Zone: "
-msgstr "Oppgje tidssone: "
-
-#: src/translations.h:164
-msgid "Day keys: "
-msgstr "Info om dagen: "
-
-#: src/translations.h:165
-msgid "Calendar"
-msgstr "Kalender"
-
-#: src/translations.h:166
-msgid "Sidereal"
-msgstr "Kosmisk (sidereal)"
-
-#: src/translations.h:167
-msgid "Preset Sky Time: "
-msgstr "Førehandsvald himmeltid: "
-
-#: src/translations.h:168
-msgid "Sky Time At Start-up: "
-msgstr "Himmeltid ved oppstart: "
-
-#: src/translations.h:169
-msgid "Actual Time"
-msgstr "Faktisk tid"
-
-#: src/translations.h:170
-msgid "Preset Time"
-msgstr "Førehandsvald tid"
-
-#: src/translations.h:171
-msgid "Time Display Format: "
-msgstr "Vising av tid: "
-
-#: src/translations.h:172
-msgid "Date Display Format: "
-msgstr "Vising av dato: "
-
-#: src/translations.h:174
-msgid "Sky Culture: "
-msgstr "Stjernebilete utfrå kultur: "
-
-#: src/translations.h:175
-msgid "Sky Language: "
-msgstr "Språk på himmelen: "
-
-#: src/translations.h:177
-msgid "Show: "
-msgstr "Vis: "
-
-#: src/translations.h:178
-msgid "Star Value Multiplier: "
-msgstr ""
-
-#: src/translations.h:179
-msgid "Magnitude Sizing Multiplier: "
-msgstr "Multiplikator for lysstyrke: "
-
-#: src/translations.h:180
-msgid "Maximum Magnitude to Label: "
-msgstr "Maks lysstyrke før vising: "
-
-#: src/translations.h:181
-msgid "Twinkling: "
-msgstr "Funkling: "
-
-#: src/translations.h:182
-msgid "Limiting Magnitude: "
-msgstr ""
-
-#: src/translations.h:184
-msgid "Constellation Lines"
-msgstr "Liner i stjernebilete"
-
-#: src/translations.h:185
-msgid "Constellation Names"
-msgstr "Namn på stjernebilete"
-
-#: src/translations.h:186
-msgid "Constellation Art Intensity"
-msgstr "Intensitet til stjernebilete - grafikk"
-
-#: src/translations.h:187
-msgid "Constellation Boundaries"
-msgstr "Grenser til stjernebilete"
-
-#: src/translations.h:188
-msgid "Cardinal Points"
-msgstr "Himmelretningar"
-
->>>>>>> 1bf839b5
-#: src/translations.h:189
-msgid "Planet Names"
-msgstr "Planetnamn"
-
-#: src/translations.h:190
-msgid "Planet Orbits"
-msgstr "Planetbanar"
-
-#: src/translations.h:191
-msgid "Planet Trails"
-msgstr "Planetspor"
-
-<<<<<<< HEAD
-#: src/gui/StelGui.cpp:122
-msgid "Planet orbits"
-msgstr ""
-
-#: src/gui/StelGui.cpp:123
-msgid "Planet trails"
-msgstr ""
-=======
-#: src/translations.h:192
-msgid "Meridian Line"
-msgstr "Meridianline"
-
-#: src/translations.h:193
-msgid "Azimuthal Grid"
-msgstr "Planprojisert rutenett"
->>>>>>> 1bf839b5
-
-#: src/translations.h:194
-msgid "Equatorial Grid"
-msgstr "Sylinderprojisert rutenett"
-
-<<<<<<< HEAD
-#: src/core/modules/LandscapeMgr.cpp:499
-msgid "Planet: "
-msgstr "Planet: "
-=======
-#: src/translations.h:195
-msgid "Equator Line"
-msgstr "Ekvatorline"
->>>>>>> 1bf839b5
-
-#: src/translations.h:196
-msgid "Ecliptic Line"
-msgstr "Ekliptisk line"
-
-<<<<<<< HEAD
-#: src/core/modules/Nebula.cpp:296
-msgid "Planetary nebula"
-msgstr "Planetarisk tåke"
-
-#: src/ui_viewDialog.h:1091
-msgid "Planets"
-msgstr "Planetar"
-
-#: src/ui_viewDialog.h:1075
-msgid "Planets and satellites"
-msgstr "Planetar og satelittar"
-
-#: src/gui/StelGui.cpp:121
-msgid "Planets labels"
-msgstr "Planetnamn"
+#: src/ui_configurationDialog.h:876
+msgid "Tools"
+msgstr "Verktøy"
+
+#: src/ui_configurationDialog.h:878
+msgid "Scripts"
+msgstr ""
+
+#: src/ui_configurationDialog.h:880
+msgid "Plugins"
+msgstr ""
+
+#: src/ui_addRemoveLandscapesDialog.h:266
+msgid "Add/Remove Landscapes"
+msgstr ""
+
+#: src/ui_addRemoveLandscapesDialog.h:268
+msgid "Add a new landscape"
+msgstr ""
+
+#: src/ui_addRemoveLandscapesDialog.h:269
+msgid "Install a new landscape from a ZIP archive..."
+msgstr ""
+
+#: src/ui_addRemoveLandscapesDialog.h:270
+msgid "Switch to the new landscape after installation"
+msgstr ""
+
+#: src/ui_addRemoveLandscapesDialog.h:273
+msgid "Remove an installed landscape"
+msgstr ""
+
+#: src/ui_addRemoveLandscapesDialog.h:275
+msgid "Remove"
+msgstr ""
+
+#: src/ui_addRemoveLandscapesDialog.h:276
+msgid ""
+"WARNING: Removing the selected landscape means deleting its files. This "
+"operation is irreversible."
+msgstr ""
+
+#: src/ui_AtmosphereDialog.h:167
+msgid "Dialog"
+msgstr ""
+
+#: src/ui_AtmosphereDialog.h:168
+msgid "Atmosphere Details"
+msgstr ""
+
+#: src/ui_AtmosphereDialog.h:170
+msgid "Refraction Settings"
+msgstr ""
+
+#: src/ui_AtmosphereDialog.h:171
+msgid "Pressure (mbar):"
+msgstr ""
+
+#: src/ui_AtmosphereDialog.h:172
+msgid "Temperature (C):"
+msgstr ""
+
+#: src/ui_AtmosphereDialog.h:177
+msgid ""
+"Extinction is the loss of star brightness due to Earth's atmosphere. It is "
+"given in mag/airmass, where airmass is number of atmospheres light has to "
+"pass. (zenith: 1; horizon: about 40)"
+msgstr ""
+
+#: src/ui_AtmosphereDialog.h:179
+msgid "Extinction Coefficient:"
+msgstr ""
+
+#: src/ui_AtmosphereDialog.h:181
+msgid ""
+"Use about 0.12 for superb mountaintops, 0.2 for good rural landscape, 0.35 "
+"for murky conditions."
+msgstr ""
+
+#: plugins/AngleMeasure/src/AngleMeasure.cpp:57
+msgid "Angle Measure"
+msgstr ""
+
+#: plugins/AngleMeasure/src/AngleMeasure.cpp:60
+msgid "Provides an angle measurement tool"
+msgstr ""
+
+#: plugins/AngleMeasure/src/AngleMeasure.cpp:121
+msgid "Angle measure"
+msgstr ""
 
 #. TRANSLATORS: Title of a group of key bindings in the Help window
 #: plugins/AngleMeasure/src/AngleMeasure.cpp:121
@@ -2479,263 +2304,127 @@
 msgid "Plugin Key Bindings"
 msgstr ""
 
+#: plugins/CompassMarks/src/CompassMarks.cpp:57
+msgid "Compass Marks"
+msgstr ""
+
+#: plugins/CompassMarks/src/CompassMarks.cpp:60
+msgid "Displays compass bearing marks along the horizon"
+msgstr ""
+
+#: plugins/CompassMarks/src/CompassMarks.cpp:121
+msgid "Compass marks"
+msgstr ""
+
+#: plugins/Oculars/src/Oculars.cpp:76
+msgid "Oculars"
+msgstr ""
+
+#: plugins/Oculars/src/Oculars.cpp:79
+msgid "Shows the sky as if looking through a telescope eyepiece"
+msgstr ""
+
+#: plugins/Oculars/src/Oculars.cpp:943
+msgid "Ocular view"
+msgstr ""
+
+#: plugins/Oculars/src/Oculars.cpp:965
+msgid "Oculars popup menu"
+msgstr ""
+
+#: plugins/Satellites/src/Satellites.cpp:67
+msgid "Satellites"
+msgstr ""
+
+#: plugins/Satellites/src/Satellites.cpp:70
+msgid ""
+"Prediction of artificial satellite positions in Earth orbit based on NORAD "
+"TLE data"
+msgstr ""
+
+#: plugins/Satellites/src/Satellites.cpp:125
+msgid "Satellites configuration window"
+msgstr ""
+
+#: plugins/Satellites/src/Satellites.cpp:126
+msgid "Satellite hints"
+msgstr ""
+
+#: plugins/Satellites/src/Satellites.cpp:128
+msgid "Satellite labels"
+msgstr ""
+
+#: plugins/Satellites/src/Satellites.cpp:162
+msgid ""
+"The old satellites.json file is no longer compatible - using default file"
+msgstr ""
+
+#: plugins/TelescopeControl/src/TelescopeControl.cpp:75
+#: plugins/TelescopeControl/src/TelescopeControl.cpp:150
+msgid "Telescope Control"
+msgstr ""
+
+#: plugins/TelescopeControl/src/TelescopeControl.cpp:78
+msgid ""
+"This plug-in allows Stellarium to send \"slew\" commands to a telescope on a "
+"computerized mount (a \"GoTo telescope\")."
+msgstr ""
+
+#: plugins/TelescopeControl/src/TelescopeControl.cpp:155
+#, qt-format
+msgid "Move telescope #%1 to selected object"
+msgstr ""
+
+#: plugins/TelescopeControl/src/TelescopeControl.cpp:162
+#, qt-format
+msgid "Move telescope #%1 to the point currently in the center of the screen"
+msgstr ""
+
+#: plugins/TelescopeControl/src/TelescopeControl.cpp:173
+msgid "Move a telescope to a given set of coordinates"
+msgstr ""
+
+#: plugins/TimeZoneConfiguration/src/TimeZoneConfiguration.cpp:41
+msgid "Time Zone"
+msgstr ""
+
+#: plugins/TimeZoneConfiguration/src/TimeZoneConfiguration.cpp:44
+msgid ""
+"A convenient interface for some of the more obscure options in Stellarium's "
+"configuration file. Allows setting the time zone and changing the way the "
+"time and the date are displayed in the bottom bar."
+msgstr ""
+
+#: plugins/TextUserInterface/src/TextUserInterface.cpp:78
+msgid "Text User Interface"
+msgstr ""
+
 #: plugins/TextUserInterface/src/TextUserInterface.cpp:81
 msgid ""
 "Plugin implementation of 0.9.x series Text User Interface (TUI), used in "
 "planetarium systems"
 msgstr ""
-=======
-#: src/translations.h:197
-msgid "Nebula Names"
-msgstr "Namn på stjernetåker"
-
-#: src/translations.h:198
-msgid "Nebula Circles"
-msgstr "Stjernetåkesirklar"
-
-#: src/translations.h:200
-msgid "Light Pollution Luminance: "
-msgstr "Lysstyrke på lysforureining: "
-
-#: src/translations.h:201
-msgid "Landscape: "
-msgstr "Landskap: "
-
-#: src/translations.h:202
-msgid "Manual zoom: "
-msgstr "Manuell zoom: "
-
-#: src/translations.h:203
-msgid "Object Sizing Rule: "
-msgstr "Regel for storleik på objekt: "
-
-#: src/translations.h:204
-msgid "Magnitude Scaling Multiplier: "
-msgstr "Faktor for forstørring: "
-
-#: src/translations.h:205
-msgid "Milky Way intensity: "
-msgstr "Intensitet for Mjølkevegen "
-
-#: src/translations.h:206
-msgid "Maximum Nebula Magnitude to Label: "
-msgstr "Maks lysstyrke på stjernetåke før vising: "
-
-#: src/translations.h:207
-msgid "Zoom Duration: "
-msgstr "Steg for zoom: "
-
-#: src/translations.h:208
-msgid "Cursor Timeout: "
-msgstr "Fjern markør etter: "
-
-#: src/translations.h:209
-msgid "Correct for light travel time: "
-msgstr "Korriger for lysfart: "
-
-#: src/translations.h:211
-msgid "Local Script: "
-msgstr "Lokalt skript: "
->>>>>>> 1bf839b5
-
-#: src/translations.h:212
-msgid "CD/DVD Script: "
-msgstr "CD/DVD-skript: "
-
-<<<<<<< HEAD
-#: src/translations.h:79
-msgid "Pluto"
-msgstr "Pluto"
-
-#: src/translations.h:141
-msgid "Polynesian"
-msgstr "Polynesisk"
-
-#: src/ui_searchDialogGui.h:532
-#, fuzzy
-msgid "Position"
-msgstr "Projeksjon"
-
-#: plugins/Satellites/src/Satellites.cpp:70
-msgid ""
-"Prediction of artificial satellite positions in Earth orbit based on NORAD "
-"TLE data"
-msgstr ""
-
-#: src/translations.h:167
-msgid "Preset Sky Time: "
-msgstr "Førehandsvald himmeltid: "
-
-#: src/translations.h:170
-msgid "Preset Time"
-msgstr "Førehandsvald tid"
-=======
-#: src/translations.h:213
-msgid "USB Script: "
-msgstr "USB-skript: "
-
-#: src/translations.h:214
-msgid "Arrow down to load list."
-msgstr "Pil ned for å vise liste."
-
-#: src/translations.h:215
-msgid "Select and exit to run."
-msgstr "Vel og lukk for å utføre."
-
-#: src/translations.h:217
-msgid "Load Default Configuration: "
-msgstr "Hent standard oppsett: "
-
-#: src/translations.h:218
-msgid "Save Current Configuration as Default: "
-msgstr "Lagre dette oppsettet som standard: "
->>>>>>> 1bf839b5
-
-#: src/translations.h:219
-msgid "Shut Down: "
-msgstr "Avslutte: "
-
-#: src/translations.h:220
-msgid "Update me via Internet: "
-msgstr "Oppdater programmet via internett: "
-
-<<<<<<< HEAD
-#: src/ui_viewDialog.h:1115
-msgid "Projection"
-msgstr "Projeksjon"
-
-#: src/translations.h:89
-msgid "Proteus"
-msgstr ""
-
-#: plugins/AngleMeasure/src/AngleMeasure.cpp:60
-msgid "Provides an angle measurement tool"
-msgstr ""
-
-#: src/translations.h:91
-msgid "Psamathe"
-msgstr ""
-
-#: src/gui/StelGui.cpp:172
-msgid "Quit"
-msgstr "Avslutt"
-
-#: src/core/StelObject.cpp:79
-#, qt-format
-msgid "RA/DE (J2000): %1/%2"
-msgstr "RA/DE (J2000): %1/%2"
-
-#: src/core/StelObject.cpp:86
-#, qt-format
-msgid "RA/DE (of date): %1/%2"
-msgstr "RA/DE (av dato): %1/%2"
-
-#: src/ui_searchDialogGui.h:531
-msgid "RA/Dec (J2000):"
-=======
-#: src/translations.h:221
-msgid "Set UI Locale: "
-msgstr "Språk i programmet: "
-
-#: src/ui_dateTimeDialogGui.h:296 src/ui_dateTimeDialogGui.h:297
-msgid "/"
-msgstr ""
-
-#: src/ui_dateTimeDialogGui.h:298 src/ui_dateTimeDialogGui.h:299
-msgid ":"
-msgstr ""
-
-#: src/ui_helpDialogGui.h:259 src/ui_helpDialogGui.h:265
-msgid "Help"
-msgstr "Hjelp"
-
-#: src/ui_helpDialogGui.h:267
-msgid "About"
-msgstr "Om"
-
-#: src/ui_helpDialogGui.h:269
-msgid "Log"
->>>>>>> 1bf839b5
-msgstr ""
-
-#: src/ui_viewDialog.h:1087
-msgid "Refraction/Extinction settings..."
-msgstr ""
-
-#: src/ui_helpDialogGui.h:272
-msgid "Refresh"
-msgstr ""
-
-<<<<<<< HEAD
-#: src/ui_viewDialog.h:1069
-msgid "Relative scale:"
-msgstr ""
-=======
-#: src/ui_locationDialogGui.h:387
-msgid "Location"
-msgstr "Sted"
->>>>>>> 1bf839b5
-
-#: src/ui_locationDialogGui.h:391
-msgid "Current location information"
-msgstr ""
-
-#: src/ui_locationDialogGui.h:392
-msgid "Use as default"
-msgstr "Nytt som standard"
-
-#: src/ui_locationDialogGui.h:393
-msgid "Delete"
-msgstr "Slett"
-
-#: src/ui_locationDialogGui.h:394
-msgid "Add to list"
-msgstr ""
-
-#: src/ui_locationDialogGui.h:395
-msgid "Latitude:"
-msgstr "Breiddegrad:"
-
-#: src/ui_locationDialogGui.h:397 src/ui_locationDialogGui.h:401
-msgid ""
-"You can enter values in decimal degrees, or using dms format, for example: "
-"+1d 12m 8s"
-msgstr ""
-
-#: src/ui_locationDialogGui.h:399
-msgid "Longitude:"
-msgstr "Lengdegrad:"
-
-<<<<<<< HEAD
-#: src/translations.h:67
-msgid "Rhea"
-msgstr "Rhea"
-=======
-#: src/ui_locationDialogGui.h:403
-msgid "Altitude:"
-msgstr "Høgde:"
->>>>>>> 1bf839b5
-
-#: src/ui_locationDialogGui.h:405
-msgid "Enter the altitude in meter"
-msgstr "Skriv inn høgda i meter"
-
-#: src/ui_locationDialogGui.h:407
-msgid " m"
-msgstr " m"
-
-<<<<<<< HEAD
-#: src/gui/ConfigurationDialog.cpp:615
-msgid "Running script: "
-msgstr "Køyrer skript: "
-
-#: src/gui/ConfigurationDialog.cpp:622
-msgid "Running script: [none]"
-msgstr "Køyrer skript: [ingen]"
-
-#: src/translations.h:127
-msgid "S"
-msgstr "S"
+
+#: plugins/SolarSystemEditor/src/SolarSystemEditor.cpp:56
+msgid "Solar System Editor"
+msgstr ""
+
+#: plugins/SolarSystemEditor/src/SolarSystemEditor.cpp:59
+msgid ""
+"An interface for adding asteroids and comets to Stellarium. It can download "
+"object lists from the Minor Planet Center's website and perform searches in "
+"its online database. Still a work in progress."
+msgstr ""
+
+#: plugins/Supernovas/src/Supernovas.cpp:59
+msgid "Historical supernova"
+msgstr ""
+
+#: plugins/Supernovas/src/Supernovas.cpp:62
+msgid ""
+"The plugin for visualization of some historical supernovas, brighter 10 "
+"magnitude"
+msgstr ""
 
 #: plugins/Supernovas/src/Supernovas.cpp:62
 msgid ""
@@ -2745,1415 +2434,6 @@
 "August), SN 1972E (8 May) and SN 1987A (24 February)"
 msgstr ""
 
-#: src/translations.h:142
-msgid "Sami"
-msgstr ""
-
-#: src/translations.h:92
-msgid "Sao"
-msgstr ""
-
-#: plugins/Satellites/src/Satellites.cpp:126
-msgid "Satellite hints"
-msgstr ""
-
-#: plugins/Satellites/src/Satellites.cpp:128
-msgid "Satellite labels"
-msgstr ""
-
-#: plugins/Satellites/src/Satellites.cpp:67
-msgid "Satellites"
-msgstr ""
-
-#: plugins/Satellites/src/Satellites.cpp:125
-msgid "Satellites configuration window"
-msgstr ""
-
-#: src/translations.h:62
-msgid "Saturn"
-msgstr "Saturn"
-
-#: src/translations.h:218
-msgid "Save Current Configuration as Default: "
-msgstr "Lagre dette oppsettet som standard: "
-
-#: src/gui/StelGui.cpp:173
-msgid "Save screenshot"
-msgstr "Lagra skjermbilete"
-=======
-#: src/ui_locationDialogGui.h:408
-msgid "Name/City:"
-msgstr "Namn/By:"
-
-#: src/ui_locationDialogGui.h:409
-msgid "Country:"
-msgstr "Land:"
-
-#: src/ui_locationDialogGui.h:410
-msgid "Planet:"
-msgstr "Planet:"
-
-#: src/ui_searchDialogGui.h:450
-msgid "Find Object"
-msgstr "Finn objekt"
-
-#: src/ui_searchDialogGui.h:451
-msgid "Find Object or Position"
-msgstr ""
-
-#: src/ui_searchDialogGui.h:458
-msgid "iota"
-msgstr ""
-
-#: src/ui_searchDialogGui.h:461
-msgid "alpha"
-msgstr ""
-
-#: src/ui_searchDialogGui.h:464
-msgid "beta"
-msgstr ""
-
-#: src/ui_searchDialogGui.h:467
-msgid "gamma"
-msgstr ""
->>>>>>> 1bf839b5
-
-#: src/ui_searchDialogGui.h:470
-msgid "delta"
-msgstr ""
-
-#: src/ui_searchDialogGui.h:473
-msgid "epsilon"
-msgstr ""
-
-<<<<<<< HEAD
-#: src/ui_viewDialog.h:1080
-msgid "Scale Moon"
-msgstr "Skaler måne"
-=======
-#: src/ui_searchDialogGui.h:476
-msgid "zeta"
-msgstr ""
->>>>>>> 1bf839b5
-
-#: src/ui_searchDialogGui.h:479
-msgid "eta"
-msgstr ""
-
-#: src/ui_searchDialogGui.h:482
-msgid "theta"
-msgstr ""
-
-<<<<<<< HEAD
-#: src/gui/StelGui.cpp:138
-msgid "Script console window"
-=======
-#: src/ui_searchDialogGui.h:485
-msgid "kappa"
->>>>>>> 1bf839b5
-msgstr ""
-
-#: src/ui_searchDialogGui.h:488
-msgid "lambda"
-msgstr ""
-
-<<<<<<< HEAD
-#: src/translations.h:154
-msgid "Scripts "
-msgstr "Skript "
-
-#: src/gui/StelGui.cpp:133
-msgid "Search window"
-msgstr "Søkevindauge"
-=======
-#: src/ui_searchDialogGui.h:491
-msgid "mu"
-msgstr ""
-
-#: src/ui_searchDialogGui.h:494
-msgid "nu"
-msgstr ""
->>>>>>> 1bf839b5
-
-#: src/ui_searchDialogGui.h:497
-msgid "xi"
-msgstr ""
-
-<<<<<<< HEAD
-#: src/translations.h:215
-msgid "Select and exit to run."
-msgstr "Vel og lukk for å utføre."
-=======
-#: src/ui_searchDialogGui.h:500
-msgid "omicron"
-msgstr ""
->>>>>>> 1bf839b5
-
-#: src/ui_searchDialogGui.h:503
-msgid "pi"
-msgstr ""
-
-<<<<<<< HEAD
-#: src/gui/ConfigurationDialog.cpp:295
-msgid "Select screenshot directory"
-msgstr "Vel katalog der skjermbilete skal verte lagra"
-=======
-#: src/ui_searchDialogGui.h:506
-msgid "rho"
-msgstr ""
->>>>>>> 1bf839b5
-
-#: src/ui_searchDialogGui.h:509
-msgid "sigma"
-msgstr ""
-
-#: src/ui_searchDialogGui.h:512
-msgid "tau"
-msgstr ""
-
-<<<<<<< HEAD
-#: src/translations.h:148
-msgid "Set Location "
-msgstr "Oppgje stad "
-
-#: src/translations.h:149
-msgid "Set Time "
-msgstr "Oppgje tid "
-
-#: src/translations.h:163
-msgid "Set Time Zone: "
-msgstr "Oppgje tidssone: "
-
-#: src/translations.h:221
-msgid "Set UI Locale: "
-msgstr "Språk i programmet: "
-
-#: src/gui/StelGui.cpp:168
-msgid "Set home planet to selected planet"
-msgstr "Set heimeplanet til den valde planeten."
-
-#: src/gui/StelGui.cpp:147
-msgid "Set normal time rate"
-msgstr ""
-
-#: src/gui/HelpDialog.cpp:74 src/gui/StelGui.cpp:144
-msgid "Set the normal script execution rate"
-msgstr ""
-
-#: src/gui/StelGui.cpp:150
-msgid "Set time rate to zero"
-msgstr ""
-
-#: src/gui/StelGui.cpp:151
-msgid "Set time to now"
-=======
-#: src/ui_searchDialogGui.h:515
-msgid "upsilon"
-msgstr ""
-
-#: src/ui_searchDialogGui.h:518
-msgid "phi"
-msgstr ""
-
-#: src/ui_searchDialogGui.h:521
-msgid "chi"
-msgstr ""
-
-#: src/ui_searchDialogGui.h:524
-msgid "psi"
-msgstr ""
-
-#: src/ui_searchDialogGui.h:527
-msgid "omega"
-msgstr ""
-
-#: src/ui_searchDialogGui.h:529
-msgid "Greek letters for Bayer designations"
-msgstr ""
-
-#: src/ui_searchDialogGui.h:530
-msgid "Object"
-msgstr ""
-
-#: src/ui_searchDialogGui.h:531
-msgid "RA/Dec (J2000):"
-msgstr ""
-
-#: src/ui_searchDialogGui.h:532
-msgid "Position"
->>>>>>> 1bf839b5
-msgstr ""
-
-#: src/ui_viewDialog.h:1052
-msgid "View"
-msgstr ""
-
-<<<<<<< HEAD
-#: src/ui_viewDialog.h:1092
-msgid "Shooting Stars"
-msgstr "Stjerneskot"
-=======
-#: src/ui_viewDialog.h:1058
-msgid "Sky"
-msgstr "Himmel"
->>>>>>> 1bf839b5
-
-#: src/ui_viewDialog.h:1060
-msgid "Markings"
-msgstr ""
-
-<<<<<<< HEAD
-#: src/ui_viewDialog.h:1113
-msgid "Show art"
-msgstr ""
-
-#: src/ui_viewDialog.h:1082
-msgid "Show atmosphere"
-msgstr "Vis atmosfære"
-
-#: src/ui_viewDialog.h:1112
-msgid "Show boundaries"
-=======
-#: src/ui_viewDialog.h:1062
-msgid "Landscape"
-msgstr "Landskap"
-
-#: src/ui_viewDialog.h:1064
-msgid "Starlore"
-msgstr ""
-
-#: src/ui_viewDialog.h:1068
-msgid "Absolute scale:"
-msgstr ""
-
-#: src/ui_viewDialog.h:1069
-msgid "Relative scale:"
->>>>>>> 1bf839b5
-msgstr ""
-
-#: src/ui_viewDialog.h:1070
-msgid "Twinkle:"
-msgstr ""
-
-<<<<<<< HEAD
-#: src/ui_viewDialog.h:1119
-msgid "Show fog"
-msgstr "Vis tåke"
-
-#: src/ui_viewDialog.h:1118
-msgid "Show ground"
-msgstr "Vis horisont"
-
-#: src/ui_viewDialog.h:1111
-msgid "Show labels"
-msgstr "Vis etikettar"
-
-#: src/ui_viewDialog.h:1110
-msgid "Show lines"
-msgstr "Vis liner"
-=======
-#: src/ui_viewDialog.h:1072
-msgid "Dim faint stars when a very bright object is visible"
-msgstr ""
-
-#: src/ui_viewDialog.h:1074
-msgid "Dynamic eye adaptation"
-msgstr ""
-
-#: src/ui_viewDialog.h:1075
-msgid "Planets and satellites"
-msgstr "Planetar og satelittar"
-
-#: src/ui_viewDialog.h:1076
-msgid "Show planets"
-msgstr "Vis planetar"
->>>>>>> 1bf839b5
-
-#: src/ui_viewDialog.h:1077
-msgid "Show planet markers"
-msgstr ""
-
-#: src/ui_viewDialog.h:1078
-msgid "Show planet orbits"
-msgstr "Vis planetbanar"
-
-<<<<<<< HEAD
-#: src/ui_viewDialog.h:1076
-msgid "Show planets"
-msgstr "Vis planetar"
-
-#: src/translations.h:177
-msgid "Show: "
-msgstr "Vis: "
-=======
-#: src/ui_viewDialog.h:1079
-msgid "Simulate light speed"
-msgstr "Simulér lysfart"
-
-#: src/ui_viewDialog.h:1080
-msgid "Scale Moon"
-msgstr "Skaler måne"
->>>>>>> 1bf839b5
-
-#: src/ui_viewDialog.h:1082
-msgid "Show atmosphere"
-msgstr "Vis atmosfære"
-
-<<<<<<< HEAD
-#: src/translations.h:219
-msgid "Shut Down: "
-msgstr "Avslutte: "
-
-#: src/translations.h:166
-msgid "Sidereal"
-msgstr "Kosmisk (sidereal)"
-
-#: src/ui_viewDialog.h:1079
-msgid "Simulate light speed"
-msgstr "Simulér lysfart"
-
-#: src/translations.h:54
-msgid "Sinope"
-msgstr ""
-
-#. TRANSLATORS: MiB = mebibytes (IEC 60027-2 standard for 2^20 bytes)
-#: src/gui/AddRemoveLandscapesDialog.cpp:188
-#, qt-format
-msgid "Size on disk: %1 MiB"
-msgstr ""
-
-#: src/core/modules/Nebula.cpp:104
-#, qt-format
-msgid "Size: %1"
-msgstr "Størrelse: %1"
-
-#: src/ui_viewDialog.h:1058
-msgid "Sky"
-msgstr "Himmel"
-
-#: src/translations.h:174
-msgid "Sky Culture: "
-msgstr "Stjernebilete utfrå kultur: "
-
-#: src/translations.h:175
-msgid "Sky Language: "
-msgstr "Språk på himmelen: "
-
-#: src/translations.h:168
-msgid "Sky Time At Start-up: "
-msgstr "Himmeltid ved oppstart: "
-
-#: src/translations.h:162
-msgid "Sky Time: "
-msgstr "Himmeltid: "
-
-#: src/gui/StelGui.cpp:134
-msgid "Sky and viewing options window"
-msgstr ""
-
-#: src/gui/HelpDialog.cpp:72 src/gui/StelGui.cpp:142
-msgid "Slow down the script execution rate"
-msgstr ""
-
-#: src/translations.h:160
-msgid "Solar System Body: "
-msgstr "Heimeplanet i solsystemet: "
-=======
-#: src/ui_viewDialog.h:1083
-msgid "Light pollution: "
-msgstr "Lysforureining: "
-
-#: src/ui_viewDialog.h:1085
-msgid "pressure, temperature, extinction coefficient"
-msgstr ""
-
-#: src/ui_viewDialog.h:1087
-msgid "Refraction/Extinction settings..."
-msgstr ""
-
-#: src/ui_viewDialog.h:1088
-msgid "Labels and Markers"
-msgstr ""
-
-#: src/ui_viewDialog.h:1091
-msgid "Planets"
-msgstr "Planetar"
-
-#: src/ui_viewDialog.h:1092
-msgid "Shooting Stars"
-msgstr "Stjerneskot"
-
-#: src/ui_viewDialog.h:1093
-msgid "Hourly zenith rate:"
-msgstr ""
-
-#: src/ui_viewDialog.h:1094
-msgid "0"
-msgstr ""
-
-#: src/ui_viewDialog.h:1095
-msgid "10"
-msgstr ""
-
-#: src/ui_viewDialog.h:1096
-msgid "80"
-msgstr ""
-
-#: src/ui_viewDialog.h:1097
-msgid "10000"
-msgstr ""
-
-#: src/ui_viewDialog.h:1098
-msgid "144000"
-msgstr ""
-
-#: src/ui_viewDialog.h:1100
-msgid "Celestial Sphere"
-msgstr "Himmelkvelv"
->>>>>>> 1bf839b5
-
-#: src/ui_viewDialog.h:1109
-msgid "Constellations"
-msgstr "Stjernebilete"
-
-<<<<<<< HEAD
-#: src/translations.h:95
-msgid "Solar System Observer"
-msgstr "Observatør av solsystem"
-=======
-#: src/ui_viewDialog.h:1110
-msgid "Show lines"
-msgstr "Vis liner"
->>>>>>> 1bf839b5
-
-#: src/ui_viewDialog.h:1111
-msgid "Show labels"
-msgstr "Vis etikettar"
-
-<<<<<<< HEAD
-#: src/core/modules/StarWrapper.cpp:118
-#, qt-format
-msgid "Spectral Type: %1"
-msgstr "Spektraltype: %1"
-
-#: src/gui/HelpDialog.cpp:73 src/gui/StelGui.cpp:143
-msgid "Speed up the script execution rate"
-=======
-#: src/ui_viewDialog.h:1112
-msgid "Show boundaries"
-msgstr ""
-
-#: src/ui_viewDialog.h:1113
-msgid "Show art"
->>>>>>> 1bf839b5
-msgstr ""
-
-#: src/ui_viewDialog.h:1114
-msgid "Art brightness: "
-msgstr ""
-
-#: src/ui_viewDialog.h:1115
-msgid "Projection"
-msgstr "Projeksjon"
-
-#: src/ui_viewDialog.h:1116
-msgid "Add/remove landscapes..."
-msgstr ""
-
-<<<<<<< HEAD
-#: src/gui/ViewDialog.cpp:512
-msgid "Standard Perseids rate"
-msgstr ""
-
-#: src/translations.h:178
-msgid "Star Value Multiplier: "
-=======
-#: src/ui_viewDialog.h:1117 src/ui_viewDialog.h:1122 src/ui_viewDialog.h:1124
-#: src/ui_configurationDialog.h:854 src/ui_configurationDialog.h:865
-msgid "Options"
-msgstr ""
-
-#: src/ui_viewDialog.h:1118
-msgid "Show ground"
-msgstr "Vis horisont"
-
-#: src/ui_viewDialog.h:1119
-msgid "Show fog"
-msgstr "Vis tåke"
-
-#: src/ui_viewDialog.h:1120
-msgid "Use associated planet and position"
->>>>>>> 1bf839b5
-msgstr ""
-
-#: src/ui_viewDialog.h:1121
-msgid "Use this landscape as default"
-msgstr "Nytt dette landskapet som standard"
-
-#: src/ui_viewDialog.h:1123
-msgid "Use this sky culture as default"
-msgstr ""
-
-<<<<<<< HEAD
-#: src/ui_viewDialog.h:1064
-msgid "Starlore"
-msgstr ""
-
-#: src/gui/StelGui.cpp:120 src/ui_viewDialog.h:1067 src/ui_viewDialog.h:1089
-msgid "Stars"
-msgstr "Stjerner"
-
-#: src/translations.h:151
-msgid "Stars "
-msgstr "Stjerner "
-=======
-#: src/ui_viewDialog.h:1125
-msgid "Visible"
-msgstr ""
-
-#: src/ui_configurationDialog.h:748
-msgid "Configuration"
-msgstr "Oppsett"
-
-#: src/ui_configurationDialog.h:750
-msgid "Program language"
-msgstr "Programspråk"
->>>>>>> 1bf839b5
-
-#: src/ui_configurationDialog.h:751
-msgid "Selected object information"
-msgstr "Informasjon om det valde objektet"
-
-#: src/ui_configurationDialog.h:753
-msgid "Display all information available"
-msgstr ""
-
-<<<<<<< HEAD
-#: src/gui/ConfigurationDialog.cpp:461
-#, qt-format
-msgid "Startup FOV: %1%2"
-=======
-#: src/ui_configurationDialog.h:755
-msgid "All available"
->>>>>>> 1bf839b5
-msgstr ""
-
-#: src/ui_configurationDialog.h:757
-msgid "Display less information"
-msgstr ""
-
-#: src/ui_configurationDialog.h:759
-msgid "Short"
-msgstr ""
-
-<<<<<<< HEAD
-#: src/gui/ConfigurationDialog.cpp:469
-#, qt-format
-msgid "Startup direction of view Az/Alt: %1/%2"
-=======
-#: src/ui_configurationDialog.h:761
-msgid "Display no information"
->>>>>>> 1bf839b5
-msgstr ""
-
-#: src/ui_configurationDialog.h:763
-msgid "None"
-msgstr ""
-
-#: src/ui_configurationDialog.h:764
-msgid "Default options"
-msgstr ""
-
-#: src/ui_configurationDialog.h:766
-msgid ""
-"Save the settings you've changed this session to be the same the next time "
-"you start Stellarium"
-msgstr ""
-
-#: src/ui_configurationDialog.h:768
-msgid "Save settings"
-msgstr ""
-
-#: src/ui_configurationDialog.h:770
-msgid "Restore the default settings that came with Stellarium"
-msgstr ""
-
-#: src/ui_configurationDialog.h:772
-msgid "Restore defaults"
-msgstr ""
-
-#: src/ui_configurationDialog.h:773
-msgid ""
-"Restoring default settings requires a restart of Stellarium. Saving all the "
-"current options includes the current FOV and direction of view for use at "
-"next startup."
-msgstr ""
-
-#: src/ui_configurationDialog.h:775
-msgid "The width of your view when Stellarium starts"
-msgstr ""
-
-#: src/ui_configurationDialog.h:777
-msgid "Startup FOV: XX"
-msgstr ""
-
-<<<<<<< HEAD
-#: src/gui/StelGui.cpp:159
-msgid "Subtract 1 sidereal day"
-msgstr ""
-
-#: src/gui/StelGui.cpp:161
-msgid "Subtract 1 sidereal week"
-msgstr ""
-
-#: src/gui/StelGui.cpp:155
-msgid "Subtract 1 solar day"
-msgstr ""
-
-#: src/gui/StelGui.cpp:153
-msgid "Subtract 1 solar hour"
-msgstr ""
-
-#: src/gui/StelGui.cpp:157
-msgid "Subtract 1 solar week"
-=======
-#: src/ui_configurationDialog.h:779
-msgid "The direction you're looking when Stellarium starts"
-msgstr ""
-
-#: src/ui_configurationDialog.h:781
-msgid "Startup direction of view: xxxx"
-msgstr ""
-
-#: src/ui_configurationDialog.h:782
-msgid "Control"
-msgstr ""
-
-#: src/ui_configurationDialog.h:784
-msgid "Allow keyboard to pan and zoom"
-msgstr ""
-
-#: src/ui_configurationDialog.h:786
-msgid "Enable keyboard navigation"
->>>>>>> 1bf839b5
-msgstr ""
-
-#: src/ui_configurationDialog.h:788
-msgid "Allow mouse to pan (drag) and zoom (mousewheel)"
-msgstr ""
-
-#: src/ui_configurationDialog.h:790
-msgid "Enable mouse navigation"
-msgstr ""
-
-<<<<<<< HEAD
-#: src/gui/StelGui.cpp:171
-msgid "Switch between equatorial and azimuthal mount"
-=======
-#: src/ui_configurationDialog.h:791
-msgid "Startup date and time"
->>>>>>> 1bf839b5
-msgstr ""
-
-#: src/ui_configurationDialog.h:793
-msgid "Starts Stellarium at system clock date and time"
-msgstr ""
-
-#: src/ui_configurationDialog.h:795
-msgid "System date and time"
-msgstr ""
-
-#: src/ui_configurationDialog.h:797
-msgid ""
-"Sets the simulation time to the next instance of this time of day when "
-"Stellarium starts"
-msgstr ""
-
-#: src/ui_configurationDialog.h:799
-msgid "System date at:"
-msgstr ""
-
-#: src/ui_configurationDialog.h:801
-msgid "Use a specific date and time when Stellarium starts up"
-msgstr ""
-
-<<<<<<< HEAD
-#: src/translations.h:65
-msgid "Tethys"
-msgstr "Tethys"
-
-#: plugins/TextUserInterface/src/TextUserInterface.cpp:78
-msgid "Text User Interface"
-msgstr ""
-
-#: src/translations.h:85
-msgid "Thalassa"
-msgstr ""
-
-#: src/core/StelProjectorClasses.cpp:187
-msgid ""
-"The Hammer projection is an equal-area map projection, described by Ernst "
-"Hammer in 1892 and directly inspired by the Aitoff projection."
-=======
-#: src/ui_configurationDialog.h:803
-msgid "Other:"
-msgstr ""
-
-#: src/ui_configurationDialog.h:804
-msgid "use current"
->>>>>>> 1bf839b5
-msgstr ""
-
-#: src/ui_configurationDialog.h:805
-msgid "Other"
-msgstr ""
-
-#: src/ui_configurationDialog.h:807
-msgid "Hides the mouse cursor when inactive"
-msgstr ""
-
-#: src/ui_configurationDialog.h:809
-msgid "Mouse cursor timeout (seconds):"
-msgstr ""
-
-#: src/ui_configurationDialog.h:811
-msgid "Toggle vertical and horizontal image flip buttons."
-msgstr ""
-
-#: src/ui_configurationDialog.h:813
-msgid "Show flip buttons"
-msgstr ""
-
-#: src/ui_configurationDialog.h:814
-msgid "Planetarium options"
-msgstr ""
-
-<<<<<<< HEAD
-#: plugins/Satellites/src/Satellites.cpp:162
-=======
-#: src/ui_configurationDialog.h:816
->>>>>>> 1bf839b5
-msgid ""
-"Spheric mirror distortion is used when projecting Stellarium onto a spheric "
-"mirror for low-cost planetarium systems."
-msgstr ""
-
-<<<<<<< HEAD
-#: plugins/Supernovas/src/Supernovas.cpp:62
-msgid ""
-"The plugin for visualization of some historical supernovas, brighter 10 "
-"magnitude"
-msgstr ""
-
-#: src/gui/AddRemoveLandscapesDialog.cpp:220
-msgid ""
-"The selected file is not a ZIP archive or does not contain a Stellarium "
-"landscape."
-=======
-#: src/ui_configurationDialog.h:818
-msgid "Spheric mirror distortion"
->>>>>>> 1bf839b5
-msgstr ""
-
-#: src/ui_configurationDialog.h:820
-msgid "Align labels with the horizon"
-msgstr ""
-
-#: src/ui_configurationDialog.h:822
-msgid "Gravity labels"
-msgstr ""
-
-<<<<<<< HEAD
-#: src/translations.h:59
-msgid "Thebe"
-msgstr ""
-
-#: plugins/TelescopeControl/src/TelescopeControl.cpp:78
-=======
-#: src/ui_configurationDialog.h:824
->>>>>>> 1bf839b5
-msgid ""
-"When enabled, the \"auto zoom out\" key will also set the initial viewing "
-"direction"
-msgstr ""
-
-#: src/ui_configurationDialog.h:826
-msgid "Auto zoom out returns to initial direction of view"
-msgstr ""
-
-<<<<<<< HEAD
-#: src/translations.h:171
-msgid "Time Display Format: "
-msgstr "Vising av tid: "
-=======
-#: src/ui_configurationDialog.h:828
-msgid "Mask out everything outside a central circle in the main view"
-msgstr ""
->>>>>>> 1bf839b5
-
-#: src/ui_configurationDialog.h:830
-msgid "Disc viewport"
-msgstr ""
-
-<<<<<<< HEAD
-#: src/translations.h:68
-msgid "Titan"
-msgstr "Titan"
-
-#: src/translations.h:77
-msgid "Titania"
-=======
-#: src/ui_configurationDialog.h:832
-msgid "Hide other constellations when you click one"
-msgstr ""
-
-#: src/ui_configurationDialog.h:834
-msgid "Select single constellation"
->>>>>>> 1bf839b5
-msgstr ""
-
-#: src/ui_configurationDialog.h:835
-msgid "Screenshots"
-msgstr ""
-
-<<<<<<< HEAD
-#: src/gui/StelGui.cpp:178
-msgid "Toggle visibility of GUI"
-=======
-#: src/ui_configurationDialog.h:836
-msgid "Screenshot Directory"
->>>>>>> 1bf839b5
-msgstr ""
-
-#: src/ui_configurationDialog.h:838
-msgid "Invert colors"
-msgstr ""
-
-<<<<<<< HEAD
-#: src/gui/StelGui.cpp:165
-msgid "Track object"
-msgstr "Føl objekt"
-
-#: src/translations.h:82
-msgid "Triton"
-msgstr ""
-
-#: src/translations.h:143
-msgid "Tupi-Guarani"
-msgstr ""
-
-#: src/ui_viewDialog.h:1070
-msgid "Twinkle:"
-msgstr ""
-
-#: src/translations.h:181
-msgid "Twinkling: "
-msgstr "Funkling: "
-
-#. TRANSLATORS: Name of supernova SN 1572A
-#: src/translations.h:120
-msgid "Tycho's Supernova"
-msgstr ""
-
-#: plugins/Supernovas/src/Supernova.cpp:105
-#, fuzzy, qt-format
-msgid "Type: %1"
-msgstr "Type: <b>%1</b>"
-
-#: src/core/modules/Nebula.cpp:96
-#, qt-format
-msgid "Type: <b>%1</b>"
-msgstr "Type: <b>%1</b>"
-
-#: src/translations.h:213
-msgid "USB Script: "
-msgstr "USB-skript: "
-
-#: src/translations.h:76
-msgid "Umbriel"
-msgstr ""
-
-#: src/core/modules/Nebula.cpp:305
-msgid "Undocumented type"
-msgstr "Udokumentert type"
-
-#: src/core/modules/Nebula.cpp:302
-msgid "Unknown"
-msgstr "Ukjend"
-
-#: src/translations.h:220
-msgid "Update me via Internet: "
-msgstr "Oppdater programmet via internett: "
-
-#: src/translations.h:73
-msgid "Uranus"
-msgstr "Uranus"
-=======
-#: src/ui_configurationDialog.h:839
-msgid "Star catalog updates"
-msgstr ""
-
-#: src/ui_configurationDialog.h:841
-msgid "Click here to start downloading"
-msgstr ""
-
-#: src/ui_configurationDialog.h:843
-msgid "Get catalog x of y"
-msgstr ""
-
-#: src/ui_configurationDialog.h:844
-msgid "Download this file to view even more stars"
-msgstr ""
-
-#: src/ui_configurationDialog.h:845
-msgid "xxx"
-msgstr ""
-
-#: src/ui_configurationDialog.h:847
-msgid "Restart the download"
-msgstr ""
-
-#: src/ui_configurationDialog.h:849
-msgid "Retry"
-msgstr ""
-
-#: src/ui_configurationDialog.h:851
-msgid "Stop the download. You can always restart it later"
-msgstr ""
-
-#: src/ui_configurationDialog.h:853
-msgid "Cancel"
-msgstr "Avbryt"
-
-#: src/ui_configurationDialog.h:856
-msgid "Close window when script runs"
-msgstr ""
-
-#: src/ui_configurationDialog.h:858
-msgid "Run the selected script"
-msgstr ""
->>>>>>> 1bf839b5
-
-#: src/ui_configurationDialog.h:862
-msgid "Stop a running script"
-msgstr ""
-
-#: src/ui_configurationDialog.h:866
-msgid "Load at startup"
-msgstr ""
-
-<<<<<<< HEAD
-#: src/ui_viewDialog.h:1120
-msgid "Use associated planet and position"
-msgstr ""
-
-#: src/ui_viewDialog.h:1121
-msgid "Use this landscape as default"
-msgstr "Nytt dette landskapet som standard"
-
-#: src/ui_viewDialog.h:1123
-msgid "Use this sky culture as default"
-=======
-#: src/ui_configurationDialog.h:867
-msgid "configure"
-msgstr ""
-
-#: src/ui_configurationDialog.h:872
-msgid "Main"
-msgstr ""
-
-#: src/ui_configurationDialog.h:874
-msgid "Navigation"
-msgstr "Navigasjon"
-
-#: src/ui_configurationDialog.h:876
-msgid "Tools"
-msgstr "Verktøy"
-
-#: src/ui_configurationDialog.h:878
-msgid "Scripts"
->>>>>>> 1bf839b5
-msgstr ""
-
-#: src/ui_configurationDialog.h:880
-msgid "Plugins"
-msgstr ""
-
-<<<<<<< HEAD
-#: src/gui/ConfigurationDialog.cpp:808
-msgid "Verifying file integrity..."
-msgstr "Verifiserer filintegritet..."
-=======
-#: src/ui_addRemoveLandscapesDialog.h:266
-msgid "Add/Remove Landscapes"
-msgstr ""
->>>>>>> 1bf839b5
-
-#: src/ui_addRemoveLandscapesDialog.h:268
-msgid "Add a new landscape"
-msgstr ""
-
-<<<<<<< HEAD
-#: src/ui_viewDialog.h:1052
-msgid "View"
-msgstr ""
-
-#: src/ui_viewDialog.h:1125
-msgid "Visible"
-msgstr ""
-
-#: src/translations.h:129
-msgid "W"
-msgstr "V"
-=======
-#: src/ui_addRemoveLandscapesDialog.h:269
-msgid "Install a new landscape from a ZIP archive..."
-msgstr ""
-
-#: src/ui_addRemoveLandscapesDialog.h:270
-msgid "Switch to the new landscape after installation"
-msgstr ""
-
-#: src/ui_addRemoveLandscapesDialog.h:273
-msgid "Remove an installed landscape"
-msgstr ""
-
-#: src/ui_addRemoveLandscapesDialog.h:275
-msgid "Remove"
-msgstr ""
->>>>>>> 1bf839b5
-
-#: src/ui_addRemoveLandscapesDialog.h:276
-msgid ""
-"WARNING: Removing the selected landscape means deleting its files. This "
-"operation is irreversible."
-msgstr ""
-
-<<<<<<< HEAD
-#: src/translations.h:144
-msgid "Western"
-msgstr "Vestleg"
-
-#: src/gui/HelpDialog.cpp:71
-msgid "When a Script is Running"
-=======
-#: src/ui_AtmosphereDialog.h:167
-msgid "Dialog"
->>>>>>> 1bf839b5
-msgstr ""
-
-#: src/ui_AtmosphereDialog.h:168
-msgid "Atmosphere Details"
-msgstr ""
-
-<<<<<<< HEAD
-#: src/gui/StelGui.cpp:130
-msgid "Windows"
-msgstr "Vindauge"
-
-#: src/ui_locationDialogGui.h:397 src/ui_locationDialogGui.h:401
-msgid ""
-"You can enter values in decimal degrees, or using dms format, for example: "
-"+1d 12m 8s"
-=======
-#: src/ui_AtmosphereDialog.h:170
-msgid "Refraction Settings"
->>>>>>> 1bf839b5
-msgstr ""
-
-#: src/ui_AtmosphereDialog.h:171
-msgid "Pressure (mbar):"
-msgstr ""
-
-#: src/ui_AtmosphereDialog.h:172
-msgid "Temperature (C):"
-msgstr ""
-
-<<<<<<< HEAD
-#: src/translations.h:207
-msgid "Zoom Duration: "
-msgstr "Steg for zoom: "
-
-#: src/gui/StelGui.cpp:166
-msgid "Zoom in on selected object"
-msgstr "Zoom inn på på valde objekt"
-=======
-#: src/ui_AtmosphereDialog.h:177
-msgid ""
-"Extinction is the loss of star brightness due to Earth's atmosphere. It is "
-"given in mag/airmass, where airmass is number of atmospheres light has to "
-"pass. (zenith: 1; horizon: about 40)"
-msgstr ""
->>>>>>> 1bf839b5
-
-#: src/ui_AtmosphereDialog.h:179
-msgid "Extinction Coefficient:"
-msgstr ""
-
-<<<<<<< HEAD
-#: src/gui/StelGui.cpp:167
-msgid "Zoom out"
-msgstr "Zoom ut"
-
-#: src/ui_searchDialogGui.h:461
-msgid "alpha"
-msgstr ""
-
-#: src/ui_searchDialogGui.h:464
-msgid "beta"
-msgstr ""
-
-#: src/ui_searchDialogGui.h:521
-msgid "chi"
-=======
-#: src/ui_AtmosphereDialog.h:181
-msgid ""
-"Use about 0.12 for superb mountaintops, 0.2 for good rural landscape, 0.35 "
-"for murky conditions."
-msgstr ""
-
-#: plugins/AngleMeasure/src/AngleMeasure.cpp:57
-msgid "Angle Measure"
-msgstr ""
-
-#: plugins/AngleMeasure/src/AngleMeasure.cpp:60
-msgid "Provides an angle measurement tool"
-msgstr ""
-
-#: plugins/AngleMeasure/src/AngleMeasure.cpp:121
-msgid "Angle measure"
->>>>>>> 1bf839b5
-msgstr ""
-
-#. TRANSLATORS: Title of a group of key bindings in the Help window
-#: plugins/AngleMeasure/src/AngleMeasure.cpp:121
-#: plugins/CompassMarks/src/CompassMarks.cpp:121
-#: plugins/Oculars/src/Oculars.cpp:931 plugins/Oculars/src/Oculars.cpp:945
-#: plugins/Satellites/src/Satellites.cpp:123
-msgid "Plugin Key Bindings"
-msgstr ""
-
-<<<<<<< HEAD
-#: src/ui_searchDialogGui.h:470
-msgid "delta"
-msgstr ""
-
-#: src/ui_searchDialogGui.h:473
-msgid "epsilon"
-msgstr ""
-
-#: src/ui_searchDialogGui.h:479
-msgid "eta"
-msgstr ""
-
-#: src/ui_searchDialogGui.h:467
-msgid "gamma"
-msgstr ""
-
-#: src/ui_searchDialogGui.h:458
-msgid "iota"
-msgstr ""
-
-#: src/ui_searchDialogGui.h:485
-msgid "kappa"
-msgstr ""
-
-#: src/ui_searchDialogGui.h:488
-msgid "lambda"
-msgstr ""
-
-#: src/ui_searchDialogGui.h:491
-msgid "mu"
-msgstr ""
-
-#: src/ui_searchDialogGui.h:494
-msgid "nu"
-msgstr ""
-
-#: src/ui_searchDialogGui.h:527
-msgid "omega"
-msgstr ""
-
-#: src/ui_searchDialogGui.h:500
-msgid "omicron"
-msgstr ""
-
-#: src/ui_searchDialogGui.h:518
-msgid "phi"
-msgstr ""
-
-#: src/ui_searchDialogGui.h:503
-msgid "pi"
-msgstr ""
-
-#: src/ui_viewDialog.h:1085
-msgid "pressure, temperature, extinction coefficient"
-msgstr ""
-
-#: src/ui_searchDialogGui.h:524
-msgid "psi"
-msgstr ""
-
-#: src/ui_searchDialogGui.h:506
-msgid "rho"
-msgstr ""
-
-#: src/ui_searchDialogGui.h:509
-msgid "sigma"
-msgstr ""
-
-#: src/ui_searchDialogGui.h:512
-msgid "tau"
-msgstr ""
-
-#: src/ui_searchDialogGui.h:482
-msgid "theta"
-msgstr ""
-
-#: src/ui_searchDialogGui.h:515
-msgid "upsilon"
-=======
-#: plugins/CompassMarks/src/CompassMarks.cpp:57
-msgid "Compass Marks"
-msgstr ""
-
-#: plugins/CompassMarks/src/CompassMarks.cpp:60
-msgid "Displays compass bearing marks along the horizon"
-msgstr ""
-
-#: plugins/CompassMarks/src/CompassMarks.cpp:121
-msgid "Compass marks"
-msgstr ""
-
-#: plugins/Oculars/src/Oculars.cpp:76
-msgid "Oculars"
-msgstr ""
-
-#: plugins/Oculars/src/Oculars.cpp:79
-msgid "Shows the sky as if looking through a telescope eyepiece"
-msgstr ""
-
-#: plugins/Oculars/src/Oculars.cpp:943
-msgid "Ocular view"
-msgstr ""
-
-#: plugins/Oculars/src/Oculars.cpp:965
-msgid "Oculars popup menu"
-msgstr ""
-
-#: plugins/Satellites/src/Satellites.cpp:67
-msgid "Satellites"
-msgstr ""
-
-#: plugins/Satellites/src/Satellites.cpp:70
-msgid ""
-"Prediction of artificial satellite positions in Earth orbit based on NORAD "
-"TLE data"
-msgstr ""
-
-#: plugins/Satellites/src/Satellites.cpp:125
-msgid "Satellites configuration window"
-msgstr ""
-
-#: plugins/Satellites/src/Satellites.cpp:126
-msgid "Satellite hints"
-msgstr ""
-
-#: plugins/Satellites/src/Satellites.cpp:128
-msgid "Satellite labels"
-msgstr ""
-
-#: plugins/Satellites/src/Satellites.cpp:162
-msgid ""
-"The old satellites.json file is no longer compatible - using default file"
-msgstr ""
-
-#: plugins/TelescopeControl/src/TelescopeControl.cpp:75
-#: plugins/TelescopeControl/src/TelescopeControl.cpp:150
-msgid "Telescope Control"
-msgstr ""
-
-#: plugins/TelescopeControl/src/TelescopeControl.cpp:78
-msgid ""
-"This plug-in allows Stellarium to send \"slew\" commands to a telescope on a "
-"computerized mount (a \"GoTo telescope\")."
-msgstr ""
-
-#: plugins/TelescopeControl/src/TelescopeControl.cpp:155
-#, qt-format
-msgid "Move telescope #%1 to selected object"
-msgstr ""
-
-#: plugins/TelescopeControl/src/TelescopeControl.cpp:162
-#, qt-format
-msgid "Move telescope #%1 to the point currently in the center of the screen"
-msgstr ""
-
-#: plugins/TelescopeControl/src/TelescopeControl.cpp:173
-msgid "Move a telescope to a given set of coordinates"
-msgstr ""
-
-#: plugins/TimeZoneConfiguration/src/TimeZoneConfiguration.cpp:41
-msgid "Time Zone"
->>>>>>> 1bf839b5
-msgstr ""
-
-#: plugins/TimeZoneConfiguration/src/TimeZoneConfiguration.cpp:44
-msgid ""
-"A convenient interface for some of the more obscure options in Stellarium's "
-"configuration file. Allows setting the time zone and changing the way the "
-"time and the date are displayed in the bottom bar."
-msgstr ""
-
-<<<<<<< HEAD
-#: src/ui_searchDialogGui.h:497
-msgid "xi"
-=======
-#: plugins/TextUserInterface/src/TextUserInterface.cpp:78
-msgid "Text User Interface"
->>>>>>> 1bf839b5
-msgstr ""
-
-#: plugins/TextUserInterface/src/TextUserInterface.cpp:81
-msgid ""
-"Plugin implementation of 0.9.x series Text User Interface (TUI), used in "
-"planetarium systems"
-msgstr ""
-
-<<<<<<< HEAD
-#: src/ui_searchDialogGui.h:476
-msgid "zeta"
-=======
-#: plugins/SolarSystemEditor/src/SolarSystemEditor.cpp:56
-msgid "Solar System Editor"
->>>>>>> 1bf839b5
-msgstr ""
-
-#: plugins/SolarSystemEditor/src/SolarSystemEditor.cpp:59
-msgid ""
-"An interface for adding asteroids and comets to Stellarium. It can download "
-"object lists from the Minor Planet Center's website and perform searches in "
-"its online database. Still a work in progress."
-msgstr ""
-
-#: plugins/Supernovas/src/Supernovas.cpp:59
-msgid "Historical supernova"
-msgstr ""
-
-#: plugins/Supernovas/src/Supernovas.cpp:62
-msgid ""
-"The plugin for visualization of some historical supernovas, brighter 10 "
-"magnitude"
-msgstr ""
-
-#: plugins/Supernovas/src/Supernovas.cpp:62
-msgid ""
-"SN 185A (7 December), SN 386A (24 April), SN 1006A (29 April), SN 1054A (3 "
-"July), SN 1181A (4 August), SN 1572A (5 November), SN 1604A (8 October), SN "
-"1680A (15 August), SN 1885A (17 August), SN 1895B (5 July), SN 1937C (21 "
-"August), SN 1972E (8 May) and SN 1987A (24 February)"
-msgstr ""
-
 #: plugins/Supernovas/src/Supernova.cpp:105
 #, qt-format
 msgid "Type: %1"
