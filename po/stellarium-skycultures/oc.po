# Occitan (post 1500) translation for stellarium
# Copyright (c) 2017 Rosetta Contributors and Canonical Ltd 2017
# This file is distributed under the same license as the stellarium package.
# FIRST AUTHOR <EMAIL@ADDRESS>, 2017.
#
msgid ""
msgstr ""
"Project-Id-Version: stellarium\n"
"Report-Msgid-Bugs-To: FULL NAME <EMAIL@ADDRESS>\n"
<<<<<<< HEAD
"POT-Creation-Date: 2017-06-18 15:04+0700\n"
"PO-Revision-Date: 2017-06-18 08:30+0000\n"
"Last-Translator: FULL NAME <EMAIL@ADDRESS>\n"
=======
"POT-Creation-Date: 2017-06-19 21:17+0700\n"
"PO-Revision-Date: 2014-12-04 06:45+0000\n"
"Last-Translator: Alexander Wolf <Unknown>\n"
>>>>>>> be714f29
"Language-Team: Occitan (post 1500) <oc@li.org>\n"
"MIME-Version: 1.0\n"
"Content-Type: text/plain; charset=UTF-8\n"
"Content-Transfer-Encoding: 8bit\n"
<<<<<<< HEAD
"X-Launchpad-Export-Date: 2017-06-19 07:19+0000\n"
=======
"X-Launchpad-Export-Date: 2017-06-20 05:54+0000\n"
>>>>>>> be714f29
"X-Generator: Launchpad (build 18416)\n"

#: skycultures/translations.fab:9
#: skycultures/korean/constellation_names.eng.fab:30
msgid "Sun"
msgstr ""

#: skycultures/translations.fab:10
msgid "Mercury"
msgstr "Mercuri"

#: skycultures/translations.fab:11
msgid "Venus"
msgstr "Vènus"

#: skycultures/translations.fab:12
msgid "Earth"
msgstr "Tèrra"

#: skycultures/translations.fab:13
#: skycultures/korean/constellation_names.eng.fab:125
msgid "Moon"
msgstr "Luna"

#: skycultures/translations.fab:14
msgid "Mars"
msgstr "Mart"

#: skycultures/translations.fab:15
msgid "Deimos"
msgstr ""

#: skycultures/translations.fab:16
msgid "Phobos"
msgstr ""

#: skycultures/translations.fab:17
msgid "Ceres"
msgstr ""

#: skycultures/translations.fab:18
msgid "Pallas"
msgstr ""

#: skycultures/translations.fab:19
msgid "Juno"
msgstr ""

#: skycultures/translations.fab:20
msgid "Vesta"
msgstr ""

#: skycultures/translations.fab:21
msgid "Jupiter"
msgstr "Jupitèr"

#: skycultures/translations.fab:22
msgid "Io"
msgstr "Io"

#: skycultures/translations.fab:23
msgid "Europa"
msgstr "Euròpa"

#: skycultures/translations.fab:24
msgid "Ganymede"
msgstr "Ganimèdes"

#: skycultures/translations.fab:25
msgid "Callisto"
msgstr "Callisto"

#: skycultures/translations.fab:26
msgid "Amalthea"
msgstr ""

#: skycultures/translations.fab:27
msgid "Himalia"
msgstr ""

#: skycultures/translations.fab:28
msgid "Elara"
msgstr ""

#: skycultures/translations.fab:29
msgid "Pasiphae"
msgstr ""

#: skycultures/translations.fab:30
msgid "Sinope"
msgstr ""

#: skycultures/translations.fab:31
msgid "Lysithea"
msgstr ""

#: skycultures/translations.fab:32
msgid "Carme"
msgstr ""

#: skycultures/translations.fab:33
msgid "Ananke"
msgstr ""

#: skycultures/translations.fab:34
msgid "Leda"
msgstr ""

#: skycultures/translations.fab:35
msgid "Thebe"
msgstr ""

#: skycultures/translations.fab:36
msgid "Adrastea"
msgstr ""

#: skycultures/translations.fab:37
msgid "Saturn"
msgstr "Saturne"

#: skycultures/translations.fab:38
msgid "Mimas"
msgstr ""

#: skycultures/translations.fab:39
msgid "Enceladus"
msgstr ""

#: skycultures/translations.fab:40
msgid "Tethys"
msgstr ""

#: skycultures/translations.fab:41
msgid "Dione"
msgstr ""

#: skycultures/translations.fab:42
msgid "Rhea"
msgstr ""

#: skycultures/translations.fab:43
msgid "Titan"
msgstr ""

#: skycultures/translations.fab:44
msgid "Hyperion"
msgstr ""

#: skycultures/translations.fab:45
msgid "Iapetus"
msgstr ""

#: skycultures/translations.fab:46
msgid "Phoebe"
msgstr ""

#: skycultures/translations.fab:47
msgid "Neptune"
msgstr "Neptun"

#: skycultures/translations.fab:48
msgid "Uranus"
msgstr "Uranus"

#: skycultures/translations.fab:49
msgid "Miranda"
msgstr ""

#: skycultures/translations.fab:50
msgid "Ariel"
msgstr ""

#: skycultures/translations.fab:51
msgid "Umbriel"
msgstr ""

#: skycultures/translations.fab:52
msgid "Titania"
msgstr ""

#: skycultures/translations.fab:53
msgid "Oberon"
msgstr ""

#: skycultures/translations.fab:54
msgid "Pluto"
msgstr "Pluton"

#: skycultures/translations.fab:55
msgid "Charon"
msgstr ""

#. TRANSLATORS: Moon of Pluto (II)
#: skycultures/translations.fab:57
msgid "Nix"
msgstr ""

#: skycultures/translations.fab:58
msgid "Eris"
msgstr ""

#: skycultures/translations.fab:59
msgid "Triton"
msgstr ""

#: skycultures/translations.fab:60
msgid "Nereid"
msgstr ""

#: skycultures/translations.fab:61
msgid "Naiad"
msgstr ""

#: skycultures/translations.fab:62
msgid "Thalassa"
msgstr ""

#: skycultures/translations.fab:63
msgid "Despina"
msgstr ""

#: skycultures/translations.fab:64
msgid "Galatea"
msgstr ""

#: skycultures/translations.fab:65
msgid "Larissa"
msgstr ""

#: skycultures/translations.fab:66
msgid "Proteus"
msgstr ""

#: skycultures/translations.fab:67
msgid "Halimede"
msgstr ""

#: skycultures/translations.fab:68
msgid "Psamathe"
msgstr ""

#: skycultures/translations.fab:69
msgid "Sao"
msgstr ""

#: skycultures/translations.fab:70
msgid "Laomedeia"
msgstr ""

#: skycultures/translations.fab:71
msgid "Neso"
msgstr ""

#: skycultures/translations.fab:72
msgid "Metis (moon)"
msgstr ""

#: skycultures/translations.fab:73
msgid "Prometheus (moon)"
msgstr ""

#: skycultures/translations.fab:74
msgid "Epimetheus (moon)"
msgstr ""

#: skycultures/translations.fab:75
msgid "Bianca (moon)"
msgstr ""

#. TRANSLATORS: Moon of Pluto (III)
#: skycultures/translations.fab:77
msgid "Hydra (moon)"
msgstr ""

#: skycultures/translations.fab:78
msgid "Solar System Observer"
msgstr ""

#: skycultures/translations.fab:79
msgid "Earth Observer"
msgstr ""

#. TRANSLATORS: "Planet name" displayed when "flying" to another planet with Ctrl+G.
#: skycultures/translations.fab:81
msgid "SpaceShip"
msgstr ""

#. TRANSLATORS: TNO/Asteroid (90377) Sedna
#: skycultures/translations.fab:87
msgid "Sedna"
msgstr ""

#. TRANSLATORS: TNO/Asteroid (50000) Quaoar
#: skycultures/translations.fab:89
msgid "Quaoar"
msgstr ""

#. TRANSLATORS: TNO/Asteroid (90482) Orcus
#: skycultures/translations.fab:91
msgid "Orcus"
msgstr ""

#. TRANSLATORS: TNO/Asteroid (136108) Haumea
#: skycultures/translations.fab:93
#: skycultures/hawaiian_starlines/star_names.fab:44
msgid "Haumea"
msgstr ""

#. TRANSLATORS: TNO/Asteroid (20000) Varuna
#: skycultures/translations.fab:95
msgid "Varuna"
msgstr ""

#. TRANSLATORS: TNO/Asteroid (136472) Makemake
#: skycultures/translations.fab:97
msgid "Makemake"
msgstr ""

#. TRANSLATORS: Cubewano (120347) Salacia
#: skycultures/translations.fab:99
msgid "Salacia"
msgstr ""

#. TRANSLATORS: Plutino (38628) Huya
#: skycultures/translations.fab:101
msgid "Huya"
msgstr ""

#. TRANSLATORS: Cubewano (174567) Varda
#: skycultures/translations.fab:103
msgid "Varda"
msgstr ""

#. TRANSLATORS: Asteroid (5) Astraea
#: skycultures/translations.fab:110
msgid "Astraea"
msgstr ""

#. TRANSLATORS: Asteroid (6) Hebe
#: skycultures/translations.fab:112
msgid "Hebe"
msgstr ""

#. TRANSLATORS: Asteroid (7) Iris
#: skycultures/translations.fab:114
msgid "Iris"
msgstr ""

#. TRANSLATORS: Asteroid (8) Flora
#: skycultures/translations.fab:116
msgid "Flora"
msgstr ""

#. TRANSLATORS: Asteroid (9) Metis and moon of Jupiter
#: skycultures/translations.fab:118
msgid "Metis"
msgstr ""

#. TRANSLATORS: Asteroid (10) Hygiea
#: skycultures/translations.fab:120
msgid "Hygiea"
msgstr ""

#. TRANSLATORS: Asteroid (41) Daphne
#: skycultures/translations.fab:122
msgid "Daphne"
msgstr ""

#. TRANSLATORS: Asteroid (1221) Amor
#: skycultures/translations.fab:124
msgid "Amor"
msgstr ""

#. TRANSLATORS: Asteroid (99942) Apophis
#: skycultures/translations.fab:126
msgid "Apophis"
msgstr ""

#. TRANSLATORS: Asteroid (2060) Chiron
#: skycultures/translations.fab:128
msgid "Chiron"
msgstr ""

#. TRANSLATORS: Asteroid (433) Eros
#: skycultures/translations.fab:130
msgid "Eros"
msgstr ""

#. TRANSLATORS: Asteroid (624) Hektor
#: skycultures/translations.fab:132
msgid "Hektor"
msgstr ""

#. TRANSLATORS: Asteroid (3200) Phaethon
#: skycultures/translations.fab:134
msgid "Phaethon"
msgstr ""

#. TRANSLATORS: Asteroid (1866) Sisyphus
#: skycultures/translations.fab:136
msgid "Sisyphus"
msgstr ""

#. TRANSLATORS: Asteroid (1864) Daedalus
#: skycultures/translations.fab:138
msgid "Daedalus"
msgstr ""

#. TRANSLATORS: Asteroid (1566) Icarus
#: skycultures/translations.fab:140
msgid "Icarus"
msgstr ""

#. TRANSLATORS: Asteroid (1809) Prometheus
#: skycultures/translations.fab:142
msgid "Prometheus"
msgstr ""

#. TRANSLATORS: Asteroid (1810) Epimetheus
#: skycultures/translations.fab:144
msgid "Epimetheus"
msgstr ""

#. TRANSLATORS: Asteroid (951) Gaspra
#: skycultures/translations.fab:146
msgid "Gaspra"
msgstr ""

#. TRANSLATORS: Asteroid (243) Ida
#: skycultures/translations.fab:148
msgid "Ida"
msgstr ""

#. TRANSLATORS: Asteroid (218) Bianca
#: skycultures/translations.fab:150
msgid "Bianca"
msgstr ""

#. TRANSLATORS: Asteroid (3753) Cruithne
#: skycultures/translations.fab:152
msgid "Cruithne"
msgstr ""

#. TRANSLATORS: Asteroid (5261) Eureka
#: skycultures/translations.fab:154
msgid "Eureka"
msgstr ""

#. TRANSLATORS: Asteroid (367943) Duende [2012 DA14]
#: skycultures/translations.fab:156
msgid "Duende"
msgstr ""

#. TRANSLATORS: Proper name of comet C/1680 V1
#: skycultures/translations.fab:161
msgid "Great Comet of 1680 (C/1680 V1)"
msgstr ""

#. TRANSLATORS: Name of supernova SN 1572A
#: skycultures/translations.fab:171
msgid "Tycho's Supernova"
msgstr ""

#. TRANSLATORS: Name of supernova SN 1604A
#: skycultures/translations.fab:173
msgid "Kepler's Supernova"
msgstr ""

#. TRANSLATORS: Name of supernova SN 1680A
#: skycultures/translations.fab:175
msgid "Cassiopeia A"
msgstr ""

#. TRANSLATORS: Name of supernova SN 1885A
#: skycultures/translations.fab:177
msgid "S Andromedae"
msgstr ""

#. TRANSLATORS: Template for Nova name
#: skycultures/translations.fab:182
msgctxt "Nova template"
msgid "Nova"
msgstr ""

#. TRANSLATORS: Proper name of star 14 Andromedae
#: skycultures/translations.fab:187 skycultures/western/star_names.fab:11
msgid "Veritate"
msgstr ""

#. TRANSLATORS: Proper name of exoplanet 14 Andromedae b
#: skycultures/translations.fab:189
msgid "Spe"
msgstr ""

#. TRANSLATORS: Proper name of star 18 Delphini
#: skycultures/translations.fab:191 skycultures/western/star_names.fab:313
msgid "Musica"
msgstr ""

#. TRANSLATORS: Proper name of exoplanet 18 Delphini b
#: skycultures/translations.fab:193
msgid "Arion"
msgstr ""

#. TRANSLATORS: Proper name of star 42 Draconis
#: skycultures/translations.fab:195 skycultures/western/star_names.fab:346
msgid "Fafnir"
msgstr ""

#. TRANSLATORS: Proper name of exoplanet 42 Draconis b
#: skycultures/translations.fab:197
msgid "Orbitar"
msgstr ""

#. TRANSLATORS: Proper name of star 47 Ursae Majoris
#: skycultures/translations.fab:199 skycultures/western/star_names.fab:776
msgid "Chalawan"
msgstr ""

#. TRANSLATORS: Proper name of exoplanet 47 Ursae Majoris b
#: skycultures/translations.fab:201
msgid "Taphao Thong"
msgstr ""

#. TRANSLATORS: Proper name of exoplanet 47 Ursae Majoris c
#: skycultures/translations.fab:203
msgid "Taphao Kaew"
msgstr ""

#. TRANSLATORS: Proper name of star 51 Pegasi
#: skycultures/translations.fab:205 skycultures/western/star_names.fab:584
msgid "Helvetios"
msgstr ""

#. TRANSLATORS: Proper name of exoplanet 51 Pegasi b
#: skycultures/translations.fab:207
msgid "Dimidium"
msgstr ""

#. TRANSLATORS: Proper name of star 55 Cancri
#: skycultures/translations.fab:209 skycultures/western/star_names.fab:121
msgid "Copernicus"
msgstr ""

#. TRANSLATORS: Proper name of exoplanet 55 Cancri b
#: skycultures/translations.fab:211
msgid "Galileo"
msgstr ""

#. TRANSLATORS: Proper name of exoplanet 55 Cancri c
#: skycultures/translations.fab:213
msgid "Brahe"
msgstr ""

#. TRANSLATORS: Proper name of exoplanet 55 Cancri d
#: skycultures/translations.fab:215
msgid "Lipperhey"
msgstr ""

#. TRANSLATORS: Proper name of exoplanet 55 Cancri e
#: skycultures/translations.fab:217
msgid "Janssen"
msgstr ""

#. TRANSLATORS: Proper name of exoplanet 55 Cancri f
#: skycultures/translations.fab:219
msgid "Harriot"
msgstr ""

#. TRANSLATORS: Proper name of exoplanet Ain b (epsilon Tauri b)
#: skycultures/translations.fab:221
msgid "Amateru"
msgstr ""

#. TRANSLATORS: Proper name of exoplanet Edasich b (iota Draconis b)
#: skycultures/translations.fab:223
msgid "Hypatia"
msgstr ""

#. TRANSLATORS: Proper name of star epsilon Eridani
#: skycultures/translations.fab:225 skycultures/western/star_names.fab:380
msgid "Ran"
msgstr ""

#. TRANSLATORS: Proper name of exoplanet epsilon Eridani b
#: skycultures/translations.fab:227
msgid "AEgir"
msgstr ""

#. TRANSLATORS: Proper name of exoplanet Errai b (gamma Cephei b)
#: skycultures/translations.fab:229
msgid "Tadmor"
msgstr ""

#. TRANSLATORS: Proper name of exoplanet Fomalhaut b (alpha Piscis Austrini b)
#: skycultures/translations.fab:231
msgid "Dagon"
msgstr ""

#. TRANSLATORS: Proper name of star HD 104985
#: skycultures/translations.fab:233 skycultures/western/star_names.fab:112
msgid "Tonatiuh"
msgstr ""

#. TRANSLATORS: Proper name of exoplanet HD 104985 b
#: skycultures/translations.fab:235
msgid "Meztli"
msgstr ""

#. TRANSLATORS: Proper name of star HD 149026
#: skycultures/translations.fab:237 skycultures/western/star_names.fab:430
msgid "Ogma"
msgstr ""

#. TRANSLATORS: Proper name of exoplanet HD 149026 b
#: skycultures/translations.fab:239
msgid "Smertrios"
msgstr ""

#. TRANSLATORS: Proper name of star HD 81688
#: skycultures/translations.fab:241 skycultures/western/star_names.fab:775
msgid "Intercrus"
msgstr ""

#. TRANSLATORS: Proper name of exoplanet HD 81688 b
#: skycultures/translations.fab:243
msgid "Arkas"
msgstr ""

#. TRANSLATORS: Proper name of star mu Arae
#: skycultures/translations.fab:245 skycultures/western/star_names.fab:50
msgid "Cervantes"
msgstr ""

#. TRANSLATORS: Proper name of exoplanet mu Arae b
#: skycultures/translations.fab:247
msgid "Quijote"
msgstr ""

#. TRANSLATORS: Proper name of exoplanet mu Arae c
#: skycultures/translations.fab:249
msgid "Dulcinea"
msgstr ""

#. TRANSLATORS: Proper name of exoplanet mu Arae d
#: skycultures/translations.fab:251
msgid "Rocinante"
msgstr ""

#. TRANSLATORS: Proper name of exoplanet mu Arae e
#: skycultures/translations.fab:253
msgid "Sancho"
msgstr ""

#. TRANSLATORS: Proper name of exoplanet Pollux b
#: skycultures/translations.fab:255
msgid "Thestias"
msgstr ""

#. TRANSLATORS: Proper name of pulsar PSR 1257+12
#: skycultures/translations.fab:257
msgid "Lich"
msgstr ""

#. TRANSLATORS: Proper name of exoplanet PSR 1257+12 b
#: skycultures/translations.fab:259
msgid "Draugr"
msgstr ""

#. TRANSLATORS: Proper name of exoplanet PSR 1257+12 c
#: skycultures/translations.fab:261
msgid "Poltergeist"
msgstr ""

#. TRANSLATORS: Proper name of exoplanet PSR 1257+12 d
#: skycultures/translations.fab:263
msgid "Phobetor"
msgstr ""

#. TRANSLATORS: Proper name of star upsilon Andromedae
#: skycultures/translations.fab:265 skycultures/western/star_names.fab:10
msgid "Titawin"
msgstr ""

#. TRANSLATORS: Proper name of exoplanet upsilon Andromedae b
#: skycultures/translations.fab:267
msgid "Saffar"
msgstr ""

#. TRANSLATORS: Proper name of exoplanet upsilon Andromedae c
#: skycultures/translations.fab:269
msgid "Samh"
msgstr ""

#. TRANSLATORS: Proper name of exoplanet upsilon Andromedae d
#: skycultures/translations.fab:271
msgid "Majriti"
msgstr ""

#. TRANSLATORS: Proper name of star xi Aquilae
#: skycultures/translations.fab:273 skycultures/western/star_names.fab:37
msgid "Libertas"
msgstr ""

#. TRANSLATORS: Proper name of exoplanet xi Aquilae b
#: skycultures/translations.fab:275
msgid "Fortitudo"
msgstr ""

#: skycultures/translations.fab:280
msgctxt "Genitive name of constellation"
msgid "Andromedae"
msgstr ""

#: skycultures/translations.fab:281
msgctxt "Genitive name of constellation"
msgid "Antliae"
msgstr ""

#: skycultures/translations.fab:282
msgctxt "Genitive name of constellation"
msgid "Apodis"
msgstr ""

#: skycultures/translations.fab:283
msgctxt "Genitive name of constellation"
msgid "Aquarii"
msgstr ""

#: skycultures/translations.fab:284
msgctxt "Genitive name of constellation"
msgid "Aquilae"
msgstr ""

#: skycultures/translations.fab:285
msgctxt "Genitive name of constellation"
msgid "Arae"
msgstr ""

#: skycultures/translations.fab:286
msgctxt "Genitive name of constellation"
msgid "Arietis"
msgstr ""

#: skycultures/translations.fab:287
msgctxt "Genitive name of constellation"
msgid "Aurigae"
msgstr ""

#: skycultures/translations.fab:288
msgctxt "Genitive name of constellation"
msgid "Bootis"
msgstr ""

#: skycultures/translations.fab:289
msgctxt "Genitive name of constellation"
msgid "Caeli"
msgstr ""

#: skycultures/translations.fab:290
msgctxt "Genitive name of constellation"
msgid "Camelopardalis"
msgstr ""

#: skycultures/translations.fab:291
msgctxt "Genitive name of constellation"
msgid "Cancri"
msgstr ""

#: skycultures/translations.fab:292
msgctxt "Genitive name of constellation"
msgid "Canum Venaticorum"
msgstr ""

#: skycultures/translations.fab:293
msgctxt "Genitive name of constellation"
msgid "Canis Majoris"
msgstr ""

#: skycultures/translations.fab:294
msgctxt "Genitive name of constellation"
msgid "Canis Minoris"
msgstr ""

#: skycultures/translations.fab:295
msgctxt "Genitive name of constellation"
msgid "Capricorni"
msgstr ""

#: skycultures/translations.fab:296
msgctxt "Genitive name of constellation"
msgid "Carinae"
msgstr ""

#: skycultures/translations.fab:297
msgctxt "Genitive name of constellation"
msgid "Cassiopeiae"
msgstr ""

#: skycultures/translations.fab:298
msgctxt "Genitive name of constellation"
msgid "Centauri"
msgstr ""

#: skycultures/translations.fab:299
msgctxt "Genitive name of constellation"
msgid "Cephei"
msgstr ""

#: skycultures/translations.fab:300
msgctxt "Genitive name of constellation"
msgid "Ceti"
msgstr ""

#: skycultures/translations.fab:301
msgctxt "Genitive name of constellation"
msgid "Chamaeleontis"
msgstr ""

#: skycultures/translations.fab:302
msgctxt "Genitive name of constellation"
msgid "Circini"
msgstr ""

#: skycultures/translations.fab:303
msgctxt "Genitive name of constellation"
msgid "Columbae"
msgstr ""

#: skycultures/translations.fab:304
msgctxt "Genitive name of constellation"
msgid "Comae Berenices"
msgstr ""

#: skycultures/translations.fab:305
msgctxt "Genitive name of constellation"
msgid "Coronae Australis"
msgstr ""

#: skycultures/translations.fab:306
msgctxt "Genitive name of constellation"
msgid "Coronae Borealis"
msgstr ""

#: skycultures/translations.fab:307
msgctxt "Genitive name of constellation"
msgid "Corvi"
msgstr ""

#: skycultures/translations.fab:308
msgctxt "Genitive name of constellation"
msgid "Crateris"
msgstr ""

#: skycultures/translations.fab:309
msgctxt "Genitive name of constellation"
msgid "Crucis"
msgstr ""

#: skycultures/translations.fab:310
msgctxt "Genitive name of constellation"
msgid "Cygni"
msgstr ""

#: skycultures/translations.fab:311
msgctxt "Genitive name of constellation"
msgid "Delphini"
msgstr ""

#: skycultures/translations.fab:312
msgctxt "Genitive name of constellation"
msgid "Doradus"
msgstr ""

#: skycultures/translations.fab:313
msgctxt "Genitive name of constellation"
msgid "Draconis"
msgstr ""

#: skycultures/translations.fab:314
msgctxt "Genitive name of constellation"
msgid "Equulei"
msgstr ""

#: skycultures/translations.fab:315
msgctxt "Genitive name of constellation"
msgid "Eridani"
msgstr ""

#: skycultures/translations.fab:316
msgctxt "Genitive name of constellation"
msgid "Fornacis"
msgstr ""

#: skycultures/translations.fab:317
msgctxt "Genitive name of constellation"
msgid "Geminorum"
msgstr ""

#: skycultures/translations.fab:318
msgctxt "Genitive name of constellation"
msgid "Gruis"
msgstr ""

#: skycultures/translations.fab:319
msgctxt "Genitive name of constellation"
msgid "Herculis"
msgstr ""

#: skycultures/translations.fab:320
msgctxt "Genitive name of constellation"
msgid "Horologii"
msgstr ""

#: skycultures/translations.fab:321
msgctxt "Genitive name of constellation"
msgid "Hydrae"
msgstr ""

#: skycultures/translations.fab:322
msgctxt "Genitive name of constellation"
msgid "Hydri"
msgstr ""

#: skycultures/translations.fab:323
msgctxt "Genitive name of constellation"
msgid "Indi"
msgstr ""

#: skycultures/translations.fab:324
msgctxt "Genitive name of constellation"
msgid "Lacertae"
msgstr ""

#: skycultures/translations.fab:325
msgctxt "Genitive name of constellation"
msgid "Leonis"
msgstr ""

#: skycultures/translations.fab:326
msgctxt "Genitive name of constellation"
msgid "Leonis Minoris"
msgstr ""

#: skycultures/translations.fab:327
msgctxt "Genitive name of constellation"
msgid "Leporis"
msgstr ""

#: skycultures/translations.fab:328
msgctxt "Genitive name of constellation"
msgid "Librae"
msgstr ""

#: skycultures/translations.fab:329
msgctxt "Genitive name of constellation"
msgid "Lupi"
msgstr ""

#: skycultures/translations.fab:330
msgctxt "Genitive name of constellation"
msgid "Lyncis"
msgstr ""

#: skycultures/translations.fab:331
msgctxt "Genitive name of constellation"
msgid "Lyrae"
msgstr ""

#: skycultures/translations.fab:332
msgctxt "Genitive name of constellation"
msgid "Mensae"
msgstr ""

#: skycultures/translations.fab:333
msgctxt "Genitive name of constellation"
msgid "Microscopii"
msgstr ""

#: skycultures/translations.fab:334
msgctxt "Genitive name of constellation"
msgid "Monocerotis"
msgstr ""

#: skycultures/translations.fab:335
msgctxt "Genitive name of constellation"
msgid "Muscae"
msgstr ""

#: skycultures/translations.fab:336
msgctxt "Genitive name of constellation"
msgid "Normae"
msgstr ""

#: skycultures/translations.fab:337
msgctxt "Genitive name of constellation"
msgid "Octantis"
msgstr ""

#: skycultures/translations.fab:338
msgctxt "Genitive name of constellation"
msgid "Ophiuchi"
msgstr ""

#: skycultures/translations.fab:339
msgctxt "Genitive name of constellation"
msgid "Orionis"
msgstr ""

#: skycultures/translations.fab:340
msgctxt "Genitive name of constellation"
msgid "Pavonis"
msgstr ""

#: skycultures/translations.fab:341
msgctxt "Genitive name of constellation"
msgid "Pegasi"
msgstr ""

#: skycultures/translations.fab:342
msgctxt "Genitive name of constellation"
msgid "Persei"
msgstr ""

#: skycultures/translations.fab:343
msgctxt "Genitive name of constellation"
msgid "Phoenicis"
msgstr ""

#: skycultures/translations.fab:344
msgctxt "Genitive name of constellation"
msgid "Pictoris"
msgstr ""

#: skycultures/translations.fab:345
msgctxt "Genitive name of constellation"
msgid "Piscium"
msgstr ""

#: skycultures/translations.fab:346
msgctxt "Genitive name of constellation"
msgid "Piscis Austrini"
msgstr ""

#: skycultures/translations.fab:347
msgctxt "Genitive name of constellation"
msgid "Puppis"
msgstr ""

#: skycultures/translations.fab:348
msgctxt "Genitive name of constellation"
msgid "Pyxidis"
msgstr ""

#: skycultures/translations.fab:349
msgctxt "Genitive name of constellation"
msgid "Reticuli"
msgstr ""

#: skycultures/translations.fab:350
msgctxt "Genitive name of constellation"
msgid "Sagittae"
msgstr ""

#: skycultures/translations.fab:351
msgctxt "Genitive name of constellation"
msgid "Sagittarii"
msgstr ""

#: skycultures/translations.fab:352
msgctxt "Genitive name of constellation"
msgid "Scorpii"
msgstr ""

#: skycultures/translations.fab:353
msgctxt "Genitive name of constellation"
msgid "Sculptoris"
msgstr ""

#: skycultures/translations.fab:354
msgctxt "Genitive name of constellation"
msgid "Scuti"
msgstr ""

#: skycultures/translations.fab:355
msgctxt "Genitive name of constellation"
msgid "Serpentis"
msgstr ""

#: skycultures/translations.fab:356
msgctxt "Genitive name of constellation"
msgid "Sextantis"
msgstr ""

#: skycultures/translations.fab:357
msgctxt "Genitive name of constellation"
msgid "Tauri"
msgstr ""

#: skycultures/translations.fab:358
msgctxt "Genitive name of constellation"
msgid "Telescopii"
msgstr ""

#: skycultures/translations.fab:359
msgctxt "Genitive name of constellation"
msgid "Trianguli"
msgstr ""

#: skycultures/translations.fab:360
msgctxt "Genitive name of constellation"
msgid "Trianguli Australis"
msgstr ""

#: skycultures/translations.fab:361
msgctxt "Genitive name of constellation"
msgid "Tucanae"
msgstr ""

#: skycultures/translations.fab:362
msgctxt "Genitive name of constellation"
msgid "Ursae Majoris"
msgstr ""

#: skycultures/translations.fab:363
msgctxt "Genitive name of constellation"
msgid "Ursae Minoris"
msgstr ""

#: skycultures/translations.fab:364
msgctxt "Genitive name of constellation"
msgid "Velorum"
msgstr ""

#: skycultures/translations.fab:365
msgctxt "Genitive name of constellation"
msgid "Virginis"
msgstr ""

#: skycultures/translations.fab:366
msgctxt "Genitive name of constellation"
msgid "Volantis"
msgstr ""

#: skycultures/translations.fab:367
msgctxt "Genitive name of constellation"
msgid "Vulpeculae"
msgstr ""

#: nebulae/default/names.dat:24
msgid "Bow-Tie Nebula"
msgstr ""

#: nebulae/default/names.dat:25
msgid "Scarab Nebula"
msgstr ""

#: nebulae/default/names.dat:26 nebulae/default/names.dat:27
#: nebulae/default/names.dat:28 nebulae/default/names.dat:29
msgid "Robert's Quartet"
msgstr ""

#: nebulae/default/names.dat:30
msgid "47 Tuc"
msgstr "47 Tuc"

#: nebulae/default/names.dat:31
msgid "Giant Squid Galaxy"
msgstr ""

#: nebulae/default/names.dat:32
msgid "Polarissima Cluster"
msgstr ""

#: nebulae/default/names.dat:33
msgid "Great Star Cloud in Andromeda Galaxy"
msgstr ""

#: nebulae/default/names.dat:34
msgid "Andromeda Galaxy"
msgstr "Galaxia d'Andromèda"

#: nebulae/default/names.dat:35
msgid "Andromeda Nebula"
msgstr ""

#: nebulae/default/names.dat:36
msgid "Sailboat Cluster"
msgstr ""

#: nebulae/default/names.dat:37
msgid "Skull Nebula"
msgstr ""

#: nebulae/default/names.dat:38
msgid "Soap Bubble Nebula"
msgstr ""

#: nebulae/default/names.dat:39
msgid "Voodoo Mask Nebula"
msgstr ""

#: nebulae/default/names.dat:40 nebulae/default/names.dat:583
msgid "Burbidge Chain"
msgstr ""

#: nebulae/default/names.dat:41
msgid "Sculptor Galaxy"
msgstr ""

#: nebulae/default/names.dat:42
msgid "Silver Coin Galaxy"
msgstr ""

#: nebulae/default/names.dat:43
msgid "Silver Dollar Galaxy"
msgstr ""

#: nebulae/default/names.dat:44
msgid "Pisces Cloud"
msgstr ""

#: nebulae/default/names.dat:45
msgid "Markarian 348"
msgstr ""

#: nebulae/default/names.dat:46
msgid "Small Magellanic Cloud"
msgstr ""

#: nebulae/default/names.dat:47
msgid "Mirach's Ghost"
msgstr ""

#: nebulae/default/names.dat:48
msgid "Dragonfly Cluster"
msgstr ""

#: nebulae/default/names.dat:49
msgid "Owl Cluster"
msgstr ""

#: nebulae/default/names.dat:50
msgid "E.T. Cluster"
msgstr ""

#: nebulae/default/names.dat:51
msgid "Whirligig Galaxy"
msgstr ""

#: nebulae/default/names.dat:52
msgid "Triangulum Galaxy"
msgstr ""

#: nebulae/default/names.dat:53
msgid "Triangulum Pinwheel"
msgstr ""

#: nebulae/default/names.dat:54
msgid "Little Spindle Galaxy"
msgstr ""

#: nebulae/default/names.dat:55
msgid "Phantom Galaxy"
msgstr ""

#: nebulae/default/names.dat:56
msgid "Little Dumbbell Nebula"
msgstr ""

#: nebulae/default/names.dat:57
msgid "Cork Nebula"
msgstr ""

#: nebulae/default/names.dat:58
msgid "Barbell Nebula"
msgstr ""

#: nebulae/default/names.dat:59
msgid "Fuzzy Butterfly Cluster"
msgstr ""

#: nebulae/default/names.dat:60
msgid "Lawnmower Cluster"
msgstr ""

#: nebulae/default/names.dat:61
msgid "Fiddlehead Galaxy"
msgstr ""

#: nebulae/default/names.dat:62 nebulae/default/names.dat:64
msgid "Double Cluster"
msgstr ""

#: nebulae/default/names.dat:63
msgid "h Persei"
msgstr ""

#: nebulae/default/names.dat:65
msgid "χ Persei"
msgstr ""

#: nebulae/default/names.dat:66
msgid "Perseus Lenticular Galaxy"
msgstr ""

#: nebulae/default/names.dat:67
msgid "Spiral Cluster"
msgstr ""

#: nebulae/default/names.dat:68
msgid "Cetus A"
msgstr ""

#: nebulae/default/names.dat:69
msgid "Eye of God Galaxy"
msgstr ""

#: nebulae/default/names.dat:70
msgid "Patrick Starfish Cluster"
msgstr ""

#: nebulae/default/names.dat:71
msgid "Perseus A"
msgstr ""

#: nebulae/default/names.dat:72
msgid "Fornax A"
msgstr ""

#: nebulae/default/names.dat:73
msgid "Fornax B"
msgstr ""

#: nebulae/default/names.dat:74
msgid "Embryo Nebula"
msgstr ""

#: nebulae/default/names.dat:75
msgid "Little Scorpion Cluster"
msgstr ""

#: nebulae/default/names.dat:76
msgid "Stingray Cluster"
msgstr ""

#: nebulae/default/names.dat:77
msgid "Robin's Egg Nebula"
msgstr ""

#: nebulae/default/names.dat:78
msgid "Comet Planetary Nebula"
msgstr ""

#: nebulae/default/names.dat:79
msgid "Maia Nebula"
msgstr ""

#: nebulae/default/names.dat:80
msgid "Merope Nebula"
msgstr ""

#: nebulae/default/names.dat:81
msgid "Tempel's Nebula"
msgstr ""

#: nebulae/default/names.dat:82
msgid "Fossil Footprint Nebula"
msgstr ""

#: nebulae/default/names.dat:83
msgid "California Nebula"
msgstr ""

#: nebulae/default/names.dat:84
msgid "Camel's Eye Nebula"
msgstr ""

#: nebulae/default/names.dat:85
msgid "Oyster Nebula"
msgstr ""

#: nebulae/default/names.dat:86
msgid "Jolly Roger Cluster"
msgstr ""

#: nebulae/default/names.dat:87
msgid "Golden Harp Cluster"
msgstr ""

#: nebulae/default/names.dat:88
msgid "Crystal Ball Nebula"
msgstr ""

#: nebulae/default/names.dat:89
msgid "Pansy Nebula"
msgstr ""

#: nebulae/default/names.dat:90
msgid "Cleopatra's Eye Nebula"
msgstr ""

#: nebulae/default/names.dat:91
msgid "Eskimo's Wife Nebula"
msgstr ""

#: nebulae/default/names.dat:92
msgid "Struve's Lost Nebula"
msgstr ""

#: nebulae/default/names.dat:93
msgid "Hind's variable Nebula"
msgstr ""

#: nebulae/default/names.dat:94 nebulae/default/names.dat:95
msgid "Carafe Group"
msgstr ""

#: nebulae/default/names.dat:96
msgid "Pirate Moon Cluster"
msgstr ""

#: nebulae/default/names.dat:97
msgid "Poor Man's Double Cluster"
msgstr ""

#: nebulae/default/names.dat:98 nebulae/default/names.dat:99
#: nebulae/default/names.dat:350
msgid "Starfish Cluster"
msgstr ""

#: nebulae/default/names.dat:100
msgid "Fly Nebula"
msgstr ""

#: nebulae/default/names.dat:101
msgid "Crab Nebula"
msgstr ""

#: nebulae/default/names.dat:102
msgid "Taurus A"
msgstr ""

#: nebulae/default/names.dat:103
msgid "Pinwheel Cluster"
msgstr ""

#: nebulae/default/names.dat:104
msgid "Mermaid's Purse Nebula"
msgstr ""

#: nebulae/default/names.dat:105
msgid "Great Orion Nebula"
msgstr ""

#: nebulae/default/names.dat:106
msgid "Orion Nebula"
msgstr ""

#: nebulae/default/names.dat:107
msgid "Orion A"
msgstr ""

#: nebulae/default/names.dat:108
msgid "Running Man Nebula"
msgstr ""

#: nebulae/default/names.dat:109
msgid "The Lost Jewel of Orion"
msgstr ""

#: nebulae/default/names.dat:110
msgid "Coal Car Cluster"
msgstr ""

#: nebulae/default/names.dat:111
msgid "de Mairan's Nebula"
msgstr ""

#: nebulae/default/names.dat:112
msgid "ε Ori Nebula"
msgstr ""

#: nebulae/default/names.dat:113
msgid "13th Pearl Nebula"
msgstr ""

#: nebulae/default/names.dat:114
msgid "Black Eye Nebula"
msgstr ""

#: nebulae/default/names.dat:115
msgid "Kissing Crescents Nebula"
msgstr ""

#: nebulae/default/names.dat:116
msgid "Orion's Collarbone Nebula"
msgstr ""

#: nebulae/default/names.dat:117
msgid "Flame Nebula"
msgstr ""

#: nebulae/default/names.dat:118
msgid "Tank Tracks Nebula"
msgstr ""

#: nebulae/default/names.dat:119
msgid "Maple Leaf Nebula"
msgstr ""

#: nebulae/default/names.dat:120
msgid "Casper the Friendly Ghost Nebula"
msgstr ""

#: nebulae/default/names.dat:121
msgid "Tarantula Nebula"
msgstr ""

#: nebulae/default/names.dat:122
msgid "Looped Nebula"
msgstr ""

#: nebulae/default/names.dat:123
msgid "True Lovers' Knot"
msgstr ""

#: nebulae/default/names.dat:124
msgid "Ghost Head Nebula"
msgstr ""

#: nebulae/default/names.dat:125
msgid "January Salt-and-Pepper Cluster"
msgstr ""

#: nebulae/default/names.dat:126
msgid "Dusty Hand Galaxy"
msgstr ""

#: nebulae/default/names.dat:127
msgid "The 37 Cluster"
msgstr ""

#: nebulae/default/names.dat:128
msgid "The 'LE' Cluster"
msgstr ""

#: nebulae/default/names.dat:129
msgid "Shopping Cart Cluster"
msgstr ""

#: nebulae/default/names.dat:130
msgid "Monkey Head Nebula"
msgstr ""

#: nebulae/default/names.dat:131 nebulae/default/names.dat:133
#: nebulae/default/names.dat:134 nebulae/default/names.dat:136
#: nebulae/default/names.dat:558
msgid "Rosette Nebula"
msgstr ""

#: nebulae/default/names.dat:132
msgid "Rosette A"
msgstr ""

#: nebulae/default/names.dat:135
msgid "Satellite Cluster"
msgstr ""

#: nebulae/default/names.dat:137
msgid "Rosette B"
msgstr ""

#: nebulae/default/names.dat:138
msgid "Hubble's variable Nebula"
msgstr ""

#: nebulae/default/names.dat:139
msgid "Cone Nebula"
msgstr ""

#: nebulae/default/names.dat:140
msgid "Christmas Tree Cluster"
msgstr ""

#: nebulae/default/names.dat:141
msgid "Head Hunter Cluster"
msgstr ""

#: nebulae/default/names.dat:142
msgid "Starfighter Cluster"
msgstr ""

#: nebulae/default/names.dat:143
msgid "Broken Heart Cluster"
msgstr ""

#: nebulae/default/names.dat:144
msgid "Little Beehive Cluster"
msgstr ""

#: nebulae/default/names.dat:145
msgid "Hagrid's Dragon Cluster"
msgstr ""

#: nebulae/default/names.dat:146
msgid "Heart-Shaped Cluster"
msgstr ""

#: nebulae/default/names.dat:147 nebulae/default/names.dat:329
#: nebulae/default/names.dat:470
msgid "Butterfly Nebula"
msgstr ""

#: nebulae/default/names.dat:148
msgid "Hourglass Planetary Nebula"
msgstr ""

#: nebulae/default/names.dat:149
msgid "Thor's Helmet"
msgstr ""

#: nebulae/default/names.dat:150
msgid "Duck Nebula"
msgstr ""

#: nebulae/default/names.dat:151
msgid "Caroline's Cluster"
msgstr ""

#: nebulae/default/names.dat:152
msgid "τ Canis Majoris Cluster"
msgstr ""

#: nebulae/default/names.dat:153
msgid "Mexican Jumping Star"
msgstr ""

#: nebulae/default/names.dat:154
msgid "Pirate's Jewels Cluster"
msgstr ""

#: nebulae/default/names.dat:155
msgid "Gemini Nebula"
msgstr ""

#: nebulae/default/names.dat:156
msgid "Ant Nebula"
msgstr ""

#: nebulae/default/names.dat:157
msgid "Double Bubble Nebula"
msgstr ""

#: nebulae/default/names.dat:158
msgid "Peanut Nebula"
msgstr ""

#: nebulae/default/names.dat:159
msgid "Eskimo Nebula"
msgstr ""

#: nebulae/default/names.dat:160
msgid "Clown Face Nebula"
msgstr ""

#: nebulae/default/names.dat:161
msgid "Intergalactic Wanderer/Tramp"
msgstr ""

#: nebulae/default/names.dat:162
msgid "Twinkling Comet Cluster"
msgstr ""

#: nebulae/default/names.dat:163
msgid "Albino Butterfly Nebula"
msgstr ""

#: nebulae/default/names.dat:164
msgid "Burning Ember Nebula"
msgstr ""

#: nebulae/default/names.dat:165
msgid "Bat Nebula"
msgstr ""

#: nebulae/default/names.dat:166 nebulae/default/names.dat:337
msgid "Butterfly Cluster"
msgstr ""

#: nebulae/default/names.dat:167
msgid "Stinging Scorpion Cluster"
msgstr ""

#: nebulae/default/names.dat:168
msgid "Skull and Crossbones Nebula"
msgstr ""

#: nebulae/default/names.dat:169
msgid "Chained Brooch Nebula"
msgstr ""

#: nebulae/default/names.dat:170
msgid "Electric Guitar Cluster"
msgstr ""

#: nebulae/default/names.dat:171
msgid "Termite Hole Cluster"
msgstr ""

#: nebulae/default/names.dat:172
msgid "Sprinter Cluster"
msgstr ""

#: nebulae/default/names.dat:173
msgid "Bear's Paw Galaxy"
msgstr ""

#: nebulae/default/names.dat:174
msgid "The Dish Cluster"
msgstr ""

#: nebulae/default/names.dat:175
msgid "Heart and Dagger Cluster"
msgstr ""

#: nebulae/default/names.dat:176
msgid "Polarissima Australis"
msgstr ""

#: nebulae/default/names.dat:177
msgid "Beehive Cluster"
msgstr ""

#: nebulae/default/names.dat:178
msgid "Praesepe"
msgstr ""

#: nebulae/default/names.dat:179
msgid "Manger"
msgstr ""

#: nebulae/default/names.dat:180
msgid "King Cobra Cluster"
msgstr ""

#: nebulae/default/names.dat:181
msgid "UFO Galaxy"
msgstr ""

#: nebulae/default/names.dat:182
msgid "Helix Galaxy"
msgstr ""

#: nebulae/default/names.dat:183
msgid "Pancake Galaxy"
msgstr ""

#: nebulae/default/names.dat:184 nebulae/default/names.dat:198
#: nebulae/default/names.dat:305
msgid "Spindle Galaxy"
msgstr ""

#: nebulae/default/names.dat:185
msgid "Pencil Nebula"
msgstr ""

#: nebulae/default/names.dat:186
msgid "Herschel's Ray Nebula"
msgstr ""

#: nebulae/default/names.dat:187
msgid "Supernova Factory"
msgstr ""

#: nebulae/default/names.dat:188
msgid "Tiger's Eye Galaxy"
msgstr ""

#: nebulae/default/names.dat:189
msgid "The Penguin Galaxy"
msgstr ""

#: nebulae/default/names.dat:190
msgid "The Egg Galaxy"
msgstr ""

#: nebulae/default/names.dat:191
msgid "Bode's Galaxy"
msgstr ""

#: nebulae/default/names.dat:192
msgid "Bode's Nebula"
msgstr ""

#: nebulae/default/names.dat:193
msgid "Cigar Galaxy"
msgstr ""

#: nebulae/default/names.dat:194
msgid "Ursa Major A"
msgstr ""

#: nebulae/default/names.dat:195 nebulae/default/names.dat:615
msgid "The Garland Galaxy"
msgstr ""

#: nebulae/default/names.dat:196
msgid "The Phantom Frisbee Galaxy"
msgstr ""

#: nebulae/default/names.dat:197
msgid "Little Pinwheel Galaxy"
msgstr ""

#: nebulae/default/names.dat:199
msgid "Eight-Burst Planetary Nebula"
msgstr ""

#: nebulae/default/names.dat:200 nebulae/default/names.dat:351
msgid "Southern Ring Nebula"
msgstr ""

#: nebulae/default/names.dat:201
msgid "Polarissima Borealis"
msgstr ""

#: nebulae/default/names.dat:202
msgid "Ghost of Jupiter Nebula"
msgstr ""

#: nebulae/default/names.dat:203
msgid "Eye Nebula"
msgstr ""

#: nebulae/default/names.dat:204 nebulae/default/names.dat:208
msgid "Keyhole Nebula"
msgstr ""

#: nebulae/default/names.dat:205
msgid "Sliced Onion Galaxy"
msgstr ""

#: nebulae/default/names.dat:206
msgid "η Car Nebula"
msgstr ""

#: nebulae/default/names.dat:207
msgid "Homunculus Nebula"
msgstr ""

#: nebulae/default/names.dat:209
msgid "Knitting Needle Galaxy"
msgstr ""

#: nebulae/default/names.dat:210
msgid "Wishing Well Cluster"
msgstr ""

#: nebulae/default/names.dat:211
msgid "Surfboard Galaxy"
msgstr ""

#: nebulae/default/names.dat:212
msgid "Ambartsumian's Knot"
msgstr ""

#: nebulae/default/names.dat:213
msgid "Statue of Liberty Nebula"
msgstr ""

#: nebulae/default/names.dat:214
msgid "Owl Nebula"
msgstr ""

#: nebulae/default/names.dat:215
msgid "Frame Galaxy"
msgstr ""

#: nebulae/default/names.dat:216 nebulae/default/names.dat:217
#: nebulae/default/names.dat:219
msgid "Leo Triplet"
msgstr ""

#: nebulae/default/names.dat:218
msgid "Hamburger Galaxy"
msgstr ""

#: nebulae/default/names.dat:220
msgid "King Hamlet's Ghost"
msgstr ""

#: nebulae/default/names.dat:221 nebulae/default/names.dat:222
#: nebulae/default/names.dat:223 nebulae/default/names.dat:224
#: nebulae/default/names.dat:225 nebulae/default/names.dat:226
#: nebulae/default/names.dat:227
msgid "Copeland's Septet"
msgstr "Septet de Copeland"

#: nebulae/default/names.dat:228
msgid "Pearl Cluster"
msgstr ""

#: nebulae/default/names.dat:229
msgid "Blue planetary"
msgstr "Planetària blava"

#: nebulae/default/names.dat:230
msgid "Miniature Spiral"
msgstr ""

#: nebulae/default/names.dat:231
msgid "Vacuum Cleaner Galaxy"
msgstr ""

#: nebulae/default/names.dat:232 nebulae/default/names.dat:233
msgid "Antennae"
msgstr "Galaxias de las Antenas"

#: nebulae/default/names.dat:234 nebulae/default/names.dat:235
#: nebulae/default/names.dat:236
msgid "Box"
msgstr "Bóstia"

#: nebulae/default/names.dat:237
msgid "Medusa merger"
msgstr ""

#: nebulae/default/names.dat:238
msgid "Silver Streak Galaxy"
msgstr ""

#: nebulae/default/names.dat:239
msgid "Virgo Cluster Pinwheel"
msgstr ""

#: nebulae/default/names.dat:240
msgid "Coma Pinwheel Galaxy"
msgstr ""

#: nebulae/default/names.dat:241
msgid "St. Catherine’s Wheel"
msgstr ""

#: nebulae/default/names.dat:242
msgid "Swelling Spiral Galaxy"
msgstr ""

#: nebulae/default/names.dat:243
msgid "Blowdryer Galaxy"
msgstr ""

#: nebulae/default/names.dat:244
msgid "Mirror Galaxy"
msgstr ""

#: nebulae/default/names.dat:245
msgid "Galaxy Cluster"
msgstr ""

#: nebulae/default/names.dat:246
msgid "Lawn Sprinkler Nebula"
msgstr ""

#: nebulae/default/names.dat:247
msgid "Markarian's Chain"
msgstr ""

#: nebulae/default/names.dat:248
msgid "Faust V051"
msgstr ""

#: nebulae/default/names.dat:249 nebulae/default/names.dat:251
msgid "The Eyes"
msgstr "Galaxia dels Uèlhs"

#: nebulae/default/names.dat:250 nebulae/default/names.dat:252
msgid "Copeland's Eyes"
msgstr ""

#: nebulae/default/names.dat:253
msgid "Virgo Galaxy"
msgstr ""

#: nebulae/default/names.dat:254
msgid "Virgo A"
msgstr ""

#: nebulae/default/names.dat:255
msgid "Smoking gun"
msgstr ""

#: nebulae/default/names.dat:256
msgid "Cocoon Galaxy"
msgstr ""

#: nebulae/default/names.dat:257
msgid "Shapley-Ames 2"
msgstr ""

#: nebulae/default/names.dat:258
msgid "Lost Galaxy"
msgstr ""

#: nebulae/default/names.dat:259
msgid "Hairy Eyebrow Galaxy"
msgstr ""

#: nebulae/default/names.dat:260
msgid "The Lost Galaxy of Copeland"
msgstr ""

#: nebulae/default/names.dat:261
msgid "Koi Fish Galaxy"
msgstr ""

#: nebulae/default/names.dat:262
msgid "Needle Galaxy"
msgstr ""

#: nebulae/default/names.dat:263
msgid "Flying Saucer Galaxy"
msgstr ""

#: nebulae/default/names.dat:264 nebulae/default/names.dat:266
msgid "Siamese Twins"
msgstr ""

#: nebulae/default/names.dat:265 nebulae/default/names.dat:267
msgid "Fish and Chips Galaxies"
msgstr ""

#: nebulae/default/names.dat:268
msgid "Sombrero Galaxy"
msgstr ""

#: nebulae/default/names.dat:269
msgid "Faberge Egg Galaxy"
msgstr ""

#: nebulae/default/names.dat:270
msgid "Whale Galaxy"
msgstr ""

#: nebulae/default/names.dat:271
msgid "Herring Galaxy"
msgstr ""

#: nebulae/default/names.dat:272
msgid "Crowbar Galaxy"
msgstr ""

#: nebulae/default/names.dat:273
msgid "Hockey Stick Galaxy"
msgstr ""

#: nebulae/default/names.dat:274
msgid "Fishhook Galaxy"
msgstr ""

#: nebulae/default/names.dat:275
msgid "Superwind-Galaxy"
msgstr ""

#: nebulae/default/names.dat:276
msgid "Mice Galaxies"
msgstr ""

#: nebulae/default/names.dat:277
msgid "Vinyl LP Galaxy"
msgstr ""

#: nebulae/default/names.dat:278
msgid "Croc's Eye Galaxy"
msgstr ""

#: nebulae/default/names.dat:279
msgid "Jewel Box"
msgstr "Bóstia de jòias"

#: nebulae/default/names.dat:280
msgid "Herschel's Jewel Box"
msgstr ""

#: nebulae/default/names.dat:281
msgid "κ Cru Cluster"
msgstr ""

#: nebulae/default/names.dat:282
msgid "Kidney Bean Galaxy"
msgstr ""

#: nebulae/default/names.dat:283
msgid "Black Eye Galaxy"
msgstr ""

#: nebulae/default/names.dat:284
msgid "Evil Eye Galaxy"
msgstr ""

#: nebulae/default/names.dat:285
msgid "Sleeping Beauty Galaxy"
msgstr ""

#: nebulae/default/names.dat:286
msgid "Coma B"
msgstr ""

#: nebulae/default/names.dat:287
msgid "Sunflower Galaxy"
msgstr ""

#: nebulae/default/names.dat:288
msgid "Iota's Ghost"
msgstr ""

#: nebulae/default/names.dat:289
msgid "Centaurus A"
msgstr ""

#: nebulae/default/names.dat:290
msgid "ω Cen Cluster"
msgstr ""

#: nebulae/default/names.dat:291
msgid "Spiral planetary nebula"
msgstr ""

#: nebulae/default/names.dat:292
msgid "Whirlpool Galaxy"
msgstr ""

#: nebulae/default/names.dat:293
msgid "Question Mark Galaxy"
msgstr ""

#: nebulae/default/names.dat:294
msgid "Rosse's Galaxy"
msgstr ""

#: nebulae/default/names.dat:295 nebulae/default/names.dat:296
msgid "Keenan's System"
msgstr ""

#: nebulae/default/names.dat:297
msgid "Southern Pinwheel Galaxy"
msgstr ""

#: nebulae/default/names.dat:298 nebulae/default/names.dat:482
msgid "Seashell Galaxy"
msgstr ""

#: nebulae/default/names.dat:299 nebulae/default/names.dat:300
msgid "The Heron Galaxy"
msgstr ""

#: nebulae/default/names.dat:301
msgid "Pinwheel Galaxy"
msgstr ""

#: nebulae/default/names.dat:302
msgid "Dragon Nebula"
msgstr ""

#: nebulae/default/names.dat:303
msgid "Blade and Pearl Galaxy"
msgstr ""

#: nebulae/default/names.dat:304
msgid "The Mini Sombrero Galaxy"
msgstr ""

#: nebulae/default/names.dat:306
msgid "Fool's Gold Galaxy"
msgstr ""

#: nebulae/default/names.dat:307
msgid "Fath 703"
msgstr ""

#: nebulae/default/names.dat:308
msgid "Ghost Globular Cluster"
msgstr ""

#: nebulae/default/names.dat:309
msgid "Rose Cluster"
msgstr ""

#: nebulae/default/names.dat:310
msgid "Splinter Galaxy"
msgstr ""

#: nebulae/default/names.dat:311
msgid "Cat Scratch Galaxy"
msgstr ""

#: nebulae/default/names.dat:312
msgid "Knife Edge Galaxy"
msgstr ""

#: nebulae/default/names.dat:313
msgid "Seyfert's Sextet"
msgstr ""

#: nebulae/default/names.dat:314
msgid "Serpens Sextet"
msgstr ""

#: nebulae/default/names.dat:315
msgid "S Normae Cluster"
msgstr ""

#: nebulae/default/names.dat:316
msgid "Crab Globular Cluster"
msgstr ""

#: nebulae/default/names.dat:317
msgid "Spider Globular Cluster"
msgstr ""

#: nebulae/default/names.dat:318
msgid "The Crucifix Cluster"
msgstr ""

#: nebulae/default/names.dat:319
msgid "Rim Nebula"
msgstr ""

#: nebulae/default/names.dat:320
msgid "μ Normae Cluster"
msgstr ""

#: nebulae/default/names.dat:321
msgid "Great Cluster in Hercules"
msgstr "Grand Molon d'Erculi"

#: nebulae/default/names.dat:322
msgid "Hercules Globular Cluster"
msgstr ""

#: nebulae/default/names.dat:323
msgid "Turtle planetary nebula"
msgstr ""

#: nebulae/default/names.dat:324
msgid "Northern Jewel Box Cluster"
msgstr ""

#: nebulae/default/names.dat:325
msgid "Table of Scorpius Cluster"
msgstr ""

#: nebulae/default/names.dat:326
msgid "Flickering Globular Cluster"
msgstr ""

#: nebulae/default/names.dat:327
msgid "Moth Wing Cluster"
msgstr ""

#: nebulae/default/names.dat:328
msgid "Bug Nebula"
msgstr ""

#: nebulae/default/names.dat:330
msgid "Box Nebula"
msgstr ""

#: nebulae/default/names.dat:331
msgid "Cat's Paw Nebula"
msgstr ""

#: nebulae/default/names.dat:332
msgid "Cheerio Nebula"
msgstr ""

#: nebulae/default/names.dat:333 nebulae/default/names.dat:361
msgid "Lobster Nebula"
msgstr ""

#: nebulae/default/names.dat:334
msgid "War and Peace Nebula"
msgstr ""

#: nebulae/default/names.dat:335
msgid "Little Ghost Nebula"
msgstr ""

#: nebulae/default/names.dat:336
msgid "Phantom Cluster"
msgstr ""

#: nebulae/default/names.dat:338
msgid "Splendors of the Heavens"
msgstr ""

#: nebulae/default/names.dat:339
msgid "Silver Nugget Cluster"
msgstr ""

#: nebulae/default/names.dat:340 nebulae/default/names.dat:381
msgid "Little Gem Nebula"
msgstr ""

#: nebulae/default/names.dat:341
msgid "Tom Thumb Cluster"
msgstr ""

#: nebulae/default/names.dat:342
msgid "Ptolemy's Cluster"
msgstr ""

#: nebulae/default/names.dat:343
msgid "Lost in Space Galaxy"
msgstr ""

#: nebulae/default/names.dat:344
msgid "Trifid Nebula"
msgstr ""

#: nebulae/default/names.dat:345
msgid "Dead Man's Chest Cluster"
msgstr ""

#: nebulae/default/names.dat:346
msgid "Herschel 36"
msgstr ""

#: nebulae/default/names.dat:347
msgid "Hourglass Cluster"
msgstr ""

#: nebulae/default/names.dat:348
msgid "Red spider Nebula"
msgstr ""

#: nebulae/default/names.dat:349
msgid "Cat's Eye Nebula"
msgstr ""

#: nebulae/default/names.dat:352
msgid "Blue Racquetball Nebula"
msgstr ""

#: nebulae/default/names.dat:353
msgid "Emerald Eye Planetary Nebula"
msgstr ""

#: nebulae/default/names.dat:354
msgid "Eagle Nebula"
msgstr ""

#: nebulae/default/names.dat:355
msgid "Star Queen"
msgstr ""

#: nebulae/default/names.dat:356
msgid "Black Swan Cluster"
msgstr ""

#: nebulae/default/names.dat:357
msgid "Omega Nebula"
msgstr ""

#: nebulae/default/names.dat:358
msgid "Swan Nebula"
msgstr ""

#: nebulae/default/names.dat:359
msgid "Horseshoe Nebula"
msgstr ""

#: nebulae/default/names.dat:360
msgid "Checkmark Nebula"
msgstr ""

#: nebulae/default/names.dat:362 nebulae/default/names.dat:363
msgid "Edward's Galaxy"
msgstr ""

#: nebulae/default/names.dat:364
msgid "Great Sagittarius Cluster"
msgstr ""

#: nebulae/default/names.dat:365
msgid "Santa's Sleigh Cluster"
msgstr ""

#: nebulae/default/names.dat:366
msgid "Wild Duck Cluster"
msgstr ""

#: nebulae/default/names.dat:367
msgid "July Salt-and-Pepper Cluster"
msgstr ""

#: nebulae/default/names.dat:368
msgid "Scutum Salt-and-Pepper Cluster"
msgstr ""

#: nebulae/default/names.dat:369
msgid "Ring Nebula"
msgstr ""

#: nebulae/default/names.dat:370
msgid "Chandelier Cluster"
msgstr ""

#: nebulae/default/names.dat:371
msgid "R CrA Nebula"
msgstr ""

#: nebulae/default/names.dat:372
msgid "Phantom Streak Nebula"
msgstr ""

#: nebulae/default/names.dat:373
msgid "Bird's Head"
msgstr ""

#: nebulae/default/names.dat:374
msgid "Dandelion Puffball Nebula"
msgstr ""

#: nebulae/default/names.dat:375
msgid "Pavo Globular Cluster"
msgstr ""

#: nebulae/default/names.dat:376
msgid "Ruprecht 147"
msgstr ""

#: nebulae/default/names.dat:377
msgid "Snowball Nebula"
msgstr ""

#: nebulae/default/names.dat:378
msgid "Specter Cluster"
msgstr ""

#: nebulae/default/names.dat:379
msgid "Hole in a Cluster"
msgstr ""

#: nebulae/default/names.dat:380
msgid "Smoke Ring Cluster"
msgstr ""

#: nebulae/default/names.dat:382
msgid "The Foxhead Cluster"
msgstr ""

#: nebulae/default/names.dat:383
msgid "Barnard's Galaxy"
msgstr ""

#: nebulae/default/names.dat:384
msgid "Blinking planetary"
msgstr "Planetària cluquejanta"

#: nebulae/default/names.dat:385
msgid "Poodle Cluster"
msgstr ""

#: nebulae/default/names.dat:386
msgid "Angelfish Cluster"
msgstr ""

#: nebulae/default/names.dat:387
msgid "Arrowhead Cluster"
msgstr ""

#: nebulae/default/names.dat:388
msgid "Dumbbell Nebula"
msgstr ""

#: nebulae/default/names.dat:389
msgid "Diabolo Nebula"
msgstr ""

#: nebulae/default/names.dat:390
msgid "Apple Core Nebula"
msgstr ""

#: nebulae/default/names.dat:391
msgid "Kite Cluster"
msgstr ""

#: nebulae/default/names.dat:392
msgid "Condor Galaxy"
msgstr ""

#: nebulae/default/names.dat:393
msgid "20 Vulpeculae Cluster"
msgstr ""

#: nebulae/default/names.dat:394
msgid "Crescent Nebula"
msgstr ""

#: nebulae/default/names.dat:395
msgid "Ear Nebula"
msgstr ""

#: nebulae/default/names.dat:396
msgid "Little Ring Nebula"
msgstr ""

#: nebulae/default/names.dat:397
msgid "Blue Flash Nebula"
msgstr ""

#: nebulae/default/names.dat:398
msgid "Giant Behemoth Galaxy"
msgstr ""

#: nebulae/default/names.dat:399
msgid "The Inchworm Cluster"
msgstr ""

#: nebulae/default/names.dat:400
msgid "Cooling Tower"
msgstr ""

#: nebulae/default/names.dat:401
msgid "Ghost Bush Cluster"
msgstr ""

#: nebulae/default/names.dat:402
msgid "Flying Geese Cluster"
msgstr ""

#: nebulae/default/names.dat:403
msgid "Mothra Cluster"
msgstr ""

#: nebulae/default/names.dat:404
msgid "Fireworks Galaxy"
msgstr ""

#: nebulae/default/names.dat:405
msgid "Filamentary Nebula"
msgstr ""

#: nebulae/default/names.dat:406
msgid "West Veil Nebula"
msgstr ""

#: nebulae/default/names.dat:407
msgid "Witches Broom Nebula"
msgstr ""

#: nebulae/default/names.dat:408
msgid "East Veil Nebula"
msgstr ""

#: nebulae/default/names.dat:409
msgid "Network Nebula"
msgstr ""

#: nebulae/default/names.dat:410
msgid "North America Nebula"
msgstr ""

#: nebulae/default/names.dat:411
msgid "Fetus Nebula"
msgstr ""

#: nebulae/default/names.dat:412
msgid "Coat Button Nebula"
msgstr ""

#: nebulae/default/names.dat:413
msgid "Saturn Nebula"
msgstr ""

#: nebulae/default/names.dat:414
msgid "Iris Nebula"
msgstr ""

#: nebulae/default/names.dat:415
msgid "Cheeseburger Nebula"
msgstr ""

#: nebulae/default/names.dat:416
msgid "Pink Pillow Nebula"
msgstr ""

#: nebulae/default/names.dat:417
msgid "Magic Carpet Nebula"
msgstr ""

#: nebulae/default/names.dat:418
msgid "Green Rectangle Nebula"
msgstr ""

#: nebulae/default/names.dat:419
msgid "Pegasus Cluster"
msgstr ""

#: nebulae/default/names.dat:420
msgid "Jellyfish Cluster"
msgstr ""

#: nebulae/default/names.dat:421
msgid "Small Cluster Nebula"
msgstr ""

#: nebulae/default/names.dat:422
msgid "Star Lizard Cluster"
msgstr ""

#: nebulae/default/names.dat:423
msgid "Drunken Lizard Cluster"
msgstr ""

#: nebulae/default/names.dat:424
msgid "Atoms for Peace Galaxy"
msgstr ""

#: nebulae/default/names.dat:425
msgid "Helix Nebula"
msgstr ""

#: nebulae/default/names.dat:426
msgid "Sunflower Nebula"
msgstr ""

#: nebulae/default/names.dat:427 nebulae/default/names.dat:428
#: nebulae/default/names.dat:429 nebulae/default/names.dat:430
msgid "Stephan's Quintet"
msgstr ""

#: nebulae/default/names.dat:431
msgid "Deer Lick Group"
msgstr ""

#: nebulae/default/names.dat:432
msgid "The Wizard Nebula"
msgstr ""

#: nebulae/default/names.dat:433
msgid "Grand Design Galaxy"
msgstr ""

#: nebulae/default/names.dat:434
msgid "Superman Galaxy"
msgstr ""

#: nebulae/default/names.dat:435
msgid "The Dormouse Cluster"
msgstr ""

#: nebulae/default/names.dat:436
msgid "The Arrowhead Cluster"
msgstr ""

#: nebulae/default/names.dat:437 nebulae/default/names.dat:438
#: nebulae/default/names.dat:439 nebulae/default/names.dat:440
msgid "Grus Quartet"
msgstr ""

#: nebulae/default/names.dat:441
msgid "Cassiopeia Salt-and-Pepper Cluster"
msgstr ""

#: nebulae/default/names.dat:442
msgid "October Salt-and-Pepper Cluster"
msgstr ""

#: nebulae/default/names.dat:443
msgid "Blue Snowball"
msgstr "Bola de nèu blava"

#: nebulae/default/names.dat:444
msgid "Bubble Nebula"
msgstr ""

#: nebulae/default/names.dat:445
msgid "Fried-egg Galaxy"
msgstr ""

#: nebulae/default/names.dat:446
msgid "Caroline's Rose Cluster"
msgstr ""

#: nebulae/default/names.dat:447
msgid "Ghost Cluster"
msgstr ""

#: nebulae/default/names.dat:448
msgid "Star Mist Cluster"
msgstr ""

#: nebulae/default/names.dat:449
msgid "The Widow's Web Cluster"
msgstr ""

#: nebulae/default/names.dat:450
msgid "The Little Sombrero Galaxy"
msgstr ""

#: nebulae/default/names.dat:451
msgid "Electric Arc Galaxy"
msgstr ""

#: nebulae/default/names.dat:452
msgid "Starburst Galaxy"
msgstr ""

#: nebulae/default/names.dat:453 nebulae/default/names.dat:454
msgid "γ Cas Nebula"
msgstr ""

#: nebulae/default/names.dat:455
msgid "Maffei Group"
msgstr ""

#: nebulae/default/names.dat:456
msgid "Flaming Star Nebula"
msgstr ""

#: nebulae/default/names.dat:457
msgid "The Tadpoles"
msgstr ""

#: nebulae/default/names.dat:458
msgid "Spider Nebula"
msgstr ""

#: nebulae/default/names.dat:459
msgid "Spirograph Nebula"
msgstr ""

#: nebulae/default/names.dat:460
msgid "Raspberry Nebula"
msgstr ""

#: nebulae/default/names.dat:461
msgid "Jellyfish Nebula"
msgstr ""

#: nebulae/default/names.dat:462
msgid "Papillon"
msgstr ""

#: nebulae/default/names.dat:463
msgid "Elephant's Trunk Nebula"
msgstr ""

#: nebulae/default/names.dat:464
msgid "Fish Head Nebula"
msgstr ""

#: nebulae/default/names.dat:465
msgid "Heart Nebula"
msgstr ""

#: nebulae/default/names.dat:466
msgid "The Running Dog Nebula"
msgstr ""

#: nebulae/default/names.dat:467
msgid "Valentine Nebula"
msgstr ""

#: nebulae/default/names.dat:468
msgid "Soul Nebula"
msgstr ""

#: nebulae/default/names.dat:469
msgid "Witch Head Nebula"
msgstr ""

#: nebulae/default/names.dat:471
msgid "Toby Jug Nebula"
msgstr ""

#: nebulae/default/names.dat:472
msgid "ο Vel Cluster"
msgstr ""

#: nebulae/default/names.dat:473
msgid "Coddington's Nebula"
msgstr ""

#: nebulae/default/names.dat:474
msgid "Southern Pleiades"
msgstr ""

#: nebulae/default/names.dat:475
msgid "θ Carinae Cluster"
msgstr ""

#: nebulae/default/names.dat:476
msgid "Running Chicken Nebula"
msgstr ""

#: nebulae/default/names.dat:477
msgid "λ Cen Nebula"
msgstr ""

#: nebulae/default/names.dat:478
msgid "Thackeray's Globules"
msgstr ""

#: nebulae/default/names.dat:479
msgid "Lemon slice Nebula"
msgstr ""

#: nebulae/default/names.dat:480
msgid "Theoretician's Nebula"
msgstr ""

#: nebulae/default/names.dat:481
msgid "Baby Eskimo Nebula"
msgstr ""

#: nebulae/default/names.dat:483
msgid "Retina Nebula"
msgstr ""

#: nebulae/default/names.dat:484
msgid "White Eyed Pea Nebula"
msgstr ""

#: nebulae/default/names.dat:485
msgid "ρ Oph Nebula"
msgstr ""

#: nebulae/default/names.dat:486
msgid "Prawn Nebula"
msgstr ""

#: nebulae/default/names.dat:487
msgid "False Comet Nebula"
msgstr ""

#: nebulae/default/names.dat:488
msgid "Summer Beehive Cluster"
msgstr ""

#: nebulae/default/names.dat:489
msgid "Poseidon's Trident Cluster"
msgstr ""

#: nebulae/default/names.dat:490
msgid "Graff's Cluster"
msgstr ""

#: nebulae/default/names.dat:491
msgid "Shapley-Ames 5"
msgstr ""

#: nebulae/default/names.dat:492
msgid "Pelican Nebula"
msgstr ""

#: nebulae/default/names.dat:493
msgid "Southern Integral Sign"
msgstr ""

#: nebulae/default/names.dat:494
msgid "Cocoon Nebula"
msgstr ""

#: nebulae/default/names.dat:495
msgid "Lagoon Nebula"
msgstr ""

#: nebulae/default/names.dat:496
msgid "Small Sagittarius Star Cloud"
msgstr ""

#: nebulae/default/names.dat:497
msgid "Delle Caustiche"
msgstr ""

#: nebulae/default/names.dat:498
msgid "Winnecke 4"
msgstr ""

#: nebulae/default/names.dat:499 skycultures/western_rey/star_names.fab:26
msgid "Pleiades"
msgstr "Pleiadas"

#: nebulae/default/names.dat:500
msgid "Seven Sisters"
msgstr ""

#: nebulae/default/names.dat:501
msgid "Subaru"
msgstr ""

#: nebulae/default/names.dat:502
msgid "α Per Cluster"
msgstr ""

#: nebulae/default/names.dat:503
msgid "Coma Berenices Cluster"
msgstr ""

#: nebulae/default/names.dat:504
msgid "Taurus Poniatovii Cluster"
msgstr ""

#: nebulae/default/names.dat:505
msgid "Taurus Dark Cloud Nebula"
msgstr ""

#: nebulae/default/names.dat:506
msgid "Horsehead Nebula"
msgstr ""

#: nebulae/default/names.dat:507 nebulae/default/names.dat:508
#: nebulae/default/names.dat:509 nebulae/default/names.dat:510
msgid "Pipe (stem)"
msgstr ""

#: nebulae/default/names.dat:511 nebulae/default/names.dat:515
msgid "Ink Spot Nebula"
msgstr ""

#: nebulae/default/names.dat:512
msgid "Snake Nebula"
msgstr ""

#: nebulae/default/names.dat:513
msgid "The S Nebula"
msgstr ""

#: nebulae/default/names.dat:514
msgid "Pipe (bowl)"
msgstr ""

#: nebulae/default/names.dat:516
msgid "Parrot's Head Nebula"
msgstr ""

#: nebulae/default/names.dat:517 nebulae/default/names.dat:518
msgid "E Nebula"
msgstr ""

#: nebulae/default/names.dat:519
msgid "Fish on the platter nebula"
msgstr ""

#: nebulae/default/names.dat:520
msgid "Hyades"
msgstr ""

#: nebulae/default/names.dat:521
msgid "Coalsack Nebula"
msgstr ""

#: nebulae/default/names.dat:522
msgid "Orion Cluster"
msgstr ""

#: nebulae/default/names.dat:523
msgid "Orion Belt Cluster"
msgstr ""

#: nebulae/default/names.dat:524
msgid "Tuft in the Tail of the Dog Cluster"
msgstr ""

#: nebulae/default/names.dat:525
msgid "Markarian 18 Cluster"
msgstr ""

#: nebulae/default/names.dat:526
msgid "η Car Cluster"
msgstr ""

#: nebulae/default/names.dat:527
msgid "Ursa Major Cluster"
msgstr ""

#: nebulae/default/names.dat:528
msgid "Antares Cluster"
msgstr ""

#: nebulae/default/names.dat:529
msgid "Coathanger"
msgstr ""

#: nebulae/default/names.dat:530
msgid "Al Sufi's Cluster"
msgstr ""

#: nebulae/default/names.dat:531
msgid "Brocchi's Cluster"
msgstr ""

#: nebulae/default/names.dat:532
msgid "Burnham's Nebula"
msgstr ""

#: nebulae/default/names.dat:533
msgid "T Tauri Nebula"
msgstr ""

#: nebulae/default/names.dat:534
msgid "Orion Loop Nebula"
msgstr ""

#: nebulae/default/names.dat:535
msgid "Green Ring Nebula"
msgstr ""

#: nebulae/default/names.dat:536
msgid "Bear Claw Nebula"
msgstr ""

#: nebulae/default/names.dat:537
msgid "Little Cocoon Nebula"
msgstr ""

#: nebulae/default/names.dat:538
msgid "Cygnus Star Cloud"
msgstr ""

#: nebulae/default/names.dat:539
msgid "Tulip Nebula"
msgstr ""

#: nebulae/default/names.dat:540
msgid "Cygnus Loop"
msgstr ""

#: nebulae/default/names.dat:541
msgid "Veil Nebula"
msgstr ""

#: nebulae/default/names.dat:542
msgid "Sadr Region"
msgstr ""

#: nebulae/default/names.dat:543
msgid "Abell 71"
msgstr ""

#: nebulae/default/names.dat:544
msgid "Flying Bat Nebula"
msgstr ""

#: nebulae/default/names.dat:545 nebulae/default/names.dat:567
msgid "Cave Nebula"
msgstr ""

#: nebulae/default/names.dat:546
msgid "Dreyer's Object"
msgstr ""

#: nebulae/default/names.dat:547
msgid "Pacman Nebula"
msgstr ""

#: nebulae/default/names.dat:548
msgid "Dolphin Nebula"
msgstr ""

#: nebulae/default/names.dat:549
msgid "Second Closest Planetary"
msgstr ""

#: nebulae/default/names.dat:550
msgid "Northern Trifid"
msgstr ""

#: nebulae/default/names.dat:551
msgid "Spaghetti Nebula"
msgstr ""

#: nebulae/default/names.dat:552
msgid "Simeis 147"
msgstr ""

#: nebulae/default/names.dat:553
msgid "Lower's Nebula"
msgstr ""

#: nebulae/default/names.dat:554
msgid "Angelfish Nebula"
msgstr ""

#: nebulae/default/names.dat:555
msgid "Orion's Head Nebula"
msgstr ""

#: nebulae/default/names.dat:556
msgid "North Orion Bubble"
msgstr ""

#: nebulae/default/names.dat:557
msgid "Medusa Nebula"
msgstr ""

#: nebulae/default/names.dat:559
msgid "Barnard's Loop"
msgstr ""

#: nebulae/default/names.dat:560
msgid "Seagull Nebula"
msgstr ""

#: nebulae/default/names.dat:561
msgid "Snowman Nebula"
msgstr ""

#: nebulae/default/names.dat:562
msgid "Abell 35"
msgstr ""

#: nebulae/default/names.dat:563
msgid "Etched Hourglass Nebula"
msgstr ""

#: nebulae/default/names.dat:564
msgid "Engraved Hourglass Nebula"
msgstr ""

#: nebulae/default/names.dat:565
msgid "Antares Nebula"
msgstr ""

#: nebulae/default/names.dat:566
msgid "Ghost Nebula"
msgstr ""

#: nebulae/default/names.dat:568
msgid "Vulture Head Nebula"
msgstr ""

#: nebulae/default/names.dat:569
msgid "Baby Eagle Nebula"
msgstr ""

#: nebulae/default/names.dat:570
msgid "Orion B"
msgstr ""

#: nebulae/default/names.dat:571
msgid "Northern Coalsack Nebula"
msgstr ""

#: nebulae/default/names.dat:572
msgid "Gulf of Mexico Nebula"
msgstr ""

#: nebulae/default/names.dat:573 nebulae/default/names.dat:575
msgid "Taffy Galaxies"
msgstr ""

#: nebulae/default/names.dat:574 nebulae/default/names.dat:576
msgid "Taffy System"
msgstr ""

#: nebulae/default/names.dat:577
msgid "Wolf-Lundmark-Melotte Object (WLM)"
msgstr ""

#: nebulae/default/names.dat:578
msgid "Sculptor Dwarf Irregular Galaxy"
msgstr ""

#: nebulae/default/names.dat:579
msgid "Andromeda III Dwarf Galaxy"
msgstr ""

#: nebulae/default/names.dat:580
msgid "Cartwheel Galaxy"
msgstr ""

#: nebulae/default/names.dat:581
msgid "Zwicky's Ellipse"
msgstr ""

#: nebulae/default/names.dat:582
msgid "Andromeda I Dwarf Galaxy"
msgstr ""

#: nebulae/default/names.dat:584
msgid "Baade's Galaxy A"
msgstr ""

#: nebulae/default/names.dat:585
msgid "Baade's Galaxy B"
msgstr ""

#: nebulae/default/names.dat:586
msgid "Sculptor Dwarf Galaxy"
msgstr ""

#: nebulae/default/names.dat:587
msgid "Pisces Dwarf Galaxy"
msgstr ""

#: nebulae/default/names.dat:588
msgid "Pisces I"
msgstr ""

#: nebulae/default/names.dat:589
msgid "Shapley-Ames 1"
msgstr ""

#: nebulae/default/names.dat:590
msgid "Andromeda II Dwarf Galaxy"
msgstr ""

#: nebulae/default/names.dat:591
msgid "White Rose Galaxy"
msgstr ""

#: nebulae/default/names.dat:592
msgid "Phoenix Dwarf Galaxy"
msgstr ""

#: nebulae/default/names.dat:593
msgid "Maffei 1"
msgstr ""

#: nebulae/default/names.dat:594
msgid "Holmberg VI"
msgstr ""

#: nebulae/default/names.dat:595
msgid "Fornax Dwarf Galaxy"
msgstr ""

#: nebulae/default/names.dat:596
msgid "Maffei 2"
msgstr ""

#: nebulae/default/names.dat:597
msgid "Horologium Dwarf Galaxy"
msgstr ""

#: nebulae/default/names.dat:598
msgid "Schuster's Spiral Galaxy"
msgstr ""

#: nebulae/default/names.dat:599
msgid "Carafe Galaxy"
msgstr ""

#: nebulae/default/names.dat:600
msgid "Large Magellanic Cloud"
msgstr ""

#: nebulae/default/names.dat:601
msgid "Orion Dwarf Galaxy"
msgstr ""

#: nebulae/default/names.dat:602
msgid "Carina Dwarf Galaxy"
msgstr ""

#: nebulae/default/names.dat:603
msgid "Southern Ellipse"
msgstr ""

#: nebulae/default/names.dat:604
msgid "Lindsay-Shapley Ring"
msgstr ""

#: nebulae/default/names.dat:605
msgid "Graham A"
msgstr ""

#: nebulae/default/names.dat:606
msgid "Argo Dwarf Irregular Galaxy"
msgstr ""

#: nebulae/default/names.dat:607
msgid "Integral Sign Galaxy"
msgstr ""

#: nebulae/default/names.dat:608
msgid "Phoenix Galaxy"
msgstr ""

#: nebulae/default/names.dat:609
msgid "Holmberg II"
msgstr ""

#: nebulae/default/names.dat:610
msgid "Holmberg III"
msgstr ""

#: nebulae/default/names.dat:611
msgid "Hydra A"
msgstr ""

#: nebulae/default/names.dat:612
msgid "Holmberg I"
msgstr ""

#: nebulae/default/names.dat:613
msgid "Holmberg IX"
msgstr ""

#: nebulae/default/names.dat:614
msgid "Sextans B"
msgstr ""

#: nebulae/default/names.dat:616
msgid "Antlia Dwarf Galaxy"
msgstr ""

#: nebulae/default/names.dat:617
msgid "Sextans A"
msgstr ""

#: nebulae/default/names.dat:618
msgid "Haro II"
msgstr ""

#: nebulae/default/names.dat:619
msgid "Mayall's Object"
msgstr ""

#: nebulae/default/names.dat:620
msgid "Leo II Dwarf Galaxy"
msgstr ""

#: nebulae/default/names.dat:621
msgid "Leo B"
msgstr ""

#: nebulae/default/names.dat:622
msgid "Harrington-Wilson #2"
msgstr ""

#: nebulae/default/names.dat:623
msgid "Arp's Galaxy"
msgstr ""

#: nebulae/default/names.dat:624 nebulae/default/names.dat:625
#: nebulae/default/names.dat:626
msgid "Wild's Triplet"
msgstr ""

#: nebulae/default/names.dat:627
msgid "Holmberg VII"
msgstr ""

#: nebulae/default/names.dat:628
msgid "Malin 1"
msgstr ""

#: nebulae/default/names.dat:629
msgid "Shapley-Ames 3"
msgstr ""

#: nebulae/default/names.dat:630
msgid "Shapley-Ames 4"
msgstr ""

#: nebulae/default/names.dat:631
msgid "Imprint of a Foot Galaxy"
msgstr ""

#: nebulae/default/names.dat:632
msgid "Hardcastle's Galaxy"
msgstr ""

#: nebulae/default/names.dat:633
msgid "Holmberg VIII"
msgstr ""

#: nebulae/default/names.dat:634
msgid "Fourcade-Figueroa Object"
msgstr ""

#: nebulae/default/names.dat:635
msgid "Fourcade-Figueroa Galaxy"
msgstr ""

#: nebulae/default/names.dat:636
msgid "Holmberg V"
msgstr ""

#: nebulae/default/names.dat:637
msgid "Holmberg IV"
msgstr ""

#: nebulae/default/names.dat:638
msgid "Circinus Galaxy"
msgstr ""

#: nebulae/default/names.dat:639
msgid "Ursa Minor Dwarf Galaxy"
msgstr ""

#: nebulae/default/names.dat:640
msgid "Hooked Galaxy"
msgstr ""

#: nebulae/default/names.dat:641 nebulae/default/names.dat:642
#: nebulae/default/names.dat:643
msgid "Zwicky's Triplet"
msgstr ""

#: nebulae/default/names.dat:644
msgid "Hercules A"
msgstr ""

#: nebulae/default/names.dat:645
msgid "Draco Dwarf Galaxy"
msgstr ""

#: nebulae/default/names.dat:646
msgid "Sagittarius Dwarf Galaxy"
msgstr ""

#: nebulae/default/names.dat:647
msgid "Kowal's Object"
msgstr ""

#: nebulae/default/names.dat:648
msgid "Aquarius Dwarf Galaxy"
msgstr ""

#: nebulae/default/names.dat:649
msgid "Cygnus A"
msgstr ""

#: nebulae/default/names.dat:650
msgid "McLeish's Object"
msgstr ""

#: nebulae/default/names.dat:651
msgid "Shapley-Ames 6"
msgstr ""

#: nebulae/default/names.dat:652
msgid "Tucana Dwarf Galaxy"
msgstr ""

#: nebulae/default/names.dat:653 nebulae/default/names.dat:664
msgid "Pegasus Dwarf Galaxy"
msgstr ""

#: nebulae/default/names.dat:654
msgid "Barbon's Galaxy"
msgstr ""

#: nebulae/default/names.dat:655
msgid "Minkowski's Object"
msgstr ""

#: nebulae/default/names.dat:656
msgid "Superantennae Galaxy"
msgstr ""

#: nebulae/default/names.dat:657
msgid "Malin II"
msgstr ""

#: nebulae/default/names.dat:658
msgid "Sextans Dwarf Spheroidal Galaxy"
msgstr ""

#: nebulae/default/names.dat:659
msgid "Sextans Ring"
msgstr ""

#: nebulae/default/names.dat:660
msgid "Ring Galaxy in Sextans"
msgstr ""

#: nebulae/default/names.dat:661
msgid "Camelopardalis A"
msgstr ""

#: nebulae/default/names.dat:662
msgid "Cassiopeia Dwarf Spheroidal Galaxy"
msgstr ""

#: nebulae/default/names.dat:663
msgid "Andromeda VII"
msgstr ""

#: nebulae/default/names.dat:665
msgid "Pegasus II"
msgstr ""

#: nebulae/default/names.dat:666
msgid "Andromeda VI"
msgstr ""

#: nebulae/default/names.dat:667
msgid "Boomerang Nebula"
msgstr ""

#: nebulae/default/names.dat:668
msgid "Cepheus I"
msgstr ""

#: nebulae/default/names.dat:669
msgid "Cetus Dwarf Galaxy"
msgstr ""

#: nebulae/default/names.dat:670
msgid "BW Tauri"
msgstr ""

#: nebulae/default/names.dat:671
msgid "The Grasshopper Galaxy"
msgstr ""

#: nebulae/default/names.dat:672
msgid "Leo A"
msgstr ""

#: nebulae/default/names.dat:673
msgid "Leo III"
msgstr ""

#: nebulae/default/names.dat:674
msgid "Sextans C"
msgstr ""

#: nebulae/default/names.dat:675
msgid "Regulus Dwarf Galaxy"
msgstr ""

#: nebulae/default/names.dat:676
msgid "Leo I"
msgstr ""

#: nebulae/default/names.dat:677
msgid "Harrington-Wilson #1"
msgstr ""

#: nebulae/default/names.dat:678
msgid "Markarian 421"
msgstr ""

#: nebulae/default/names.dat:679
msgid "Zwicky #2"
msgstr ""

#: nebulae/default/names.dat:680
msgid "Markarian 231"
msgstr ""

#: nebulae/default/names.dat:681
msgid "Exclamation Point Galaxy"
msgstr ""

#: nebulae/default/names.dat:682
msgid "Serpens Dwarf Galaxy"
msgstr ""

#: nebulae/default/names.dat:683
msgid "Tadpole Galaxy"
msgstr ""

#: nebulae/default/names.dat:684
msgid "Egg Nebula"
msgstr ""

#: nebulae/default/names.dat:685
msgid "Pegasus Dwarf Irregular Galaxy"
msgstr ""

#: nebulae/default/names.dat:686
msgid "Minkowski's Butterfly"
msgstr ""

#: nebulae/default/names.dat:687
msgid "Twin Jet Nebula"
msgstr ""

#: nebulae/default/names.dat:688
msgid "M2-9"
msgstr ""

#: nebulae/default/names.dat:689
msgid "Westbrook Nebula"
msgstr ""

#: nebulae/default/names.dat:690
msgid "Water Lily Nebula"
msgstr ""

#: nebulae/default/names.dat:691
msgid "Calabash Nebula"
msgstr ""

#: nebulae/default/names.dat:692
msgid "Rotten Egg Nebula"
msgstr ""

#: nebulae/default/names.dat:693
msgid "Frosty Leo Nebula"
msgstr ""

#: nebulae/default/names.dat:694
msgid "Gomez's Hamburger"
msgstr ""

#: nebulae/default/names.dat:695
msgid "Cotton Candy Nebula"
msgstr ""

#: nebulae/default/names.dat:696
msgid "Footprint Nebula"
msgstr ""

#: nebulae/default/names.dat:697
msgid "Minkowski's Footprint"
msgstr ""

#: nebulae/default/names.dat:698
msgid "M1-92"
msgstr ""

#: nebulae/default/names.dat:699
msgid "Sagittarius A East"
msgstr ""

#: nebulae/default/names.dat:700
msgid "Sagittarius A West"
msgstr ""

#: nebulae/default/names.dat:701
msgid "Dark Doodad Nebula"
msgstr ""

#: skycultures/arabic/constellation_names.eng.fab:1
msgid "The Shackled Woman"
msgstr ""

#: skycultures/arabic/constellation_names.eng.fab:2
msgid "The Well-bucket"
msgstr ""

#: skycultures/arabic/constellation_names.eng.fab:3
msgid "The Eagle"
msgstr ""

#: skycultures/arabic/constellation_names.eng.fab:4
msgid "The Censer"
msgstr ""

#: skycultures/arabic/constellation_names.eng.fab:5
#: skycultures/belarusian/constellation_names.eng.fab:13
#: skycultures/romanian/constellation_names.eng.fab:22
msgid "The Ram"
msgstr ""

#: skycultures/arabic/constellation_names.eng.fab:6
msgid "The Reins-holder"
msgstr ""

#: skycultures/arabic/constellation_names.eng.fab:7
msgid "The Howler"
msgstr ""

#: skycultures/arabic/constellation_names.eng.fab:8
msgid "The Crab"
msgstr ""

#: skycultures/arabic/constellation_names.eng.fab:9
msgid "The Greater Dog"
msgstr ""

#: skycultures/arabic/constellation_names.eng.fab:10
msgid "The Lesser Dog"
msgstr ""

#: skycultures/arabic/constellation_names.eng.fab:11
msgid "The Young Goat"
msgstr ""

#: skycultures/arabic/constellation_names.eng.fab:12
msgid "Who (Lady) Has Chair"
msgstr ""

#: skycultures/arabic/constellation_names.eng.fab:13
msgid "Centaur"
msgstr ""

#: skycultures/arabic/constellation_names.eng.fab:14
msgid "Inflammatus"
msgstr ""

#: skycultures/arabic/constellation_names.eng.fab:15
#: skycultures/western/constellation_names.eng.fab:6
#: skycultures/western_rey/constellation_names.eng.fab:140
msgid "Cetus"
msgstr ""

#: skycultures/arabic/constellation_names.eng.fab:16
msgid "Bristle"
msgstr ""

#: skycultures/arabic/constellation_names.eng.fab:17
msgid "The Southern Crown"
msgstr ""

#: skycultures/arabic/constellation_names.eng.fab:18
msgid "The Northern Crown"
msgstr ""

#: skycultures/arabic/constellation_names.eng.fab:19
#: skycultures/romanian/constellation_names.eng.fab:18
msgid "The Raven"
msgstr ""

#: skycultures/arabic/constellation_names.eng.fab:20
msgid "The Great Cup"
msgstr ""

#: skycultures/arabic/constellation_names.eng.fab:21
msgid "The Hen"
msgstr ""

#: skycultures/arabic/constellation_names.eng.fab:22
msgid "The Dolphin"
msgstr ""

#: skycultures/arabic/constellation_names.eng.fab:23
#: skycultures/romanian/constellation_names.eng.fab:17
msgid "The Dragon"
msgstr ""

#: skycultures/arabic/constellation_names.eng.fab:24
msgid "Part of the Horse"
msgstr ""

#: skycultures/arabic/constellation_names.eng.fab:25
msgid "The River"
msgstr ""

#: skycultures/arabic/constellation_names.eng.fab:26
#: skycultures/belarusian/constellation_names.eng.fab:18
msgid "The Twins"
msgstr ""

#: skycultures/arabic/constellation_names.eng.fab:27
msgid "The Kneeling (Man)"
msgstr ""

#: skycultures/arabic/constellation_names.eng.fab:28
msgid "The Brave"
msgstr ""

#: skycultures/arabic/constellation_names.eng.fab:29
msgid "The Lion"
msgstr ""

#: skycultures/arabic/constellation_names.eng.fab:30
msgid "The Hare"
msgstr ""

#: skycultures/arabic/constellation_names.eng.fab:31
msgid "The Balance"
msgstr ""

#: skycultures/arabic/constellation_names.eng.fab:32
msgid "The Turtle"
msgstr ""

#: skycultures/arabic/constellation_names.eng.fab:33
msgid "The Snake Charmer"
msgstr ""

#: skycultures/arabic/constellation_names.eng.fab:34
msgid "The Giant"
msgstr ""

#: skycultures/arabic/constellation_names.eng.fab:35
msgid "The Great Horse"
msgstr ""

#: skycultures/arabic/constellation_names.eng.fab:36
msgid "Bearer of the Demon's Head"
msgstr ""

#: skycultures/arabic/constellation_names.eng.fab:37
#: skycultures/romanian/constellation_names.eng.fab:28
msgid "The Whale"
msgstr ""

#: skycultures/arabic/constellation_names.eng.fab:38
msgid "The Southern Whale"
msgstr ""

#: skycultures/arabic/constellation_names.eng.fab:39
msgid "The Arrow"
msgstr ""

#: skycultures/arabic/constellation_names.eng.fab:40
#: skycultures/romanian/constellation_names.eng.fab:37
msgid "The Archer"
msgstr ""

#: skycultures/arabic/constellation_names.eng.fab:41
#: skycultures/romanian/constellation_names.eng.fab:35
msgid "The Scorpion"
msgstr ""

#: skycultures/arabic/constellation_names.eng.fab:42
#: skycultures/romanian/constellation_names.eng.fab:32
msgid "The Bull"
msgstr ""

#: skycultures/arabic/constellation_names.eng.fab:43
msgid "The Triangle"
msgstr ""

#: skycultures/arabic/constellation_names.eng.fab:44
msgid "The Greater Bear"
msgstr ""

#: skycultures/arabic/constellation_names.eng.fab:45
msgid "The Lesser Bear"
msgstr ""

#: skycultures/arabic/constellation_names.eng.fab:46
msgid "The Ship"
msgstr ""

#: skycultures/arabic/constellation_names.eng.fab:47
msgid "The Maiden"
msgstr ""

#: skycultures/arabic/constellation_names.eng.fab:48
msgid "The Snake"
msgstr ""

#: skycultures/arabic/constellation_names.eng.fab:49
msgid "The Beast of Prey"
msgstr ""

#: skycultures/arabic/star_names.fab:1
msgid "Horse navel"
msgstr ""

#: skycultures/arabic/star_names.fab:2
msgid "Tinted palm"
msgstr ""

#: skycultures/arabic/star_names.fab:3
msgid "Horse flank"
msgstr ""

#: skycultures/arabic/star_names.fab:4
msgid "The breast"
msgstr ""

#: skycultures/arabic/star_names.fab:5
msgid "The second frog"
msgstr ""

#: skycultures/arabic/star_names.fab:6
msgid "The rope"
msgstr ""

#: skycultures/arabic/star_names.fab:7
msgid "The knee"
msgstr ""

#: skycultures/arabic/star_names.fab:8
msgid "End of the river"
msgstr ""

#: skycultures/arabic/star_names.fab:9
msgid "Belly of Cetus"
msgstr ""

#: skycultures/arabic/star_names.fab:10
msgid "The triangle - The first companionable"
msgstr ""

#: skycultures/arabic/star_names.fab:11
msgid "The second sign"
msgstr ""

#: skycultures/arabic/star_names.fab:12
msgid "The first sign"
msgstr ""

#: skycultures/arabic/star_names.fab:13
msgid "The rope knot"
msgstr ""

#: skycultures/arabic/star_names.fab:14
msgid "Earthkid"
msgstr ""

#: skycultures/arabic/star_names.fab:15
msgid "A butter"
msgstr ""

#: skycultures/arabic/star_names.fab:16
msgid "The goat"
msgstr ""

#: skycultures/arabic/star_names.fab:17
msgid "The hatching-place"
msgstr ""

#: skycultures/arabic/star_names.fab:18
msgid "The aggrieved-end of the river"
msgstr ""

#: skycultures/arabic/star_names.fab:19
msgid "The nostril"
msgstr ""

#: skycultures/arabic/star_names.fab:20
msgid "The ghoul"
msgstr ""

#: skycultures/arabic/star_names.fab:21
msgid "The little belly"
msgstr ""

#: skycultures/arabic/star_names.fab:22
msgid "The elbow of the Pleiades"
msgstr ""

#: skycultures/arabic/star_names.fab:23 skycultures/arabic/star_names.fab:25
msgid "Shoulder of the Pleiades"
msgstr ""

#: skycultures/arabic/star_names.fab:24
msgid "The Pleiades"
msgstr ""

#: skycultures/arabic/star_names.fab:26
msgid "One of the eggs"
msgstr ""

#: skycultures/arabic/star_names.fab:27
msgid "One of the eggs shells"
msgstr ""

#: skycultures/arabic/star_names.fab:28
msgid "Eye of the Bull"
msgstr ""

#: skycultures/arabic/star_names.fab:29
msgid "Follower of the Pleiades"
msgstr ""

#: skycultures/arabic/star_names.fab:30
msgid "Footstool of the giant"
msgstr ""

#: skycultures/arabic/star_names.fab:31
msgid "The giant foot"
msgstr ""

#: skycultures/arabic/star_names.fab:32
msgid "The Pleiades watcher"
msgstr ""

#: skycultures/arabic/star_names.fab:33
msgid "The molar"
msgstr ""

#: skycultures/arabic/star_names.fab:34
msgid "Heel of the Reins holder"
msgstr ""

#: skycultures/arabic/star_names.fab:35
msgid "The camels quenching their thirst"
msgstr ""

#: skycultures/arabic/star_names.fab:36
msgid "The zone"
msgstr ""

#: skycultures/arabic/star_names.fab:37
msgid "The hare"
msgstr ""

#: skycultures/arabic/star_names.fab:38
msgid "White spot"
msgstr ""

#: skycultures/arabic/star_names.fab:39
msgid "The string of pearls"
msgstr ""

#: skycultures/arabic/star_names.fab:40
msgid "The dove"
msgstr ""

#: skycultures/arabic/star_names.fab:41
msgid "The belt"
msgstr ""

#: skycultures/arabic/star_names.fab:42
msgid "The sword"
msgstr ""

#: skycultures/arabic/star_names.fab:43 skycultures/arabic/star_names.fab:57
msgid "The weight"
msgstr ""

#: skycultures/arabic/star_names.fab:44
msgid "Shoulder of the giant"
msgstr ""

#: skycultures/arabic/star_names.fab:45
msgid "Shoulder of Reins holder"
msgstr ""

#: skycultures/arabic/star_names.fab:46
msgid "Forward foot"
msgstr ""

#: skycultures/arabic/star_names.fab:47
msgid "Individual stars"
msgstr ""

#: skycultures/arabic/star_names.fab:48
msgid "The announcer of the southern Shining one"
msgstr ""

#: skycultures/arabic/star_names.fab:49 skycultures/romanian/star_names.fab:65
#: skycultures/western/star_names.fab:407
msgid "Tejat"
msgstr ""

#: skycultures/arabic/star_names.fab:50
#: skycultures/arabic_moon_stations/star_names.fab:26
msgid "Suhayl"
msgstr ""

#: skycultures/arabic/star_names.fab:51
msgid "First one of the brand-mark"
msgstr ""

#: skycultures/arabic/star_names.fab:52
msgid "The outstretched paw"
msgstr ""

#: skycultures/arabic/star_names.fab:53
msgid "The southern Shining one"
msgstr ""

#: skycultures/arabic/star_names.fab:54
msgid "The maidens"
msgstr ""

#: skycultures/arabic/star_names.fab:55
msgid "The tow juror"
msgstr ""

#: skycultures/arabic/star_names.fab:56
msgid "The pulled-in paw"
msgstr ""

#: skycultures/arabic/star_names.fab:58
msgid "Middle of the sky"
msgstr ""

#: skycultures/arabic/star_names.fab:59
msgid "The maidenhood"
msgstr ""

#: skycultures/arabic/star_names.fab:60
msgid "The announcer of the northern Shining one"
msgstr ""

#: skycultures/arabic/star_names.fab:61
msgid "The twins forward head"
msgstr ""

#: skycultures/arabic/star_names.fab:62
msgid "The northern Shining one"
msgstr ""

#: skycultures/arabic/star_names.fab:63
msgid "The twins posterior head"
msgstr ""

#: skycultures/arabic/star_names.fab:64
msgid "Suhayl hadar"
msgstr ""

#: skycultures/arabic/star_names.fab:65
msgid "Sworn Suhayl"
msgstr ""

#: skycultures/arabic/star_names.fab:66
msgid "One of the antelopes"
msgstr ""

#: skycultures/arabic/star_names.fab:67
msgid "Northern donkey"
msgstr ""

#: skycultures/arabic/star_names.fab:68
msgid "Southern donkey"
msgstr ""

#: skycultures/arabic/star_names.fab:69
msgid "The claw"
msgstr ""

#: skycultures/arabic/star_names.fab:70
msgid "The third leap"
msgstr ""

#: skycultures/arabic/star_names.fab:71
msgid "Suhayl the weight"
msgstr ""

#: skycultures/arabic/star_names.fab:72
msgid "The solitary one"
msgstr ""

#: skycultures/arabic/star_names.fab:73
msgid "The glance of the lion"
msgstr ""

#: skycultures/arabic/star_names.fab:74
msgid "Head of the lion"
msgstr ""

#: skycultures/arabic/star_names.fab:75
msgid "Heart of the lion"
msgstr ""

#: skycultures/arabic/star_names.fab:76
msgid "The northern one of the second leap"
msgstr ""

#: skycultures/arabic/star_names.fab:77
msgid "The forehead of the lion"
msgstr ""

#: skycultures/arabic/star_names.fab:78
msgid "The southern one of the second leap"
msgstr ""

#: skycultures/arabic/star_names.fab:79
msgid "The cup"
msgstr ""

#: skycultures/arabic/star_names.fab:80
msgid "The loins"
msgstr ""

#: skycultures/arabic/star_names.fab:81
msgid "The bear"
msgstr ""

#: skycultures/arabic/star_names.fab:82
msgid "One of Al-zubarah"
msgstr ""

#: skycultures/arabic/star_names.fab:83
msgid "Second Al-zubarah"
msgstr ""

#: skycultures/arabic/star_names.fab:84
msgid "The southern one of the first leap"
msgstr ""

#: skycultures/arabic/star_names.fab:85
msgid "The northern one of the first leap"
msgstr ""

#: skycultures/arabic/star_names.fab:86
msgid "Tail of the lion"
msgstr ""

#: skycultures/arabic/star_names.fab:87
msgid "Corner of the barker"
msgstr ""

#: skycultures/arabic/star_names.fab:88
msgid "The thigh"
msgstr ""

#: skycultures/arabic/star_names.fab:89
msgid "The tent"
msgstr ""

#: skycultures/arabic/star_names.fab:90
msgid "The insertion-point of the Bear's tail"
msgstr ""

#: skycultures/arabic/star_names.fab:91
msgid "The wing"
msgstr ""

#: skycultures/arabic/star_names.fab:92
msgid "The raven"
msgstr ""

#: skycultures/arabic/star_names.fab:93
msgid "The inlet"
msgstr ""

#: skycultures/arabic/star_names.fab:94
msgid "The lion Liver"
msgstr ""

#: skycultures/arabic/star_names.fab:95
msgid "Vine-harvestress"
msgstr ""

#: skycultures/arabic/star_names.fab:96
msgid "Embrace"
msgstr ""

#: skycultures/arabic/star_names.fab:97
msgid "The Undefended one"
msgstr ""

#: skycultures/arabic/star_names.fab:98
msgid "Al-suha"
msgstr ""

#: skycultures/arabic/star_names.fab:99
msgid "Leader-daughter of the bier"
msgstr ""

#: skycultures/arabic/star_names.fab:100
msgid "Single one of the lance-bearer"
msgstr ""

#: skycultures/arabic/star_names.fab:101
#: skycultures/romanian/star_names.fab:132
#: skycultures/western/star_names.fab:194
msgid "Hadar"
msgstr ""

#: skycultures/arabic/star_names.fab:102
msgid "shoulder of the centaur"
msgstr ""

#: skycultures/arabic/star_names.fab:103
msgid "The Spear Thrower"
msgstr ""

#: skycultures/arabic/star_names.fab:104
msgid "One of Al-ghofer's"
msgstr ""

#: skycultures/arabic/star_names.fab:105
msgid "The shepherd"
msgstr ""

#: skycultures/arabic/star_names.fab:106
msgid "Centaur foot"
msgstr ""

#: skycultures/arabic/star_names.fab:107
msgid "The loin-cloth"
msgstr ""

#: skycultures/arabic/star_names.fab:108
msgid "The brighter Pherkad"
msgstr ""

#: skycultures/arabic/star_names.fab:109
msgid "The southern claw"
msgstr ""

#: skycultures/arabic/star_names.fab:110
msgid "The cattleman"
msgstr ""

#: skycultures/arabic/star_names.fab:111
msgid "The northern claw"
msgstr ""

#: skycultures/arabic/star_names.fab:112
msgid "The dimmer Pherkad"
msgstr ""

#: skycultures/arabic/star_names.fab:113
msgid "Shepherd's crook"
msgstr ""

#: skycultures/arabic/star_names.fab:114
msgid "The hyena"
msgstr ""

#: skycultures/arabic/star_names.fab:115
msgid "The two series"
msgstr ""

#: skycultures/arabic/star_names.fab:116
msgid "The broken ring of stars"
msgstr ""

#: skycultures/arabic/star_names.fab:117
msgid "Neck of the snake"
msgstr ""

#: skycultures/arabic/star_names.fab:118
msgid "Scorpion forehead"
msgstr ""

#: skycultures/arabic/star_names.fab:119
msgid "The scorpion"
msgstr ""

#: skycultures/arabic/star_names.fab:120
msgid "The preceding hand"
msgstr ""

#: skycultures/arabic/star_names.fab:121
msgid "The succeeding hand"
msgstr ""

#: skycultures/arabic/star_names.fab:122
msgid "The arteries"
msgstr ""

#: skycultures/arabic/star_names.fab:123
msgid "The scorpion heart"
msgstr ""

#: skycultures/arabic/star_names.fab:124
msgid "The elbow"
msgstr ""

#: skycultures/arabic/star_names.fab:125
msgid "The dancer"
msgstr ""

#: skycultures/arabic/star_names.fab:126
msgid "The preceding"
msgstr ""

#: skycultures/arabic/star_names.fab:127
msgid "Head of the kneeling one"
msgstr ""

#: skycultures/arabic/star_names.fab:128
msgid "Head of the dragon"
msgstr ""

#: skycultures/arabic/star_names.fab:129
msgid "The wrist of the kneeling one"
msgstr ""

#: skycultures/arabic/star_names.fab:130
msgid "The sting"
msgstr ""

#: skycultures/arabic/star_names.fab:131
msgid "Second one of the bier daughters"
msgstr ""

#: skycultures/arabic/star_names.fab:132
msgid "The raised tail"
msgstr ""

#: skycultures/arabic/star_names.fab:133
msgid "Head of the snake-charmer"
msgstr ""

#: skycultures/arabic/star_names.fab:134
msgid "Dog of the shepherd"
msgstr ""

#: skycultures/arabic/star_names.fab:135
msgid "The third incantation"
msgstr ""

#: skycultures/arabic/star_names.fab:136
msgid "The first incantation"
msgstr ""

#: skycultures/arabic/star_names.fab:137
msgid "Arrowhead"
msgstr ""

#: skycultures/arabic/star_names.fab:138
msgid "The middle one of the bow"
msgstr ""

#: skycultures/arabic/star_names.fab:139
msgid "The southern one of the bow"
msgstr ""

#: skycultures/arabic/star_names.fab:140
msgid "The northern one of the bow"
msgstr ""

#: skycultures/arabic/star_names.fab:141
msgid "The swooping eagle"
msgstr ""

#: skycultures/arabic/star_names.fab:142
msgid "The harp"
msgstr ""

#: skycultures/arabic/star_names.fab:143
msgid "Second outgoing ostriches"
msgstr ""

#: skycultures/arabic/star_names.fab:144
msgid "The fatty tail"
msgstr ""

#: skycultures/arabic/star_names.fab:145
msgid "The tortoise"
msgstr ""

#: skycultures/arabic/star_names.fab:146
msgid "The outgoing ostriches"
msgstr ""

#: skycultures/arabic/star_names.fab:147
msgid "One of the andiron's"
msgstr ""

#: skycultures/arabic/star_names.fab:148
msgid "The heel-tendon"
msgstr ""

#: skycultures/arabic/star_names.fab:149
msgid "The archer knee"
msgstr ""

#: skycultures/arabic/star_names.fab:150
msgid "The hen-bill"
msgstr ""

#: skycultures/arabic/star_names.fab:151
msgid "The arrow"
msgstr ""

#: skycultures/arabic/star_names.fab:152 skycultures/arabic/star_names.fab:154
msgid "One of the balance's"
msgstr ""

#: skycultures/arabic/star_names.fab:153
msgid "The flying eagle"
msgstr ""

#: skycultures/arabic/star_names.fab:155
msgid "First lucky star of the slaughterer"
msgstr ""

#: skycultures/arabic/star_names.fab:156
msgid "Second lucky star of the slaughterer"
msgstr ""

#: skycultures/arabic/star_names.fab:157
msgid "The breast - one of the cavalry's"
msgstr ""

#: skycultures/arabic/star_names.fab:158
msgid "One of the sitting's"
msgstr ""

#: skycultures/arabic/star_names.fab:159
msgid "Second one of the sitting's"
msgstr ""

#: skycultures/arabic/star_names.fab:160
msgid "Tail of the hen"
msgstr ""

#: skycultures/arabic/star_names.fab:161
msgid "The wing- one of the cavalry's"
msgstr ""

#: skycultures/arabic/star_names.fab:162
msgid "One of swallower luck"
msgstr ""

#: skycultures/arabic/star_names.fab:163
msgid "Part of the horse"
msgstr ""

#: skycultures/arabic/star_names.fab:164
msgid "The right forearm"
msgstr ""

#: skycultures/arabic/star_names.fab:165
msgid "Second of the Alfirk's"
msgstr ""

#: skycultures/arabic/star_names.fab:166
msgid "One of the Luck of lucks"
msgstr ""

#: skycultures/arabic/star_names.fab:167
msgid "One of the Nashira luck"
msgstr ""

#: skycultures/arabic/star_names.fab:168
msgid "The horse nose"
msgstr ""

#: skycultures/arabic/star_names.fab:169
msgid "Tail of the goat - Second Nashira luck"
msgstr ""

#: skycultures/arabic/star_names.fab:170
msgid "The blaze on a horse's brow"
msgstr ""

#: skycultures/arabic/star_names.fab:171
msgid "First lucky star of the king"
msgstr ""

#: skycultures/arabic/star_names.fab:172
msgid "Second lucky star of the livestock"
msgstr ""

#: skycultures/arabic/star_names.fab:173
msgid "First lucky star of the livestock"
msgstr ""

#: skycultures/arabic/star_names.fab:174
msgid "The hip"
msgstr ""

#: skycultures/arabic/star_names.fab:175
msgid "First lucky star of the tents"
msgstr ""

#: skycultures/arabic/star_names.fab:176
msgid "First lucky star of the high-minded man"
msgstr ""

#: skycultures/arabic/star_names.fab:177
msgid "First lucky star of the rain"
msgstr ""

#: skycultures/arabic/star_names.fab:178
msgid "First lucky star of the excellent one"
msgstr ""

#: skycultures/arabic/star_names.fab:179
msgid "The shin"
msgstr ""

#: skycultures/arabic/star_names.fab:180
msgid "Mouth of the fish"
msgstr ""

#: skycultures/arabic/star_names.fab:181
msgid "The great horse shoulder"
msgstr ""

#: skycultures/arabic/star_names.fab:182
msgid "The great horse back"
msgstr ""

#: skycultures/arabic/star_names.fab:183
msgid "Fourth one of Alkalaes"
msgstr ""

#: skycultures/arabic/star_names.fab:184
msgid "Third one of Alkalaes"
msgstr ""

#: skycultures/arabic/star_names.fab:185
msgid "Second one of Alkalaes"
msgstr ""

#: skycultures/arabic/star_names.fab:186
msgid "One of Alkalaes"
msgstr ""

#: skycultures/arabic/star_names.fab:187
msgid "The Scattered stars"
msgstr ""

#: skycultures/arabic/star_names.fab:188
msgid "The quarter"
msgstr ""

#: skycultures/arabic/star_names.fab:189
msgid "The wronged"
msgstr ""

#: skycultures/arabic/star_names.fab:190
msgid "Incoming ostriches"
msgstr ""

#: skycultures/arabic/star_names.fab:191
msgid "First outgoing ostriches"
msgstr ""

#: skycultures/arabic/star_names.fab:192
msgid "Third outgoing ostriches"
msgstr ""

#: skycultures/arabic/star_names.fab:193
msgid "Fourth one of the cavalry's"
msgstr ""

#: skycultures/arabic/star_names.fab:194
msgid "First shrike"
msgstr ""

#: skycultures/arabic/star_names.fab:195
msgid "Second shrike"
msgstr ""

#: skycultures/arabic/star_names.fab:196
msgid "Fourth one of the sitting's"
msgstr ""

#: skycultures/arabic/star_names.fab:197
msgid "Third one of the sitting's"
msgstr ""

#: skycultures/arabic/star_names.fab:198
msgid "Second one of the cavalry's"
msgstr ""

#: skycultures/arabic/star_names.fab:199
msgid "The shining"
msgstr ""

#: skycultures/arabic/star_names.fab:200
msgid "Second lucky star of the rain"
msgstr ""

#: skycultures/arabic/star_names.fab:201
msgid "Lucky star of the excellent one"
msgstr ""

#: skycultures/arabic/star_names.fab:202
msgid "Second lucky star of the high-minded man"
msgstr ""

#: skycultures/arabic/star_names.fab:203
msgid "Second one of the anguish"
msgstr ""

#: skycultures/arabic/star_names.fab:204
msgid "First one of the anguish"
msgstr ""

#: skycultures/arabic/star_names.fab:205
msgid "First wolf"
msgstr ""

#: skycultures/arabic/star_names.fab:206
msgid "Second wolf"
msgstr ""

#: skycultures/arabic/star_names.fab:207
msgid "First wolf paw"
msgstr ""

#: skycultures/arabic/star_names.fab:208
msgid "Second wolf paw"
msgstr ""

#: skycultures/arabic/star_names.fab:209
msgid "Second one of the andiron's"
msgstr ""

#: skycultures/arabic/star_names.fab:210
msgid "Third one of the andiron's"
msgstr ""

#: skycultures/arabic/star_names.fab:211
msgid "The forth incantation"
msgstr ""

#: skycultures/arabic/star_names.fab:212
msgid "The second companionable"
msgstr ""

#: skycultures/arabic/star_names.fab:213
msgid "Second one of the brand-mark"
msgstr ""

#: skycultures/arabic/star_names.fab:214
msgid "The second Al-ghofer"
msgstr ""

#: skycultures/arabic/star_names.fab:215
msgid "The third Al-ghofer"
msgstr ""

#: skycultures/arabic/star_names.fab:216
msgid "Second One of swallower luck"
msgstr ""

#: skycultures/arabic/star_names.fab:217
msgid "Third One of swallower luck"
msgstr ""

#: skycultures/arabic/star_names.fab:218
msgid "Second one of the Luck of lucks"
msgstr ""

#: skycultures/arabic/star_names.fab:219
msgid "Third one of the Luck of lucks"
msgstr ""

#: skycultures/arabic/star_names.fab:220
msgid "Second lucky star of the king"
msgstr ""

#: skycultures/arabic/star_names.fab:221
msgid "Second lucky star of the tents"
msgstr ""

#: skycultures/arabic/star_names.fab:222
msgid "Third lucky star of the tents"
msgstr ""

#: skycultures/arabic/star_names.fab:223
msgid "Fourth lucky star of the tents"
msgstr ""

#: skycultures/arabic/star_names.fab:224
msgid "Third one of the bier daughters"
msgstr ""

#: skycultures/arabic_moon_stations/constellation_names.eng.fab:1
msgid "The Two signs"
msgstr ""

#: skycultures/arabic_moon_stations/constellation_names.eng.fab:2
msgid "The Little belly"
msgstr ""

#: skycultures/arabic_moon_stations/constellation_names.eng.fab:3
msgid "Al-Thurayya"
msgstr ""

#: skycultures/arabic_moon_stations/constellation_names.eng.fab:4
#: skycultures/arabic_moon_stations/star_names.fab:14
msgid "The Follower"
msgstr ""

#: skycultures/arabic_moon_stations/constellation_names.eng.fab:5
msgid "The Side Mark"
msgstr ""

#: skycultures/arabic_moon_stations/constellation_names.eng.fab:6
msgid "The Neck bend"
msgstr ""

#: skycultures/arabic_moon_stations/constellation_names.eng.fab:7
msgid "The Arm"
msgstr ""

#: skycultures/arabic_moon_stations/constellation_names.eng.fab:8
msgid "The Lion nose"
msgstr ""

#: skycultures/arabic_moon_stations/constellation_names.eng.fab:9
msgid "The Lion eyes"
msgstr ""

#: skycultures/arabic_moon_stations/constellation_names.eng.fab:10
msgid "The Lion Forehead"
msgstr ""

#: skycultures/arabic_moon_stations/constellation_names.eng.fab:11
msgid "The Lion mane"
msgstr ""

#: skycultures/arabic_moon_stations/constellation_names.eng.fab:12
#: skycultures/arabic_moon_stations/star_names.fab:43
msgid "The Star of weather change"
msgstr ""

#: skycultures/arabic_moon_stations/constellation_names.eng.fab:13
msgid "The Bend"
msgstr ""

#: skycultures/arabic_moon_stations/constellation_names.eng.fab:14
msgid "The High one"
msgstr ""

#: skycultures/arabic_moon_stations/constellation_names.eng.fab:15
msgid "The tail tuft"
msgstr ""

#: skycultures/arabic_moon_stations/constellation_names.eng.fab:16
msgid "The Scorpion Claws"
msgstr ""

#: skycultures/arabic_moon_stations/constellation_names.eng.fab:17
msgid "The ornamented headband"
msgstr ""

#: skycultures/arabic_moon_stations/constellation_names.eng.fab:18
#: skycultures/arabic_moon_stations/star_names.fab:71
msgid "The Heart"
msgstr ""

#: skycultures/arabic_moon_stations/constellation_names.eng.fab:19
#: skycultures/arabic_moon_stations/star_names.fab:78
msgid "The Scorpion sting"
msgstr ""

#: skycultures/arabic_moon_stations/constellation_names.eng.fab:20
msgid "The Ostriches"
msgstr ""

#: skycultures/arabic_moon_stations/constellation_names.eng.fab:21
msgid "The Empty place"
msgstr ""

#: skycultures/arabic_moon_stations/constellation_names.eng.fab:22
msgid "The Lucky stars of the slaughterer"
msgstr ""

#: skycultures/arabic_moon_stations/constellation_names.eng.fab:23
msgid "The Lucky stars of the swallower"
msgstr ""

#: skycultures/arabic_moon_stations/constellation_names.eng.fab:24
msgid "The Lucky stars of the Luckiest ones"
msgstr ""

#: skycultures/arabic_moon_stations/constellation_names.eng.fab:25
msgid "The Lucky stars of the tents"
msgstr ""

#: skycultures/arabic_moon_stations/constellation_names.eng.fab:26
msgid "The Front mouth of the bucket"
msgstr ""

#: skycultures/arabic_moon_stations/constellation_names.eng.fab:27
msgid "The Rear mouth of the bucket"
msgstr ""

#: skycultures/arabic_moon_stations/constellation_names.eng.fab:28
#: skycultures/arabic_moon_stations/star_names.fab:4
msgid "The Bucket cord"
msgstr ""

#: skycultures/arabic_moon_stations/star_names.fab:1
msgid "The Hand dyed with Henna"
msgstr ""

#: skycultures/arabic_moon_stations/star_names.fab:2
msgid "The First Frog"
msgstr ""

#: skycultures/arabic_moon_stations/star_names.fab:3
msgid "The Second Frog"
msgstr ""

#: skycultures/arabic_moon_stations/star_names.fab:5
msgid "The Oath star"
msgstr ""

#: skycultures/arabic_moon_stations/star_names.fab:6
msgid "The Caracal"
msgstr ""

#: skycultures/arabic_moon_stations/star_names.fab:7
msgid "The Two signs 1"
msgstr ""

#: skycultures/arabic_moon_stations/star_names.fab:8
msgid "The Two signs 2"
msgstr ""

#: skycultures/arabic_moon_stations/star_names.fab:9
msgid "The Two friendly ones 1"
msgstr ""

#: skycultures/arabic_moon_stations/star_names.fab:10
msgid "The Two friendly ones 2"
msgstr ""

#: skycultures/arabic_moon_stations/star_names.fab:11
msgid "The Kid"
msgstr ""

#: skycultures/arabic_moon_stations/star_names.fab:12
msgid "The Elbow"
msgstr ""

#: skycultures/arabic_moon_stations/star_names.fab:13
msgid "The Shoulder side"
msgstr ""

#: skycultures/arabic_moon_stations/star_names.fab:15
msgid "The Foot of Al-Jawza"
msgstr ""

#: skycultures/arabic_moon_stations/star_names.fab:16
msgid "The Obstructor"
msgstr ""

#: skycultures/arabic_moon_stations/star_names.fab:17
msgid "AlNajith"
msgstr ""

#: skycultures/arabic_moon_stations/star_names.fab:18
msgid "The String of beads 1"
msgstr ""

#: skycultures/arabic_moon_stations/star_names.fab:19
msgid "The String of beads 2"
msgstr ""

#: skycultures/arabic_moon_stations/star_names.fab:20
msgid "The String of beads 3"
msgstr ""

#: skycultures/arabic_moon_stations/star_names.fab:21
msgid "The gazelles 1"
msgstr ""

#: skycultures/arabic_moon_stations/star_names.fab:22
msgid "The gazelles 2"
msgstr ""

#: skycultures/arabic_moon_stations/star_names.fab:23
msgid "The gazelles 3"
msgstr ""

#: skycultures/arabic_moon_stations/star_names.fab:24
msgid "The Shoulder side of Al-Jawza"
msgstr ""

#: skycultures/arabic_moon_stations/star_names.fab:25
msgid "The Precedent of Southern Shi'ra"
msgstr ""

#: skycultures/arabic_moon_stations/star_names.fab:27
msgid "The Neck bend 1"
msgstr ""

#: skycultures/arabic_moon_stations/star_names.fab:28
msgid "The Neck bend 2"
msgstr ""

#: skycultures/arabic_moon_stations/star_names.fab:29
msgid "The Southern Shi'ra"
msgstr ""

#: skycultures/arabic_moon_stations/star_names.fab:30
msgid "The Precedent of the Northern Shi'ra"
msgstr ""

#: skycultures/arabic_moon_stations/star_names.fab:31
msgid "The Arm 1"
msgstr ""

#: skycultures/arabic_moon_stations/star_names.fab:32
msgid "The Arm 2"
msgstr ""

#: skycultures/arabic_moon_stations/star_names.fab:33
msgid "The Northern Shi'ra"
msgstr ""

#: skycultures/arabic_moon_stations/star_names.fab:34
msgid "The Lone one"
msgstr ""

#: skycultures/arabic_moon_stations/star_names.fab:35
msgid "The Forehead 1"
msgstr ""

#: skycultures/arabic_moon_stations/star_names.fab:36
msgid "The Forehead 2"
msgstr ""

#: skycultures/arabic_moon_stations/star_names.fab:37
msgid "The Forehead 3"
msgstr ""

#: skycultures/arabic_moon_stations/star_names.fab:38
msgid "The Forehead 4"
msgstr ""

#: skycultures/arabic_moon_stations/star_names.fab:39
msgid "The Two first ones 1"
msgstr ""

#: skycultures/arabic_moon_stations/star_names.fab:40
msgid "The Two first ones 2"
msgstr ""

#: skycultures/arabic_moon_stations/star_names.fab:41
msgid "The Mane 1"
msgstr ""

#: skycultures/arabic_moon_stations/star_names.fab:42
msgid "The Mane 2"
msgstr ""

#: skycultures/arabic_moon_stations/star_names.fab:44
msgid "The Bend 1"
msgstr ""

#: skycultures/arabic_moon_stations/star_names.fab:45
msgid "The Bend 2"
msgstr ""

#: skycultures/arabic_moon_stations/star_names.fab:46
msgid "The Bend 3"
msgstr ""

#: skycultures/arabic_moon_stations/star_names.fab:47
msgid "The Bend 4"
msgstr ""

#: skycultures/arabic_moon_stations/star_names.fab:48
msgid "The Bend 5"
msgstr ""

#: skycultures/arabic_moon_stations/star_names.fab:49
msgid "The Obscure one"
msgstr ""

#: skycultures/arabic_moon_stations/star_names.fab:50
msgid "The Wild donkey"
msgstr ""

#: skycultures/arabic_moon_stations/star_names.fab:51
msgid "The Lion liver"
msgstr ""

#: skycultures/arabic_moon_stations/star_names.fab:52
msgid "The Young she-goat"
msgstr ""

#: skycultures/arabic_moon_stations/star_names.fab:53
msgid "The Unarmed high one"
msgstr ""

#: skycultures/arabic_moon_stations/star_names.fab:54
msgid "The neglected one"
msgstr ""

#: skycultures/arabic_moon_stations/star_names.fab:55
msgid "The Tail tuft 1"
msgstr ""

#: skycultures/arabic_moon_stations/star_names.fab:56
msgid "The Tail tuft 2"
msgstr ""

#: skycultures/arabic_moon_stations/star_names.fab:57
msgid "The Tail tuft 3"
msgstr ""

#: skycultures/arabic_moon_stations/star_names.fab:58
msgid "The Bright one of the fractured bowl"
msgstr ""

#: skycultures/arabic_moon_stations/star_names.fab:59
msgid "The Leader"
msgstr ""

#: skycultures/arabic_moon_stations/star_names.fab:60
msgid "The Spear"
msgstr ""

#: skycultures/arabic_moon_stations/star_names.fab:61
msgid "The Armed High one"
msgstr ""

#: skycultures/arabic_moon_stations/star_names.fab:62
msgid "The Brighter of the two calves"
msgstr ""

#: skycultures/arabic_moon_stations/star_names.fab:63
msgid "The Scorpion claws 1"
msgstr ""

#: skycultures/arabic_moon_stations/star_names.fab:64
msgid "The Scorpion claws 2"
msgstr ""

#: skycultures/arabic_moon_stations/star_names.fab:65
msgid "The Dimmer of the two calves"
msgstr ""

#: skycultures/arabic_moon_stations/star_names.fab:66
msgid "The Male Hyena"
msgstr ""

#: skycultures/arabic_moon_stations/star_names.fab:67
msgid "The headband 1"
msgstr ""

#: skycultures/arabic_moon_stations/star_names.fab:68
msgid "The headband 2"
msgstr ""

#: skycultures/arabic_moon_stations/star_names.fab:69
msgid "The headband 3"
msgstr ""

#: skycultures/arabic_moon_stations/star_names.fab:70
msgid "The Veins of the heart 1"
msgstr ""

#: skycultures/arabic_moon_stations/star_names.fab:72
msgid "The Veins of the heart 2"
msgstr ""

#: skycultures/arabic_moon_stations/star_names.fab:73
msgid "The Trotting Camel"
msgstr ""

#: skycultures/arabic_moon_stations/star_names.fab:74
msgid "The Mother camels 1"
msgstr ""

#: skycultures/arabic_moon_stations/star_names.fab:75
msgid "The Mother camels 2"
msgstr ""

#: skycultures/arabic_moon_stations/star_names.fab:76
msgid "The Mother camels 3"
msgstr ""

#: skycultures/arabic_moon_stations/star_names.fab:77
msgid "The Mother camels 4"
msgstr ""

#: skycultures/arabic_moon_stations/star_names.fab:79
msgid "The Shepherd"
msgstr ""

#: skycultures/arabic_moon_stations/star_names.fab:80
msgid "The dog of the shepherd"
msgstr ""

#: skycultures/arabic_moon_stations/star_names.fab:81
msgid "The Baby camel"
msgstr ""

#: skycultures/arabic_moon_stations/star_names.fab:82
msgid "The ostriches coming to the river 1"
msgstr ""

#: skycultures/arabic_moon_stations/star_names.fab:83
msgid "The ostriches coming to the river 2"
msgstr ""

#: skycultures/arabic_moon_stations/star_names.fab:84
msgid "The ostriches coming to the river 3"
msgstr ""

#: skycultures/arabic_moon_stations/star_names.fab:85
msgid "The ostriches coming to the river 4"
msgstr ""

#: skycultures/arabic_moon_stations/star_names.fab:86
msgid "The Shepherd of the Ostriches"
msgstr ""

#: skycultures/arabic_moon_stations/star_names.fab:87
msgid "The Swooping Eagle"
msgstr ""

#: skycultures/arabic_moon_stations/star_names.fab:88
msgid "The ostriches leaving the river 1"
msgstr ""

#: skycultures/arabic_moon_stations/star_names.fab:89
msgid "The ostriches leaving the river 2"
msgstr ""

#: skycultures/arabic_moon_stations/star_names.fab:90
msgid "The ostriches leaving the river 3"
msgstr ""

#: skycultures/arabic_moon_stations/star_names.fab:91
msgid "The ostriches leaving the river 4"
msgstr ""

#: skycultures/arabic_moon_stations/star_names.fab:92
msgid "The Knights 1"
msgstr ""

#: skycultures/arabic_moon_stations/star_names.fab:93
msgid "The Knights 2"
msgstr ""

#: skycultures/arabic_moon_stations/star_names.fab:94
msgid "The Knights 3"
msgstr ""

#: skycultures/arabic_moon_stations/star_names.fab:95
msgid "The Knights 4"
msgstr ""

#: skycultures/arabic_moon_stations/star_names.fab:96
msgid "The Knights 5"
msgstr ""

#: skycultures/arabic_moon_stations/star_names.fab:97
msgid "The Flying eagle"
msgstr ""

#: skycultures/arabic_moon_stations/star_names.fab:98
msgid "The Rear knight"
msgstr ""

#: skycultures/arabic_moon_stations/star_names.fab:99
msgid "The Lucky star of Nashirah 1"
msgstr ""

#: skycultures/arabic_moon_stations/star_names.fab:100
msgid "The Lucky star of Nashirah 2"
msgstr ""

#: skycultures/arabic_moon_stations/star_names.fab:101
msgid "The Lucky star of the king 1"
msgstr ""

#: skycultures/arabic_moon_stations/star_names.fab:102
msgid "The Lucky star of the king 2"
msgstr ""

#: skycultures/arabic_moon_stations/star_names.fab:103
msgid "The Lucky star of the young sheep 1"
msgstr ""

#: skycultures/arabic_moon_stations/star_names.fab:104
msgid "The Lucky star of the young sheep 2"
msgstr ""

#: skycultures/arabic_moon_stations/star_names.fab:105
msgid "The Lucky star of the hero 1"
msgstr ""

#: skycultures/arabic_moon_stations/star_names.fab:106
msgid "The Lucky star of the hero 2"
msgstr ""

#: skycultures/arabic_moon_stations/star_names.fab:107
msgid "The Lucky star of the rain 1"
msgstr ""

#: skycultures/arabic_moon_stations/star_names.fab:108
msgid "The Lucky star of the rain 2"
msgstr ""

#: skycultures/arabic_moon_stations/star_names.fab:109
msgid "The Lucky star of the excellent 1"
msgstr ""

#: skycultures/arabic_moon_stations/star_names.fab:110
msgid "The Lucky star of the excellent 2"
msgstr ""

#: skycultures/arabic_moon_stations/star_names.fab:111
msgid "The Front mouth of the bucket 1"
msgstr ""

#: skycultures/arabic_moon_stations/star_names.fab:112
msgid "The Front mouth of the bucket 2"
msgstr ""

#: skycultures/arabic_moon_stations/star_names.fab:113
msgid "The Rear mouth of the bucket 1"
msgstr ""

#: skycultures/arabic_moon_stations/star_names.fab:114
msgid "The Rear mouth of the bucket 2"
msgstr ""

#: skycultures/arabic_moon_stations/star_names.fab:115
msgid "The Bucket knot 1"
msgstr ""

#: skycultures/arabic_moon_stations/star_names.fab:116
msgid "The Bucket knot 2"
msgstr ""

#: skycultures/aztec/constellation_names.eng.fab:1
msgid "Mamalhuaztli (The New fire)"
msgstr ""

#: skycultures/aztec/constellation_names.eng.fab:2
msgid "Tianquiztli  (The Market)"
msgstr ""

#: skycultures/aztec/constellation_names.eng.fab:3
msgid "Citlaltlachtli (The ball game of the stars)"
msgstr ""

#: skycultures/aztec/constellation_names.eng.fab:4
msgid "Xonecuilli (Twisted foot)"
msgstr ""

#: skycultures/aztec/constellation_names.eng.fab:5
msgid "Colotl Ixayac (Scorpion face)"
msgstr ""

#: skycultures/belarusian/constellation_names.eng.fab:1
msgid "Elias's Cart"
msgstr ""

#: skycultures/belarusian/constellation_names.eng.fab:2
msgid "The Bride"
msgstr ""

#: skycultures/belarusian/constellation_names.eng.fab:3
msgid "The Chicks"
msgstr ""

#: skycultures/belarusian/constellation_names.eng.fab:4
msgid "The Cross"
msgstr ""

#: skycultures/belarusian/constellation_names.eng.fab:5
msgid "The Crown"
msgstr ""

#: skycultures/belarusian/constellation_names.eng.fab:6
msgid "The Goat"
msgstr ""

#: skycultures/belarusian/constellation_names.eng.fab:7
msgid "The Grass Snakes"
msgstr ""

#: skycultures/belarusian/constellation_names.eng.fab:8
msgid "Poland and Lithuania"
msgstr ""

#: skycultures/belarusian/constellation_names.eng.fab:9
msgid "The Mowers"
msgstr ""

#: skycultures/belarusian/constellation_names.eng.fab:10
#: skycultures/belarusian/star_names.fab:1
msgid "The Nail"
msgstr ""

#: skycultures/belarusian/constellation_names.eng.fab:11
msgid "The Ploughman"
msgstr ""

#: skycultures/belarusian/constellation_names.eng.fab:12
msgid "The Rake"
msgstr ""

#: skycultures/belarusian/constellation_names.eng.fab:14
#: skycultures/romanian/constellation_names.eng.fab:34
msgid "The Serpent"
msgstr ""

#: skycultures/belarusian/constellation_names.eng.fab:15
msgid "The Sieve"
msgstr ""

#: skycultures/belarusian/constellation_names.eng.fab:16
msgid "The Small Cart"
msgstr ""

#: skycultures/belarusian/constellation_names.eng.fab:17
#: skycultures/sardinian/constellation_names.eng.fab:10
msgid "The Throne"
msgstr ""

#: skycultures/belarusian/constellation_names.eng.fab:19
msgid "The Wild Goat"
msgstr ""

#: skycultures/belarusian/constellation_names.eng.fab:20
msgid "The Goose's Way"
msgstr ""

#: skycultures/belarusian/star_names.fab:2
msgid "Kaza"
msgstr ""

#: skycultures/boorong/constellation_names.eng.fab:1
msgid "Long-necked tortoise"
msgstr ""

#: skycultures/boorong/constellation_names.eng.fab:2
msgid "Fan-tailed cockatoo"
msgstr ""

#: skycultures/boorong/constellation_names.eng.fab:3
msgid "Two teenage boys"
msgstr ""

#: skycultures/boorong/constellation_names.eng.fab:4
msgid "Girls"
msgstr ""

#: skycultures/boorong/constellation_names.eng.fab:5
msgid "Red kangaroo"
msgstr ""

#: skycultures/boorong/constellation_names.eng.fab:6
msgid "Ring-tail possum"
msgstr ""

#: skycultures/boorong/constellation_names.eng.fab:7
msgid "Red-rumped parrot"
msgstr ""

#: skycultures/boorong/constellation_names.eng.fab:8
msgid "Crow"
msgstr ""

#: skycultures/boorong/constellation_names.eng.fab:9
msgid "Female crow, wife of War"
msgstr ""

#: skycultures/boorong/constellation_names.eng.fab:10
msgid "Owlet nightjar"
msgstr ""

#: skycultures/boorong/constellation_names.eng.fab:11
msgid "Needlewood hakea and willie wagtails"
msgstr ""

#: skycultures/boorong/constellation_names.eng.fab:12
msgid "Red-kneed dotterel"
msgstr ""

#: skycultures/boorong/constellation_names.eng.fab:13
msgid "Australian kestrel"
msgstr ""

#: skycultures/boorong/constellation_names.eng.fab:14
msgid "Mallee fowl"
msgstr ""

#: skycultures/boorong/constellation_names.eng.fab:15
msgid "Jacky lizard"
msgstr ""

#: skycultures/boorong/constellation_names.eng.fab:16
msgid "Male and female brolga"
msgstr ""

#: skycultures/boorong/constellation_names.eng.fab:17
msgid "Great fish"
msgstr ""

#: skycultures/boorong/constellation_names.eng.fab:18
msgid "Wedge tailed eagle"
msgstr ""

#: skycultures/boorong/constellation_names.eng.fab:19
msgid "Female eagle, wife of Warepil"
msgstr ""

#: skycultures/boorong/constellation_names.eng.fab:20
msgid "Emu"
msgstr ""

#: skycultures/boorong/constellation_names.eng.fab:21
msgid "Purple crowned lorikeet"
msgstr ""

#: skycultures/boorong/constellation_names.eng.fab:22
msgid "Meat ant"
msgstr ""

#: skycultures/boorong/constellation_names.eng.fab:23
msgid "Galaxy"
msgstr ""

#: skycultures/boorong/constellation_names.eng.fab:24
msgid "Singing bushlark"
msgstr ""

#: skycultures/boorong/constellation_names.eng.fab:25
msgid "Pink cockatoo"
msgstr ""

#: skycultures/boorong/constellation_names.eng.fab:26
msgid "Species of ant"
msgstr ""

#: skycultures/boorong/constellation_names.eng.fab:27
msgid "Boomerang"
msgstr ""

#: skycultures/boorong/constellation_names.eng.fab:28
msgid "The maned snake"
msgstr ""

#: skycultures/boorong/star_names.fab:1
msgid "Marpeankurrk"
msgstr ""

#: skycultures/boorong/star_names.fab:2
msgid "Djuit"
msgstr ""

#: skycultures/boorong/star_names.fab:3
msgid "Neilloan"
msgstr ""

#: skycultures/boorong/star_names.fab:4
msgid "Totyarguil"
msgstr ""

#: skycultures/boorong/star_names.fab:5
msgid "Karik Karik"
msgstr ""

#: skycultures/boorong/star_names.fab:6 skycultures/boorong/star_names.fab:7
msgid "Berm-berm-gle"
msgstr ""

#: skycultures/boorong/star_names.fab:8
msgid "Bunya"
msgstr ""

#: skycultures/boorong/star_names.fab:9
msgid "Tourchingboiongerra"
msgstr ""

#: skycultures/boorong/star_names.fab:10
msgid "Kourt-chin"
msgstr ""

#: skycultures/boorong/star_names.fab:11
msgid "Warring"
msgstr ""

#: skycultures/boorong/star_names.fab:12
msgid "Kulkanbulla"
msgstr ""

#: skycultures/boorong/star_names.fab:13
msgid "Lamankurrk"
msgstr ""

#: skycultures/boorong/star_names.fab:14
msgid "Gellarlec"
msgstr ""

#: skycultures/boorong/star_names.fab:15
msgid "Warepil"
msgstr ""

#: skycultures/boorong/star_names.fab:16
msgid "Colowgulloric Warepil"
msgstr ""

#: skycultures/boorong/star_names.fab:17
msgid "Won"
msgstr ""

#: skycultures/boorong/star_names.fab:18
msgid "Weetkurrk"
msgstr ""

#: skycultures/boorong/star_names.fab:19
msgid "War"
msgstr ""

#: skycultures/boorong/star_names.fab:20
msgid "Collowgulloric War"
msgstr ""

#: skycultures/boorong/star_names.fab:21
msgid "Yerredetkurrk"
msgstr ""

#: skycultures/boorong/star_names.fab:22
msgid "Otchocut"
msgstr ""

#: skycultures/boorong/star_names.fab:23
msgid "Collenbitchick"
msgstr ""

#: skycultures/boorong/star_names.fab:24
msgid "Yurree"
msgstr ""

#: skycultures/boorong/star_names.fab:25
msgid "Wanjel"
msgstr ""

#: skycultures/boorong/star_names.fab:26
msgid "Purra"
msgstr ""

#: skycultures/boorong/star_names.fab:27
msgid "Unurgunite"
msgstr ""

#. TRANSLATORS: Native name of the Sun in Boorong culture (English: Day)
#: skycultures/boorong/planet_names.fab:2
msgid "Gnowee"
msgstr ""

#. TRANSLATORS: Native name of the Moon in Boorong culture
#: skycultures/boorong/planet_names.fab:4
msgid "Mityan"
msgstr ""

#. TRANSLATORS: Native name of Venus in Boorong culture (English: Elder sister)
#: skycultures/boorong/planet_names.fab:6
msgid "Chargee Gnowee"
msgstr ""

#. TRANSLATORS: Native name of Jupiter in Boorong culture (English: Sulphur-crested white cockatoo)
#: skycultures/boorong/planet_names.fab:8
msgid "Ginabongbearp"
msgstr ""

#: skycultures/chinese/constellation_names.eng.fab:1
#: skycultures/korean/constellation_names.eng.fab:219
msgid "Northern Dipper"
msgstr ""

#: skycultures/chinese/constellation_names.eng.fab:2
msgid "Curved Array"
msgstr ""

#: skycultures/chinese/constellation_names.eng.fab:3
msgid "Coiled Thong"
msgstr ""

#: skycultures/chinese/constellation_names.eng.fab:4
#: skycultures/japanese_moon_stations/constellation_names.eng.fab:31
msgid "Wings"
msgstr ""

#: skycultures/chinese/constellation_names.eng.fab:5
msgid "Chariot"
msgstr ""

#: skycultures/chinese/constellation_names.eng.fab:6
#: skycultures/japanese_moon_stations/constellation_names.eng.fab:7
msgid "Tail"
msgstr ""

#: skycultures/chinese/constellation_names.eng.fab:7
msgid "Winnowing Basket"
msgstr ""

#: skycultures/chinese/constellation_names.eng.fab:8
#: skycultures/japanese_moon_stations/constellation_names.eng.fab:10
msgid "Dipper"
msgstr ""

#: skycultures/chinese/constellation_names.eng.fab:9
msgid "Drum"
msgstr ""

#: skycultures/chinese/constellation_names.eng.fab:10
#: skycultures/korean/constellation_names.eng.fab:197
msgid "Three Steps"
msgstr ""

#: skycultures/chinese/constellation_names.eng.fab:11
msgid "Imperial Guards"
msgstr ""

#: skycultures/chinese/constellation_names.eng.fab:12
#: skycultures/japanese_moon_stations/constellation_names.eng.fab:2
msgid "Horn"
msgstr ""

#: skycultures/chinese/constellation_names.eng.fab:13
#: skycultures/japanese_moon_stations/constellation_names.eng.fab:28
msgid "Willow"
msgstr ""

#: skycultures/chinese/constellation_names.eng.fab:14
msgid "Imperial Passageway"
msgstr ""

#: skycultures/chinese/constellation_names.eng.fab:15
msgid "Kitchen"
msgstr ""

#: skycultures/chinese/constellation_names.eng.fab:16
msgid "River Turtle"
msgstr ""

#: skycultures/chinese/constellation_names.eng.fab:17
#: skycultures/japanese_moon_stations/constellation_names.eng.fab:20
msgid "Stomach"
msgstr ""

#: skycultures/chinese/constellation_names.eng.fab:18
msgid "Great General"
msgstr ""

#: skycultures/chinese/constellation_names.eng.fab:19
#: skycultures/japanese_moon_stations/constellation_names.eng.fab:16
msgid "Wall"
msgstr ""

#: skycultures/chinese/constellation_names.eng.fab:20
msgid "Legs"
msgstr ""

#: skycultures/chinese/constellation_names.eng.fab:21
#: skycultures/japanese_moon_stations/constellation_names.eng.fab:4
msgid "Root"
msgstr ""

#: skycultures/chinese/constellation_names.eng.fab:22
msgid "Ramparts"
msgstr ""

#: skycultures/chinese/constellation_names.eng.fab:23
msgid "Flying Corridor"
msgstr ""

#: skycultures/chinese/constellation_names.eng.fab:24
msgid "Outer Fence"
msgstr ""

#: skycultures/chinese/constellation_names.eng.fab:25
msgid "Ford"
msgstr ""

#: skycultures/chinese/constellation_names.eng.fab:26
msgid "Seven Excellencies"
msgstr ""

#: skycultures/chinese/constellation_names.eng.fab:27
msgid "Market"
msgstr ""

#: skycultures/chinese/constellation_names.eng.fab:28
msgid "Five Chariots"
msgstr ""

#: skycultures/chinese/constellation_names.eng.fab:29
#: skycultures/korean/constellation_names.eng.fab:122
msgid "Rolled Tongue"
msgstr ""

#: skycultures/chinese/constellation_names.eng.fab:30
#: skycultures/egyptian/constellation_names.eng.fab:21
#: skycultures/japanese_moon_stations/constellation_names.eng.fab:22
msgid "Net"
msgstr ""

#: skycultures/chinese/constellation_names.eng.fab:31
#: skycultures/korean/constellation_names.eng.fab:154
msgid "Toilet"
msgstr ""

#: skycultures/chinese/constellation_names.eng.fab:32
msgid "Screen"
msgstr ""

#: skycultures/chinese/constellation_names.eng.fab:33
msgid "Soldiers Market"
msgstr ""

#: skycultures/chinese/constellation_names.eng.fab:34
msgid "Square Granary"
msgstr ""

#: skycultures/chinese/constellation_names.eng.fab:35
msgid "Three Stars"
msgstr ""

#: skycultures/chinese/constellation_names.eng.fab:36
msgid "Four Channels"
msgstr ""

#: skycultures/chinese/constellation_names.eng.fab:37
#: skycultures/japanese_moon_stations/constellation_names.eng.fab:26
msgid "Well"
msgstr ""

#: skycultures/chinese/constellation_names.eng.fab:38
msgid "South River"
msgstr ""

#: skycultures/chinese/constellation_names.eng.fab:39
msgid "North River"
msgstr ""

#: skycultures/chinese/constellation_names.eng.fab:40
msgid "Five Feudal Kings "
msgstr ""

#: skycultures/chinese/constellation_names.eng.fab:41
msgid "Orchard"
msgstr ""

#: skycultures/chinese/constellation_names.eng.fab:42
msgid "Meadows"
msgstr ""

#: skycultures/chinese/constellation_names.eng.fab:43
msgid "Circular Granary"
msgstr ""

#: skycultures/chinese/constellation_names.eng.fab:44
msgid "Purple Palace"
msgstr ""

#: skycultures/chinese/constellation_names.eng.fab:45
msgid "Extended Net"
msgstr ""

#: skycultures/chinese/constellation_names.eng.fab:46
msgid "Arsenal"
msgstr ""

#: skycultures/chinese/constellation_names.eng.fab:47
msgid "Hook"
msgstr ""

#: skycultures/chinese/constellation_names.eng.fab:48
msgid "Supreme Palace"
msgstr ""

#: skycultures/chinese/constellation_names.eng.fab:49
msgid "Jade Well"
msgstr ""

#: skycultures/chinese/constellation_names.eng.fab:50
msgid "Lance"
msgstr ""

#: skycultures/chinese/constellation_names.eng.fab:51
#: skycultures/egyptian/constellation_names.eng.fab:10
msgid "Boat"
msgstr ""

#: skycultures/chinese/constellation_names.eng.fab:52
#: skycultures/korean/constellation_names.eng.fab:116
msgid "Mausoleum"
msgstr ""

#: skycultures/chinese/constellation_names.eng.fab:53
#: skycultures/korean/constellation_names.eng.fab:47
msgid "Dog"
msgstr ""

#: skycultures/chinese/constellation_names.eng.fab:54
msgid "Earth God's Temple "
msgstr ""

#: skycultures/chinese/constellation_names.eng.fab:55
msgid "Bow and Arrow "
msgstr ""

#: skycultures/chinese/constellation_names.eng.fab:56
msgid "Pestle"
msgstr ""

#: skycultures/chinese/constellation_names.eng.fab:57
#: skycultures/korean/constellation_names.eng.fab:80
msgid "Mortar"
msgstr ""

#: skycultures/chinese/constellation_names.eng.fab:58
msgid "Rooftop"
msgstr ""

#: skycultures/chinese/constellation_names.eng.fab:59
msgid "Thunderbolt"
msgstr ""

#: skycultures/chinese/constellation_names.eng.fab:60
msgid "Chariot Yard"
msgstr ""

#: skycultures/chinese/constellation_names.eng.fab:61
msgid "Good Gourd"
msgstr ""

#: skycultures/chinese/constellation_names.eng.fab:62
msgid "Rotten gourd"
msgstr ""

#: skycultures/chinese/constellation_names.eng.fab:63
msgid "Encampment"
msgstr ""

#: skycultures/chinese/constellation_names.eng.fab:64
msgid "Thunder and Lightning "
msgstr ""

#: skycultures/chinese/constellation_names.eng.fab:65
msgid "Palace Gate"
msgstr ""

#: skycultures/chinese/constellation_names.eng.fab:66
#: skycultures/japanese_moon_stations/constellation_names.eng.fab:13
msgid "Emptiness"
msgstr ""

#: skycultures/chinese/constellation_names.eng.fab:67
msgid "Weaving Girl"
msgstr ""

#: skycultures/chinese/constellation_names.eng.fab:68
msgid "Girl"
msgstr ""

#: skycultures/chinese/constellation_names.eng.fab:69
msgid "Ox"
msgstr ""

#: skycultures/chinese/constellation_names.eng.fab:70
#: skycultures/japanese_moon_stations/constellation_names.eng.fab:6
msgid "Heart"
msgstr ""

#: skycultures/chinese/constellation_names.eng.fab:71
#: skycultures/japanese_moon_stations/constellation_names.eng.fab:15
msgid "Room"
msgstr ""

#: skycultures/chinese/constellation_names.eng.fab:72
msgid "Spring"
msgstr ""

#: skycultures/chinese/constellation_names.eng.fab:73
msgid "Establishment"
msgstr ""

#: skycultures/chinese/constellation_names.eng.fab:74
msgid "Flail"
msgstr ""

#: skycultures/chinese/constellation_names.eng.fab:75
msgid "Spear"
msgstr ""

#: skycultures/chinese/constellation_names.eng.fab:76
#: skycultures/korean/constellation_names.eng.fab:57
msgid "Right Flag"
msgstr ""

#: skycultures/chinese/constellation_names.eng.fab:77
#: skycultures/korean/constellation_names.eng.fab:54
msgid "Left Flag"
msgstr ""

#: skycultures/chinese/constellation_names.eng.fab:78
msgid "Drumstick"
msgstr ""

#: skycultures/chinese/constellation_names.eng.fab:79
msgid "Bond"
msgstr ""

#: skycultures/chinese/constellation_names.eng.fab:80
msgid "Woman's Bed"
msgstr ""

#: skycultures/chinese/constellation_names.eng.fab:81
msgid "Western Door"
msgstr ""

#: skycultures/chinese/constellation_names.eng.fab:82
msgid "Eastern Door"
msgstr ""

#: skycultures/chinese/constellation_names.eng.fab:83
msgid "Farmland"
msgstr ""

#: skycultures/chinese/constellation_names.eng.fab:84
msgid "Star"
msgstr ""

#: skycultures/chinese/constellation_names.eng.fab:85
msgid "Ghosts"
msgstr ""

#: skycultures/chinese/constellation_names.eng.fab:86
msgid "Xuanyuan"
msgstr ""

#: skycultures/chinese/constellation_names.eng.fab:87
msgid "Tripod"
msgstr ""

#: skycultures/chinese/constellation_names.eng.fab:88
#: skycultures/japanese_moon_stations/constellation_names.eng.fab:3
msgid "Neck"
msgstr ""

#: skycultures/chinese/constellation_names.eng.fab:89
msgid "Zaofu"
msgstr ""

#: skycultures/chinese/constellation_names.eng.fab:90
msgid "Market Officer"
msgstr ""

#: skycultures/chinese/constellation_names.eng.fab:91
msgid "Banner of Three Stars"
msgstr ""

#: skycultures/chinese/constellation_names.eng.fab:92
msgid "Flat Road"
msgstr ""

#: skycultures/chinese/star_names.fab:1
msgid "Softshell Turtle I"
msgstr ""

#: skycultures/chinese/star_names.fab:2
msgid "Flying Fish I"
msgstr ""

#: skycultures/chinese/star_names.fab:3
msgid "Flying Fish II"
msgstr ""

#: skycultures/chinese/star_names.fab:4
msgid "Flying Fish III"
msgstr ""

#: skycultures/chinese/star_names.fab:5
msgid "Flying Fish IV"
msgstr ""

#: skycultures/chinese/star_names.fab:6
msgid "Flying Fish V"
msgstr ""

#: skycultures/chinese/star_names.fab:7
msgid "Flying Fish VI"
msgstr ""

#: skycultures/chinese/star_names.fab:8
msgid "West Gouqian Star"
msgstr ""

#: skycultures/chinese/star_names.fab:9
msgid "Crane V"
msgstr ""

#: skycultures/chinese/star_names.fab:10
msgid "Six Jias VI"
msgstr ""

#: skycultures/chinese/star_names.fab:11
msgid "Tianhunxinanxing"
msgstr ""

#: skycultures/chinese/star_names.fab:12
msgid "Inner Steps I"
msgstr ""

#: skycultures/chinese/star_names.fab:13
msgid "Inner Steps II"
msgstr ""

#: skycultures/chinese/star_names.fab:14
msgid "Inner Steps III"
msgstr ""

#: skycultures/chinese/star_names.fab:15
msgid "Inner Steps IV"
msgstr ""

#: skycultures/chinese/star_names.fab:16
msgid "Inner Steps V"
msgstr ""

#: skycultures/chinese/star_names.fab:17
msgid "Inner Steps VI"
msgstr ""

#: skycultures/chinese/star_names.fab:18
msgid "Beak I"
msgstr ""

#: skycultures/chinese/star_names.fab:19
msgid "Beak II"
msgstr ""

#: skycultures/chinese/star_names.fab:20
msgid "Beak III"
msgstr ""

#: skycultures/chinese/star_names.fab:21
msgid "Beak IV"
msgstr ""

#: skycultures/chinese/star_names.fab:22
msgid "Beak V"
msgstr ""

#: skycultures/chinese/star_names.fab:23
msgid "Beak VI"
msgstr ""

#: skycultures/chinese/star_names.fab:24
msgid "Beak VII"
msgstr ""

#: skycultures/chinese/star_names.fab:25
msgid "Triangle I"
msgstr ""

#: skycultures/chinese/star_names.fab:26
msgid "Triangle II"
msgstr ""

#: skycultures/chinese/star_names.fab:27
msgid "Shaofu"
msgstr ""

#: skycultures/chinese/star_names.fab:28
msgid "Great Southern Star"
msgstr ""

#: skycultures/chinese/star_names.fab:29
msgid "Celestial General X"
msgstr ""

#: skycultures/chinese/star_names.fab:30
msgid "Celestial General XI"
msgstr ""

#: skycultures/chinese/star_names.fab:31
msgid "Celestial Prison I"
msgstr ""

#: skycultures/chinese/star_names.fab:32
msgid "Celestial Prison II"
msgstr ""

#: skycultures/chinese/star_names.fab:33
msgid "Celestial Prison III"
msgstr ""

#: skycultures/chinese/star_names.fab:34
msgid "Celestial Prison IV"
msgstr ""

#: skycultures/chinese/star_names.fab:35
msgid "Celestial Prison V"
msgstr ""

#: skycultures/chinese/star_names.fab:36
msgid "Celestial Prison VI"
msgstr ""

#: skycultures/chinese/star_names.fab:37
msgid "Tail I"
msgstr ""

#: skycultures/chinese/star_names.fab:38
msgid "Tail II"
msgstr ""

#: skycultures/chinese/star_names.fab:39 skycultures/chinese/star_names.fab:40
msgid "Tail III"
msgstr ""

#: skycultures/chinese/star_names.fab:41
msgid "Tail IV"
msgstr ""

#: skycultures/chinese/star_names.fab:42
msgid "Tail V"
msgstr ""

#: skycultures/chinese/star_names.fab:43
msgid "Tail VI"
msgstr ""

#: skycultures/chinese/star_names.fab:44
msgid "Tail VII"
msgstr ""

#: skycultures/chinese/star_names.fab:45
msgid "Tail VIII"
msgstr ""

#: skycultures/chinese/star_names.fab:46
msgid "Tail IX"
msgstr ""

#: skycultures/chinese/star_names.fab:47
msgid "Flat Road I"
msgstr ""

#: skycultures/chinese/star_names.fab:48
msgid "Flat Road II"
msgstr ""

#: skycultures/chinese/star_names.fab:49
msgid "Horn I"
msgstr ""

#: skycultures/chinese/star_names.fab:50
msgid "Horn II"
msgstr ""

#: skycultures/dakota/constellation_names.eng.fab:1
msgid "Oceti (Fireplace)"
msgstr ""

#: skycultures/dakota/constellation_names.eng.fab:2
msgid "Nape (Hand)"
msgstr ""

#: skycultures/dakota/constellation_names.eng.fab:3
msgid "Mato Tipila (Bear’s Lodge)"
msgstr ""

#: skycultures/dakota/constellation_names.eng.fab:4
msgid "To/Tun Win (Blue/Birth Woman)"
msgstr ""

#: skycultures/dakota/constellation_names.eng.fab:5
msgid "Keya (Turtle)"
msgstr ""

#: skycultures/dakota/constellation_names.eng.fab:6
msgid "Ahdeska/Agleska (Salamander)"
msgstr ""

#: skycultures/dakota/constellation_names.eng.fab:7
msgid "Hehaka (Elk)"
msgstr ""

#: skycultures/dakota/constellation_names.eng.fab:8
msgid "Cansasa Pusyapi (Dried Red Willow)"
msgstr ""

#: skycultures/dakota/constellation_names.eng.fab:9
msgid "Zuzeca (Snake)"
msgstr ""

#: skycultures/dakota/constellation_names.eng.fab:10
msgid "Wicincala Sakowin (Seven Girls)"
msgstr ""

#: skycultures/dakota/constellation_names.eng.fab:11
msgid "Tayamni (Buffalo embryo)"
msgstr ""

#: skycultures/dakota/constellation_names.eng.fab:12
msgid "Can Hd/Gleska Wakan (Sacred Hoop)"
msgstr ""

#: skycultures/dakota/constellation_names.eng.fab:13
msgid "Wakinyan (Thunderbird)"
msgstr ""

#: skycultures/dakota/star_names.fab:1
msgid "Anpo Wicanhpi Sunkaku (Younger Brother of Morning Star)"
msgstr ""

#: skycultures/dakota/star_names.fab:2
msgid "Wicanhpi Owanjila (Star Which Stands in One Place)"
msgstr ""

#: skycultures/dakota/planet_names.fab:1
msgid "Morning Star(Venus)"
msgstr ""

#: skycultures/egyptian/constellation_names.eng.fab:1
msgid "Bull's Foreleg"
msgstr ""

#: skycultures/egyptian/constellation_names.eng.fab:2
msgid "Two Poles"
msgstr ""

#: skycultures/egyptian/constellation_names.eng.fab:3
msgid "Lion"
msgstr ""

#: skycultures/egyptian/constellation_names.eng.fab:4
msgid "Two Jaws"
msgstr ""

#: skycultures/egyptian/constellation_names.eng.fab:5
msgid "Sah"
msgstr ""

#: skycultures/egyptian/constellation_names.eng.fab:6
msgid "Bird"
msgstr ""

#: skycultures/egyptian/constellation_names.eng.fab:7
msgid "Sek"
msgstr ""

#: skycultures/egyptian/constellation_names.eng.fab:8
msgid "Triangle"
msgstr ""

#: skycultures/egyptian/constellation_names.eng.fab:9
msgid "Ferry Boat"
msgstr ""

#: skycultures/egyptian/constellation_names.eng.fab:11
msgid "Crocodile"
msgstr ""

#: skycultures/egyptian/constellation_names.eng.fab:12
msgid "Selkis"
msgstr ""

#: skycultures/egyptian/constellation_names.eng.fab:13
msgid "Prow"
msgstr ""

#: skycultures/egyptian/constellation_names.eng.fab:14
msgid "Horus"
msgstr ""

#: skycultures/egyptian/constellation_names.eng.fab:15
msgid "Sheepfold"
msgstr ""

#: skycultures/egyptian/constellation_names.eng.fab:16
msgid "Giant"
msgstr ""

#: skycultures/egyptian/constellation_names.eng.fab:17
msgid "Hippopotamus"
msgstr ""

#: skycultures/egyptian/constellation_names.eng.fab:18
msgid "Flock"
msgstr ""

#: skycultures/egyptian/constellation_names.eng.fab:19
msgid "Pair of Stars"
msgstr ""

#: skycultures/egyptian/constellation_names.eng.fab:20
msgid "Khanuwy Fish"
msgstr ""

#: skycultures/egyptian/constellation_names.eng.fab:22
msgid "Jaw"
msgstr ""

#: skycultures/egyptian/constellation_names.eng.fab:23
msgid "Mooring Post"
msgstr ""

#: skycultures/egyptian/constellation_names.eng.fab:24
msgid "Kenemet"
msgstr ""

#: skycultures/egyptian/constellation_names.eng.fab:25
msgid "Chematy"
msgstr ""

#: skycultures/egyptian/constellation_names.eng.fab:26
msgid "Waty Bekety"
msgstr ""

#: skycultures/egyptian/constellation_names.eng.fab:27
msgid "Sheep"
msgstr ""

#: skycultures/egyptian/constellation_names.eng.fab:28
msgid "Stars of Water"
msgstr ""

#: skycultures/egyptian/star_names.fab:1 skycultures/romanian/star_names.fab:80
#: skycultures/western/star_names.fab:147
#: skycultures/western_rey/star_names.fab:32
msgid "Procyon"
msgstr ""

#: skycultures/egyptian/star_names.fab:2 skycultures/western/star_names.fab:131
#: skycultures/western_rey/star_names.fab:36
msgid "Sirius"
msgstr ""

#. TRANSLATORS: Native name of the Sun in Egyptian culture (English: God of Sun)
#: skycultures/egyptian/planet_names.fab:2
msgid "Amon-Ra (Sun)"
msgstr ""

#. TRANSLATORS: Native name of the Moon in Egyptian culture (English: The Traveler)
#: skycultures/egyptian/planet_names.fab:4
msgid "Traveler (Moon)"
msgstr ""

#. TRANSLATORS: Native name of Mercury in Egyptian culture (English: Unknown)
#: skycultures/egyptian/planet_names.fab:6
msgid "Sebeg (Mercury)"
msgstr ""

#. TRANSLATORS: Native name of Venus in Egyptian culture (English: Star that Crosses / The God of the Morning)
#: skycultures/egyptian/planet_names.fab:8
msgid "Star that Crosses (Venus)"
msgstr ""

#. TRANSLATORS: Native name of Mars in Egyptian culture (English: Red Horus)
#: skycultures/egyptian/planet_names.fab:10
msgid "Red Horus (Mars)"
msgstr ""

#. TRANSLATORS: Native name of Jupiter in Egyptian culture (English: Horus Who Binds the Two Lands)
#: skycultures/egyptian/planet_names.fab:12
msgid "Horus Who Binds the Two Lands (Jupiter)"
msgstr ""

#. TRANSLATORS: Native name of Saturn in Egyptian culture (English: Horus, the Bull of Heaven)
#: skycultures/egyptian/planet_names.fab:14
msgid "Horus, the Bull of Heaven (Saturn)"
msgstr ""

#: skycultures/hawaiian_starlines/constellation_names.eng.fab:1
msgid "The Canoe Bailer of Makali`i"
msgstr ""

#: skycultures/hawaiian_starlines/constellation_names.eng.fab:2
msgid "The Cat's Cradle"
msgstr ""

#: skycultures/hawaiian_starlines/constellation_names.eng.fab:3
msgid "The Backbone"
msgstr ""

#: skycultures/hawaiian_starlines/constellation_names.eng.fab:4
#: skycultures/western/constellation_names.eng.fab:49
#: skycultures/western_rey/constellation_names.eng.fab:23
msgid "Leo"
msgstr ""

#: skycultures/hawaiian_starlines/constellation_names.eng.fab:5
msgid "The Chief's Fishline"
msgstr ""

#: skycultures/hawaiian_starlines/constellation_names.eng.fab:6
msgid "The Chief's Eyes"
msgstr ""

#: skycultures/hawaiian_starlines/constellation_names.eng.fab:7
<<<<<<< HEAD
#: skycultures/polynesian/constellation_names.eng.fab:8
=======
>>>>>>> be714f29
msgid "Kite of Kawelo"
msgstr ""

#: skycultures/hawaiian_starlines/constellation_names.eng.fab:8
<<<<<<< HEAD
#: skycultures/polynesian/constellation_names.eng.fab:5
=======
>>>>>>> be714f29
msgid "The Seven"
msgstr ""

#: skycultures/hawaiian_starlines/constellation_names.eng.fab:9
<<<<<<< HEAD
#: skycultures/polynesian/constellation_names.eng.fab:4
=======
>>>>>>> be714f29
msgid "Voice of Joy"
msgstr ""

#: skycultures/hawaiian_starlines/constellation_names.eng.fab:10
msgid "Chief Frigate Bird"
msgstr ""

#: skycultures/hawaiian_starlines/constellation_names.eng.fab:11
<<<<<<< HEAD
#: skycultures/polynesian/constellation_names.eng.fab:10
=======
>>>>>>> be714f29
msgid "Cared for by Moon"
msgstr ""

#: skycultures/hawaiian_starlines/constellation_names.eng.fab:12
msgid "The Pointers"
msgstr ""

#: skycultures/hawaiian_starlines/constellation_names.eng.fab:13
<<<<<<< HEAD
#: skycultures/polynesian/constellation_names.eng.fab:7
=======
>>>>>>> be714f29
msgid "Navigator's Triangle"
msgstr ""

#: skycultures/hawaiian_starlines/star_names.fab:1
<<<<<<< HEAD
#: skycultures/polynesian/star_names.fab:1
=======
>>>>>>> be714f29
msgid "Hokulei"
msgstr ""

#: skycultures/hawaiian_starlines/star_names.fab:2
<<<<<<< HEAD
#: skycultures/polynesian/star_names.fab:2
=======
>>>>>>> be714f29
msgid "Nana-mua"
msgstr ""

#: skycultures/hawaiian_starlines/star_names.fab:3
<<<<<<< HEAD
#: skycultures/polynesian/star_names.fab:3
=======
>>>>>>> be714f29
msgid "Nana-hope"
msgstr ""

#: skycultures/hawaiian_starlines/star_names.fab:4
<<<<<<< HEAD
#: skycultures/polynesian/star_names.fab:4
=======
>>>>>>> be714f29
msgid "Puana"
msgstr ""

#: skycultures/hawaiian_starlines/star_names.fab:5
msgid "A‘a"
msgstr ""

#: skycultures/hawaiian_starlines/star_names.fab:6
<<<<<<< HEAD
#: skycultures/polynesian/star_names.fab:6
=======
>>>>>>> be714f29
msgid "Puana-kau"
msgstr ""

#: skycultures/hawaiian_starlines/star_names.fab:7
<<<<<<< HEAD
#: skycultures/polynesian/star_names.fab:7
#: skycultures/polynesian/star_names.fab:19
=======
>>>>>>> be714f29
msgid "Pu'uhonua"
msgstr ""

#: skycultures/hawaiian_starlines/star_names.fab:8
<<<<<<< HEAD
#: skycultures/polynesian/star_names.fab:8
=======
>>>>>>> be714f29
msgid "Kaulua-koko"
msgstr ""

#: skycultures/hawaiian_starlines/star_names.fab:9
msgid "Hokupa‘a"
msgstr ""

#: skycultures/hawaiian_starlines/star_names.fab:10
msgid "Hokule‘a"
msgstr ""

#: skycultures/hawaiian_starlines/star_names.fab:11
<<<<<<< HEAD
#: skycultures/polynesian/star_names.fab:11
=======
>>>>>>> be714f29
msgid "Hiki-analia"
msgstr ""

#: skycultures/hawaiian_starlines/star_names.fab:12
<<<<<<< HEAD
#: skycultures/polynesian/star_names.fab:12
=======
>>>>>>> be714f29
msgid "Holopuni"
msgstr ""

#: skycultures/hawaiian_starlines/star_names.fab:13
<<<<<<< HEAD
#: skycultures/polynesian/star_names.fab:13
=======
>>>>>>> be714f29
msgid "Hawaiki"
msgstr ""

#: skycultures/hawaiian_starlines/star_names.fab:14
<<<<<<< HEAD
#: skycultures/polynesian/star_names.fab:14
=======
>>>>>>> be714f29
msgid "Humu"
msgstr ""

#: skycultures/hawaiian_starlines/star_names.fab:15
<<<<<<< HEAD
#: skycultures/polynesian/star_names.fab:15
=======
>>>>>>> be714f29
msgid "Keoe"
msgstr ""

#: skycultures/hawaiian_starlines/star_names.fab:16
msgid "Hoku‘ula"
msgstr ""

#: skycultures/hawaiian_starlines/star_names.fab:17
<<<<<<< HEAD
#: skycultures/polynesian/star_names.fab:17
=======
>>>>>>> be714f29
msgid "Lehua-Kona"
msgstr ""

#: skycultures/hawaiian_starlines/star_names.fab:18
<<<<<<< HEAD
#: skycultures/polynesian/star_names.fab:18
=======
>>>>>>> be714f29
msgid "Ke ali'i o kona i ka lewa"
msgstr ""

#: skycultures/hawaiian_starlines/star_names.fab:19
msgid "Pu‘uhonua"
msgstr ""

#: skycultures/hawaiian_starlines/star_names.fab:20
<<<<<<< HEAD
#: skycultures/polynesian/star_names.fab:20
=======
>>>>>>> be714f29
msgid "Hiku-kahi"
msgstr ""

#: skycultures/hawaiian_starlines/star_names.fab:21
<<<<<<< HEAD
#: skycultures/polynesian/star_names.fab:21
=======
>>>>>>> be714f29
msgid "Hiku-lua"
msgstr ""

#: skycultures/hawaiian_starlines/star_names.fab:22
<<<<<<< HEAD
#: skycultures/polynesian/star_names.fab:22
=======
>>>>>>> be714f29
msgid "Hiku-kolu"
msgstr ""

#: skycultures/hawaiian_starlines/star_names.fab:23
<<<<<<< HEAD
#: skycultures/polynesian/star_names.fab:23
=======
>>>>>>> be714f29
msgid "Hiku-ha"
msgstr ""

#: skycultures/hawaiian_starlines/star_names.fab:24
<<<<<<< HEAD
#: skycultures/polynesian/star_names.fab:24
=======
>>>>>>> be714f29
msgid "Hiku-lima"
msgstr ""

#: skycultures/hawaiian_starlines/star_names.fab:25
#: skycultures/hawaiian_starlines/star_names.fab:55
<<<<<<< HEAD
#: skycultures/polynesian/star_names.fab:25
=======
>>>>>>> be714f29
msgid "Hiku-ono"
msgstr ""

#: skycultures/hawaiian_starlines/star_names.fab:26
<<<<<<< HEAD
#: skycultures/polynesian/star_names.fab:26
=======
>>>>>>> be714f29
msgid "Hiku-pau"
msgstr ""

#: skycultures/hawaiian_starlines/star_names.fab:27
<<<<<<< HEAD
#: skycultures/polynesian/star_names.fab:27
=======
>>>>>>> be714f29
msgid "Kaulia"
msgstr ""

#: skycultures/hawaiian_starlines/star_names.fab:28
msgid "Ka Mole Honua"
msgstr ""

#: skycultures/hawaiian_starlines/star_names.fab:29
<<<<<<< HEAD
#: skycultures/polynesian/star_names.fab:29
=======
>>>>>>> be714f29
msgid "Ka-maile-mua"
msgstr ""

#: skycultures/hawaiian_starlines/star_names.fab:30
<<<<<<< HEAD
#: skycultures/polynesian/star_names.fab:30
=======
>>>>>>> be714f29
msgid "Ka-maile-hope"
msgstr ""

#: skycultures/hawaiian_starlines/star_names.fab:31
<<<<<<< HEAD
#: skycultures/polynesian/star_names.fab:31
=======
>>>>>>> be714f29
msgid "Ka Maka"
msgstr ""

#: skycultures/hawaiian_starlines/star_names.fab:32
msgid "Kapuahi"
msgstr ""

#: skycultures/hawaiian_starlines/star_names.fab:33
msgid "Keawe"
msgstr ""

#: skycultures/hawaiian_starlines/star_names.fab:34
msgid "Manokalanipo"
msgstr ""

#: skycultures/hawaiian_starlines/star_names.fab:35
msgid "Pi‘ilani"
msgstr ""

#: skycultures/hawaiian_starlines/star_names.fab:36
msgid "Kakuhihewa"
msgstr ""

#: skycultures/hawaiian_starlines/star_names.fab:37
msgid "Pi‘ikea"
msgstr ""

#: skycultures/hawaiian_starlines/star_names.fab:38
msgid "Kaikilani"
msgstr ""

#: skycultures/hawaiian_starlines/star_names.fab:39
#: skycultures/hawaiian_starlines/star_names.fab:46
msgid "Kukaniloko"
msgstr ""

#: skycultures/hawaiian_starlines/star_names.fab:40
msgid "Kealohalani-po-keao"
msgstr ""

#: skycultures/hawaiian_starlines/star_names.fab:41
msgid "Kamoanalipoli-po-keao"
msgstr ""

#: skycultures/hawaiian_starlines/star_names.fab:42
msgid "Kaheihiwahiwa-o-keao"
msgstr ""

#: skycultures/hawaiian_starlines/star_names.fab:43
msgid "Kapalinihinihi-o-keao"
msgstr ""

#: skycultures/hawaiian_starlines/star_names.fab:45
msgid "Mirzim"
msgstr ""

#: skycultures/hawaiian_starlines/star_names.fab:47
msgid "‘Ekekeu’ena’ena"
msgstr ""

#: skycultures/hawaiian_starlines/star_names.fab:48
msgid "‘Ekekeuehuehu"
msgstr ""

#: skycultures/hawaiian_starlines/star_names.fab:49
msgid "‘Ekekeuhe’ehe’e"
msgstr ""

#: skycultures/hawaiian_starlines/star_names.fab:50
msgid "‘Ekekeukolokolo"
msgstr ""

#: skycultures/hawaiian_starlines/star_names.fab:51
#: skycultures/romanian/star_names.fab:48
#: skycultures/western/star_names.fab:542
msgid "Bellatrix"
msgstr ""

#: skycultures/hawaiian_starlines/star_names.fab:52
#: skycultures/romanian/star_names.fab:56
#: skycultures/western/star_names.fab:545
msgid "Alnitak"
msgstr ""

#: skycultures/hawaiian_starlines/star_names.fab:53
#: skycultures/romanian/star_names.fab:54
#: skycultures/western/star_names.fab:544
msgid "Alnilam"
msgstr ""

#: skycultures/hawaiian_starlines/star_names.fab:54
#: skycultures/romanian/star_names.fab:51
#: skycultures/western/star_names.fab:543
msgid "Mintaka"
msgstr ""

#: skycultures/hawaiian_starlines/star_names.fab:56
msgid "Pua‘i"
msgstr ""

#: skycultures/hawaiian_starlines/star_names.fab:57
msgid "Mili’opu"
msgstr ""

#: skycultures/hawaiian_starlines/star_names.fab:58
msgid "Kahe"
msgstr ""

#: skycultures/hawaiian_starlines/star_names.fab:59
msgid "Hihiwai"
msgstr ""

#: skycultures/hawaiian_starlines/star_names.fab:60
msgid "Kawelaokapo"
msgstr ""

#: skycultures/hawaiian_starlines/star_names.fab:61
msgid "‘Ohelokulu"
msgstr ""

#: skycultures/hawaiian_starlines/star_names.fab:62
msgid "‘Ohelokoko"
msgstr ""

#: skycultures/hawaiian_starlines/star_names.fab:63
msgid "‘Ohelouli"
msgstr ""

#: skycultures/hawaiian_starlines/star_names.fab:64
msgid "‘Oheloawa"
msgstr ""

#: skycultures/hawaiian_starlines/star_names.fab:65
msgid "‘Ohelowaha"
msgstr ""

#: skycultures/hawaiian_starlines/star_names.fab:66
msgid "Kawilikolokio"
msgstr ""

#: skycultures/hawaiian_starlines/star_names.fab:67
msgid "Ka‘ielawei‘a"
msgstr ""

#: skycultures/hawaiian_starlines/star_names.fab:68
msgid "Lele"
msgstr ""

#: skycultures/hawaiian_starlines/star_names.fab:69
msgid "Kalipo‘eu‘eu"
msgstr ""

#: skycultures/hawaiian_starlines/star_names.fab:70
msgid "Momonapikowalu"
msgstr ""

#: skycultures/hawaiian_starlines/star_names.fab:71
msgid "Mokopapa‘i"
msgstr ""

#: skycultures/hawaiian_starlines/star_names.fab:72
msgid "Wainielela"
msgstr ""

#: skycultures/inuit/constellation_names.eng.fab:1
msgid "Two Sunbeams"
msgstr ""

#: skycultures/inuit/constellation_names.eng.fab:2
msgid "Two Placed Far Apart"
msgstr ""

#: skycultures/inuit/constellation_names.eng.fab:3
msgid "Dogs"
msgstr ""

#: skycultures/inuit/constellation_names.eng.fab:4
msgid "Collarbones"
msgstr ""

#: skycultures/inuit/constellation_names.eng.fab:5
msgid "Lamp Stand"
msgstr ""

#: skycultures/inuit/constellation_names.eng.fab:6
msgid "Caribou"
msgstr ""

#: skycultures/inuit/constellation_names.eng.fab:7
msgid "Two in Front"
msgstr ""

#: skycultures/inuit/constellation_names.eng.fab:8
msgid "Breastbone"
msgstr ""

#: skycultures/inuit/constellation_names.eng.fab:9
msgid "Runners"
msgstr ""

#: skycultures/inuit/constellation_names.eng.fab:10
msgid "Blubber Container"
msgstr ""

#: skycultures/inuit/constellation_names.eng.fab:11
msgid "The One Behind"
msgstr ""

#: skycultures/inuit/star_names.fab:1
msgid "The Old Woman"
msgstr ""

#: skycultures/inuit/star_names.fab:2
msgid "Spirit of a Polar Bear"
msgstr ""

#: skycultures/inuit/star_names.fab:3
msgid "Never Moves"
msgstr ""

#: skycultures/inuit/star_names.fab:4
msgid "Name of a Murdered Man"
msgstr ""

#: skycultures/inuit/star_names.fab:5
msgid "Flickering"
msgstr ""

#: skycultures/inuit/star_names.fab:6
msgid "Nephews"
msgstr ""

#: skycultures/inuit/star_names.fab:7
msgid "The Old Man"
msgstr ""

#: skycultures/inuit/star_names.fab:8
msgid "The Little Orphan Boy"
msgstr ""

#: skycultures/indian/constellation_names.eng.fab:1
msgid "(Tulaa)"
msgstr ""

#: skycultures/indian/constellation_names.eng.fab:2
msgid "(Mesh)"
msgstr ""

#: skycultures/indian/constellation_names.eng.fab:3
msgid "(Karkat)"
msgstr ""

#: skycultures/indian/constellation_names.eng.fab:4
msgid "(Makar)"
msgstr ""

#: skycultures/indian/constellation_names.eng.fab:5
msgid "(Mithun)"
msgstr ""

#: skycultures/indian/constellation_names.eng.fab:6
msgid "(Simha)"
msgstr ""

#: skycultures/indian/constellation_names.eng.fab:7
msgid "(Meen)"
msgstr ""

#: skycultures/indian/constellation_names.eng.fab:8
msgid "(Dhanus)"
msgstr ""

#: skycultures/indian/constellation_names.eng.fab:9
msgid "(Brischik)"
msgstr ""

#: skycultures/indian/constellation_names.eng.fab:10
msgid "(Brisha)"
msgstr ""

#: skycultures/indian/constellation_names.eng.fab:11
msgid "(Kumbha)"
msgstr ""

#: skycultures/indian/constellation_names.eng.fab:12
msgid "(Kanya)"
msgstr ""

#: skycultures/indian/constellation_names.eng.fab:13
msgid "Kalpurush"
msgstr ""

#: skycultures/indian/constellation_names.eng.fab:14
msgid "Brihaat Swaan"
msgstr ""

#: skycultures/indian/constellation_names.eng.fab:15
msgid "Saptrshi"
msgstr ""

#: skycultures/indian/constellation_names.eng.fab:16
msgid "[Aswini]"
msgstr ""

#: skycultures/indian/constellation_names.eng.fab:17
msgid "[Bharani]"
msgstr ""

#: skycultures/indian/constellation_names.eng.fab:18
msgid "[Krithika]"
msgstr ""

#: skycultures/indian/constellation_names.eng.fab:19
msgid "[Rohini]"
msgstr ""

#: skycultures/indian/constellation_names.eng.fab:20
msgid "[Mrigasira]"
msgstr ""

#: skycultures/indian/constellation_names.eng.fab:21
msgid "[Ardhra]"
msgstr ""

#: skycultures/indian/constellation_names.eng.fab:22
msgid "[Punarvasu]"
msgstr ""

#: skycultures/indian/constellation_names.eng.fab:23
msgid "[Pushya]"
msgstr ""

#: skycultures/indian/constellation_names.eng.fab:24
msgid "[Aslesha]"
msgstr ""

#: skycultures/indian/constellation_names.eng.fab:25
msgid "[Magha]"
msgstr ""

#: skycultures/indian/constellation_names.eng.fab:26
msgid "[Purva Phalguni]"
msgstr ""

#: skycultures/indian/constellation_names.eng.fab:27
msgid "[Uttara Phalguni]"
msgstr ""

#: skycultures/indian/constellation_names.eng.fab:28
msgid "[Hasta]"
msgstr ""

#: skycultures/indian/constellation_names.eng.fab:29
msgid "[Chitra]"
msgstr ""

#: skycultures/indian/constellation_names.eng.fab:30
msgid "[Swati]"
msgstr ""

#: skycultures/indian/constellation_names.eng.fab:31
msgid "[Visakha]"
msgstr ""

#: skycultures/indian/constellation_names.eng.fab:32
msgid "[Anuradha]"
msgstr ""

#: skycultures/indian/constellation_names.eng.fab:33
msgid "[Jyeshta]"
msgstr ""

#: skycultures/indian/constellation_names.eng.fab:34
msgid "[Moola]"
msgstr ""

#: skycultures/indian/constellation_names.eng.fab:35
msgid "[Purva AshaRa]"
msgstr ""

#: skycultures/indian/constellation_names.eng.fab:36
msgid "[Uttara AshaRa]"
msgstr ""

#: skycultures/indian/constellation_names.eng.fab:37
msgid "[Shravana]"
msgstr ""

#: skycultures/indian/constellation_names.eng.fab:38
msgid "[Dhanista]"
msgstr ""

#: skycultures/indian/constellation_names.eng.fab:39
msgid "[Shatabhisha]"
msgstr ""

#: skycultures/indian/constellation_names.eng.fab:40
msgid "[Purva Bhadrapada]"
msgstr ""

#: skycultures/indian/constellation_names.eng.fab:41
msgid "[Uttara Bhadrapada]"
msgstr ""

#: skycultures/indian/constellation_names.eng.fab:42
msgid "[Revathi]"
msgstr ""

#: skycultures/indian/constellation_names.eng.fab:43
#, python-brace-format
msgid "{Abhijit}"
msgstr ""

#: skycultures/indian/star_names.fab:1
msgid "Dhrub Tara"
msgstr ""

#: skycultures/indian/star_names.fab:2
msgid "Rohini"
msgstr ""

#: skycultures/indian/star_names.fab:3
msgid "Ardhra"
msgstr ""

#: skycultures/indian/star_names.fab:4
msgid "Magha"
msgstr ""

#: skycultures/indian/star_names.fab:5
msgid "Chitra"
msgstr ""

#: skycultures/indian/star_names.fab:6
msgid "Swati"
msgstr ""

#: skycultures/indian/star_names.fab:7
msgid "Shravana"
msgstr ""

#: skycultures/indian/star_names.fab:8
msgid "Bramha Hridya"
msgstr ""

#: skycultures/indian/star_names.fab:9
msgid "Lubdhak"
msgstr ""

#: skycultures/indian/star_names.fab:10
msgid "Vaanraja"
msgstr ""

#: skycultures/indian/star_names.fab:11
msgid "Kratu"
msgstr ""

#: skycultures/indian/star_names.fab:12
msgid "Pulaha"
msgstr ""

#: skycultures/indian/star_names.fab:13
msgid "Pulasta"
msgstr ""

#: skycultures/indian/star_names.fab:14
msgid "Atri"
msgstr ""

#: skycultures/indian/star_names.fab:15
msgid "Angirah"
msgstr ""

#: skycultures/indian/star_names.fab:16
msgid "Bashistha"
msgstr ""

#: skycultures/indian/star_names.fab:17
msgid "Marichi"
msgstr ""

#: skycultures/indian/star_names.fab:18
msgid "Arundhati"
msgstr ""

#: skycultures/indian/star_names.fab:19
msgid "Abhijit"
msgstr ""

#: skycultures/indian/star_names.fab:20
msgid "Jyeshta"
msgstr ""

#: skycultures/indian/star_names.fab:21
msgid "Auggashta"
msgstr ""

#. TRANSLATORS: Native name of the Sun in Indian culture (in English words)
#: skycultures/indian/planet_names.fab:2
msgid "Surya Deva"
msgstr ""

#. TRANSLATORS: Native name of the Moon in Indian culture (in English words)
#: skycultures/indian/planet_names.fab:4
msgid "Chandra"
msgstr ""

#. TRANSLATORS: Native name of Mercury in Indian culture (in English words)
#: skycultures/indian/planet_names.fab:6
msgid "Budha"
msgstr ""

#. TRANSLATORS: Native name of Venus in Indian culture (in English words)
#: skycultures/indian/planet_names.fab:8
msgid "Shukr"
msgstr ""

#. TRANSLATORS: Native name of Mars in Indian culture (in English words)
#: skycultures/indian/planet_names.fab:10
msgid "Mangala"
msgstr ""

#. TRANSLATORS: Native name of Jupiter in Indian culture (in English words)
#: skycultures/indian/planet_names.fab:12
msgid "Guru"
msgstr ""

#. TRANSLATORS: Native name of Saturn in Indian culture (in English words)
#: skycultures/indian/planet_names.fab:14
msgid "Shani"
msgstr ""

#: skycultures/japanese_moon_stations/constellation_names.eng.fab:5
msgid "Chamber"
msgstr ""

#: skycultures/japanese_moon_stations/constellation_names.eng.fab:8
msgid "Basket"
msgstr ""

#: skycultures/japanese_moon_stations/constellation_names.eng.fab:11
msgid "Cow"
msgstr ""

#: skycultures/japanese_moon_stations/constellation_names.eng.fab:12
msgid "Woman"
msgstr ""

#: skycultures/japanese_moon_stations/constellation_names.eng.fab:14
msgid "Roof Top"
msgstr ""

#: skycultures/japanese_moon_stations/constellation_names.eng.fab:18
msgid "Stride"
msgstr ""

#: skycultures/japanese_moon_stations/constellation_names.eng.fab:19
msgid "Hill"
msgstr ""

#: skycultures/japanese_moon_stations/constellation_names.eng.fab:21
msgid "Stopping Place"
msgstr ""

#: skycultures/japanese_moon_stations/constellation_names.eng.fab:23
msgid "Turtle Snout"
msgstr ""

#: skycultures/japanese_moon_stations/constellation_names.eng.fab:24
msgid "Investigator"
msgstr ""

#: skycultures/japanese_moon_stations/constellation_names.eng.fab:27
msgid "Ogre"
msgstr ""

#: skycultures/japanese_moon_stations/constellation_names.eng.fab:29
msgid "Stars"
msgstr ""

#: skycultures/japanese_moon_stations/constellation_names.eng.fab:30
msgid "Stretched Net"
msgstr ""

#: skycultures/japanese_moon_stations/constellation_names.eng.fab:32
msgid "Chariot Cross-Board"
msgstr ""

#: skycultures/kamilaroi/constellation_names.eng.fab:1
#: skycultures/kamilaroi/constellation_names.eng.fab:2
msgid "Gawaargay"
msgstr ""

#: skycultures/kamilaroi/constellation_names.eng.fab:3
msgid "Birraybirray"
msgstr ""

#: skycultures/kamilaroi/constellation_names.eng.fab:4
msgid "Birringoloo"
msgstr ""

#: skycultures/kamilaroi/constellation_names.eng.fab:5
msgid "Yarran"
msgstr ""

#: skycultures/kamilaroi/constellation_names.eng.fab:6
msgid "Old Wiringin"
msgstr ""

#: skycultures/kamilaroi/constellation_names.eng.fab:7
msgid "Old Dthillar and gunya"
msgstr ""

#: skycultures/kamilaroi/constellation_names.eng.fab:8
msgid "Wamba Wamba"
msgstr ""

#: skycultures/kamilaroi/constellation_names.eng.fab:9
msgid "Miyaymiyay"
msgstr ""

#: skycultures/kamilaroi/constellation_names.eng.fab:10
msgid "Wadhaagudjaaylwan"
msgstr ""

#: skycultures/kamilaroi/constellation_names.eng.fab:11
msgid "Bandaarr"
msgstr ""

#: skycultures/kamilaroi/constellation_names.eng.fab:12
msgid "MuraayMuyaay"
msgstr ""

#: skycultures/kamilaroi/constellation_names.eng.fab:13
msgid "Warrawilbaarru"
msgstr ""

#: skycultures/korean/constellation_names.eng.fab:1
msgid "Holy Kettle"
msgstr ""

#: skycultures/korean/constellation_names.eng.fab:2
msgid "Farm of Capital City"
msgstr ""

#: skycultures/korean/constellation_names.eng.fab:3
msgid "Dignity of King"
msgstr ""

#: skycultures/korean/constellation_names.eng.fab:4
msgid "Nomination"
msgstr ""

#: skycultures/korean/constellation_names.eng.fab:5
msgid "Gate of Sky"
msgstr ""

#: skycultures/korean/constellation_names.eng.fab:6
msgid "Equality"
msgstr ""

#: skycultures/korean/constellation_names.eng.fab:7
#: skycultures/korean/constellation_names.eng.fab:8
#: skycultures/korean/constellation_names.eng.fab:220
msgid "Helper"
msgstr ""

#: skycultures/korean/constellation_names.eng.fab:9
msgid "Position of Holy King"
msgstr ""

#: skycultures/korean/constellation_names.eng.fab:10
msgid "Neck of Dragon"
msgstr ""

#: skycultures/korean/constellation_names.eng.fab:11
msgid "Beheading"
msgstr ""

#: skycultures/korean/constellation_names.eng.fab:12
msgid "Judge"
msgstr ""

#: skycultures/korean/constellation_names.eng.fab:13
msgid "Flutting Flag"
msgstr ""

#: skycultures/korean/constellation_names.eng.fab:14
msgid "Javelin of Sky"
msgstr ""

#: skycultures/korean/constellation_names.eng.fab:15
msgid "Seat for Longevity"
msgstr ""

#: skycultures/korean/constellation_names.eng.fab:16
msgid "Oar for visitor"
msgstr ""

#: skycultures/korean/constellation_names.eng.fab:17
msgid "Milk of Sky"
msgstr ""

#: skycultures/korean/constellation_names.eng.fab:18
msgid "House of Queen"
msgstr ""

#: skycultures/korean/constellation_names.eng.fab:19
msgid "Ancient Chariot"
msgstr ""

#: skycultures/korean/constellation_names.eng.fab:20
msgid "Carriage for King"
msgstr ""

#: skycultures/korean/constellation_names.eng.fab:21
msgid "General of Cavalry"
msgstr ""

#: skycultures/korean/constellation_names.eng.fab:22
msgid "Cavalry of Emperor"
msgstr ""

#: skycultures/korean/constellation_names.eng.fab:23
msgid "General of Mobile Troops"
msgstr ""

#: skycultures/korean/constellation_names.eng.fab:24
msgid "East Road"
msgstr ""

#: skycultures/korean/constellation_names.eng.fab:25
msgid "Gate Bolt"
msgstr ""

#: skycultures/korean/constellation_names.eng.fab:26
msgid "Door Lock and Key"
msgstr ""

#: skycultures/korean/constellation_names.eng.fab:27
msgid "Penalty"
msgstr ""

#: skycultures/korean/constellation_names.eng.fab:28
msgid "Royal Hall"
msgstr ""

#: skycultures/korean/constellation_names.eng.fab:29
#: skycultures/korean/constellation_names.eng.fab:206
msgid "Chamberlain"
msgstr ""

#: skycultures/korean/constellation_names.eng.fab:31
msgid "West Road"
msgstr ""

#: skycultures/korean/constellation_names.eng.fab:32
msgid "Seat of Emperor"
msgstr ""

#: skycultures/korean/constellation_names.eng.fab:33
msgid "Five Troops"
msgstr ""

#: skycultures/korean/constellation_names.eng.fab:34
msgid "River of Sky"
msgstr ""

#: skycultures/korean/constellation_names.eng.fab:35
msgid "Prayer for Progeny"
msgstr ""

#: skycultures/korean/constellation_names.eng.fab:36
msgid "Fish"
msgstr ""

#: skycultures/korean/constellation_names.eng.fab:37
msgid "Forcast"
msgstr ""

#: skycultures/korean/constellation_names.eng.fab:38
msgid "Yard for Empresses"
msgstr ""

#: skycultures/korean/constellation_names.eng.fab:39
msgid "Holy Palace"
msgstr ""

#: skycultures/korean/constellation_names.eng.fab:40
msgid "Winnow"
msgstr ""

#: skycultures/korean/constellation_names.eng.fab:41
msgid "Outer Pestle"
msgstr ""

#: skycultures/korean/constellation_names.eng.fab:42
msgid "Chaff"
msgstr ""

#: skycultures/korean/constellation_names.eng.fab:43
msgid "Head of Town"
msgstr ""

#: skycultures/korean/constellation_names.eng.fab:44
msgid "Build"
msgstr ""

#: skycultures/korean/constellation_names.eng.fab:45
msgid "Fowl of Sky"
msgstr ""

#: skycultures/korean/constellation_names.eng.fab:46
msgid "Shrine of Sky"
msgstr ""

#: skycultures/korean/constellation_names.eng.fab:48
msgid "Northeastern Nations"
msgstr ""

#: skycultures/korean/constellation_names.eng.fab:49
msgid "Old Farmer"
msgstr ""

#: skycultures/korean/constellation_names.eng.fab:50
msgid "Snapping Turtle"
msgstr ""

#: skycultures/korean/constellation_names.eng.fab:51
msgid "Road for Emperor"
msgstr ""

#: skycultures/korean/constellation_names.eng.fab:52
msgid "The Weaver"
msgstr ""

#: skycultures/korean/constellation_names.eng.fab:53
msgid "River adjoining Tower"
msgstr ""

#: skycultures/korean/constellation_names.eng.fab:55
msgid "Drum of River"
msgstr ""

#: skycultures/korean/constellation_names.eng.fab:56
msgid "Drumstick of Sky"
msgstr ""

#: skycultures/korean/constellation_names.eng.fab:58
msgid "Cow leading Man"
msgstr ""

#: skycultures/korean/constellation_names.eng.fab:59
msgid "Bank Spread"
msgstr ""

#: skycultures/korean/constellation_names.eng.fab:60
msgid "Basket for Silkworm"
msgstr ""

#: skycultures/korean/constellation_names.eng.fab:61
msgid "Officer for Cart"
msgstr ""

#: skycultures/korean/constellation_names.eng.fab:62
msgid "Ferry of Sky"
msgstr ""

#: skycultures/korean/constellation_names.eng.fab:63
msgid "Fruit"
msgstr ""

#: skycultures/korean/constellation_names.eng.fab:64
msgid "Seed"
msgstr ""

#: skycultures/korean/constellation_names.eng.fab:65
msgid "Storage for Lady"
msgstr ""

#: skycultures/korean/constellation_names.eng.fab:66
msgid "Court Lady"
msgstr ""

#: skycultures/korean/constellation_names.eng.fab:67
msgid "Judge Fault"
msgstr ""

#: skycultures/korean/constellation_names.eng.fab:68
msgid "Amend Fault"
msgstr ""

#: skycultures/korean/constellation_names.eng.fab:69
msgid "Grant Life"
msgstr ""

#: skycultures/korean/constellation_names.eng.fab:70
msgid "Punish"
msgstr ""

#: skycultures/korean/constellation_names.eng.fab:71
msgid "Empty House"
msgstr ""

#: skycultures/korean/constellation_names.eng.fab:72
msgid "Weep"
msgstr ""

#: skycultures/korean/constellation_names.eng.fab:73
msgid "Sob"
msgstr ""

#: skycultures/korean/constellation_names.eng.fab:74
msgid "Castle with Rampart"
msgstr ""

#: skycultures/korean/constellation_names.eng.fab:75
msgid "Hook for Dress"
msgstr ""

#: skycultures/korean/constellation_names.eng.fab:76
msgid "Groom"
msgstr ""

#: skycultures/korean/constellation_names.eng.fab:77
msgid "Charioteer"
msgstr ""

#: skycultures/korean/constellation_names.eng.fab:78
msgid "Human"
msgstr ""

#: skycultures/korean/constellation_names.eng.fab:79
msgid "Inner Pestle"
msgstr ""

#: skycultures/korean/constellation_names.eng.fab:81
msgid "Warehouse of Sky"
msgstr ""

#: skycultures/korean/constellation_names.eng.fab:82
msgid "Tomb"
msgstr ""

#: skycultures/korean/constellation_names.eng.fab:83
msgid "Cover of House"
msgstr ""

#: skycultures/korean/constellation_names.eng.fab:84
msgid "Broken Mortar"
msgstr ""

#: skycultures/korean/constellation_names.eng.fab:85
msgid "Climbing Serpent"
msgstr ""

#: skycultures/korean/constellation_names.eng.fab:86
msgid "Palace of Emperor"
msgstr ""

#: skycultures/korean/constellation_names.eng.fab:87
msgid "Detached Palace"
msgstr ""

#: skycultures/korean/constellation_names.eng.fab:88
msgid "Official for Materials Supply"
msgstr ""

#: skycultures/korean/constellation_names.eng.fab:89
msgid "Lightening"
msgstr ""

#: skycultures/korean/constellation_names.eng.fab:90
msgid "Rampart"
msgstr ""

#: skycultures/korean/constellation_names.eng.fab:91
msgid "Troops of Sky"
msgstr ""

#: skycultures/korean/constellation_names.eng.fab:92
msgid "Village for Patrol"
msgstr ""

#: skycultures/korean/constellation_names.eng.fab:93
msgid "Net of Sky"
msgstr ""

#: skycultures/korean/constellation_names.eng.fab:94
msgid "Stable of Sky"
msgstr ""

#: skycultures/korean/constellation_names.eng.fab:95
msgid "Eastern Wall"
msgstr ""

#: skycultures/korean/constellation_names.eng.fab:96
#: skycultures/korean/constellation_names.eng.fab:195
msgid "Civil Engineer"
msgstr ""

#: skycultures/korean/constellation_names.eng.fab:97
msgid "Thunderbolts"
msgstr ""

#: skycultures/korean/constellation_names.eng.fab:98
msgid "Clouds and Rain"
msgstr ""

#: skycultures/korean/constellation_names.eng.fab:99
msgid "Highway"
msgstr ""

#: skycultures/korean/constellation_names.eng.fab:100
msgid "Whip"
msgstr ""

#: skycultures/korean/constellation_names.eng.fab:101
msgid "Officer for Chariot of"
msgstr ""

#: skycultures/korean/constellation_names.eng.fab:102
msgid "Side Road"
msgstr ""

#: skycultures/korean/constellation_names.eng.fab:103
msgid "Armory"
msgstr ""

#: skycultures/korean/constellation_names.eng.fab:104
msgid "Southern Gate of Emperator"
msgstr ""

#: skycultures/korean/constellation_names.eng.fab:105
msgid "Outer Folding Screen"
msgstr ""

#: skycultures/korean/constellation_names.eng.fab:106
msgid "Toilet of Sky"
msgstr ""

#: skycultures/korean/constellation_names.eng.fab:107
msgid "Architect"
msgstr ""

#: skycultures/korean/constellation_names.eng.fab:108
msgid "Emperator"
msgstr ""

#: skycultures/korean/constellation_names.eng.fab:109
msgid "Watchtower"
msgstr ""

#: skycultures/korean/constellation_names.eng.fab:110
msgid "Left Elm"
msgstr ""

#: skycultures/korean/constellation_names.eng.fab:111
msgid "Right Elm"
msgstr ""

#: skycultures/korean/constellation_names.eng.fab:112
msgid "Storehouse of Sky"
msgstr ""

#: skycultures/korean/constellation_names.eng.fab:113
msgid "Stack of Cereals"
msgstr ""

#: skycultures/korean/constellation_names.eng.fab:114
msgid "Ship of Sky"
msgstr ""

#: skycultures/korean/constellation_names.eng.fab:115
#: skycultures/korean/constellation_names.eng.fab:157
msgid "Store of Water"
msgstr ""

#: skycultures/korean/constellation_names.eng.fab:117
msgid "Heap of Corpse"
msgstr ""

#: skycultures/korean/constellation_names.eng.fab:118
msgid "Stomach of Tiger"
msgstr ""

#: skycultures/korean/constellation_names.eng.fab:119
msgid "Store of Millet for"
msgstr ""

#: skycultures/korean/constellation_names.eng.fab:120
msgid "Storehouse for Cereals"
msgstr ""

#: skycultures/korean/constellation_names.eng.fab:121
msgid "Whetstone"
msgstr ""

#: skycultures/korean/constellation_names.eng.fab:123
msgid "Shaman of Sky"
msgstr ""

#: skycultures/korean/constellation_names.eng.fab:124
msgid "Ear and Eye of"
msgstr ""

#: skycultures/korean/constellation_names.eng.fab:126
#: skycultures/korean/constellation_names.eng.fab:129
msgid "Hill of Sky"
msgstr ""

#: skycultures/korean/constellation_names.eng.fab:127
msgid "Conspiracy of Sky"
msgstr ""

#: skycultures/korean/constellation_names.eng.fab:128
msgid "Fodder"
msgstr ""

#: skycultures/korean/constellation_names.eng.fab:130
msgid "Garage for Chariot"
msgstr ""

#: skycultures/korean/constellation_names.eng.fab:131
msgid "Pond for Fish"
msgstr ""

#: skycultures/korean/constellation_names.eng.fab:132
#: skycultures/korean/constellation_names.eng.fab:133
#: skycultures/korean/constellation_names.eng.fab:134
msgid "Pillar"
msgstr ""

#: skycultures/korean/constellation_names.eng.fab:135
msgid "Puddle of Sky"
msgstr ""

#: skycultures/korean/constellation_names.eng.fab:136
msgid "Kings"
msgstr ""

#: skycultures/korean/constellation_names.eng.fab:137
msgid "Gateway of Sky"
msgstr ""

#: skycultures/korean/constellation_names.eng.fab:138
msgid "Flage of Saam"
msgstr ""

#: skycultures/korean/constellation_names.eng.fab:139
msgid "Village of Sky"
msgstr ""

#: skycultures/korean/constellation_names.eng.fab:140
msgid "Belvedere of Sky"
msgstr ""

#: skycultures/korean/constellation_names.eng.fab:141
msgid "General of Border"
msgstr ""

#: skycultures/korean/constellation_names.eng.fab:142
msgid "Celebration of Sky"
msgstr ""

#: skycultures/korean/constellation_names.eng.fab:143
msgid "Flag of Emperor"
msgstr ""

#: skycultures/korean/constellation_names.eng.fab:144
msgid "Nine Territory"
msgstr ""

#: skycultures/korean/constellation_names.eng.fab:145
msgid "Garden of Sky"
msgstr ""

#: skycultures/korean/constellation_names.eng.fab:146
msgid "Settled Flag"
msgstr ""

#: skycultures/korean/constellation_names.eng.fab:147
msgid "Forcast Calamity"
msgstr ""

#: skycultures/korean/constellation_names.eng.fab:148
msgid "Scout of Three Troups"
msgstr ""

#: skycultures/korean/constellation_names.eng.fab:149
msgid "Saam"
msgstr ""

#: skycultures/korean/constellation_names.eng.fab:150
msgid "Expeditionary Force"
msgstr ""

#: skycultures/korean/constellation_names.eng.fab:151
msgid "Well for Millitary"
msgstr ""

#: skycultures/korean/constellation_names.eng.fab:152
msgid "Well of Jade"
msgstr ""

#: skycultures/korean/constellation_names.eng.fab:153
#: skycultures/korean/constellation_names.eng.fab:208
msgid "Folding Screen"
msgstr ""

#: skycultures/korean/constellation_names.eng.fab:155
msgid "Arrow"
msgstr ""

#: skycultures/korean/constellation_names.eng.fab:156
msgid "Piled Brushwood"
msgstr ""

#: skycultures/korean/constellation_names.eng.fab:158
msgid "Northern River"
msgstr ""

#: skycultures/korean/constellation_names.eng.fab:159
msgid "Five Lords"
msgstr ""

#: skycultures/korean/constellation_names.eng.fab:160
msgid "Wine Glass of Sky"
msgstr ""

#: skycultures/korean/constellation_names.eng.fab:161
msgid "Eastern Well"
msgstr ""

#: skycultures/korean/constellation_names.eng.fab:162
msgid "Flood control"
msgstr ""

#: skycultures/korean/constellation_names.eng.fab:163
msgid "Balance of Water"
msgstr ""

#: skycultures/korean/constellation_names.eng.fab:164
msgid "Four Spirit of River"
msgstr ""

#: skycultures/korean/constellation_names.eng.fab:165
msgid "Southern River"
msgstr ""

#: skycultures/korean/constellation_names.eng.fab:166
msgid "Twin Gate"
msgstr ""

#: skycultures/korean/constellation_names.eng.fab:167
msgid "Bow"
msgstr ""

#: skycultures/korean/constellation_names.eng.fab:168
msgid "Star of Wolf"
msgstr ""

#: skycultures/korean/constellation_names.eng.fab:169
msgid "Wild Fowls"
msgstr ""

#: skycultures/korean/constellation_names.eng.fab:170
msgid "Market for Army"
msgstr ""

#: skycultures/korean/constellation_names.eng.fab:171
msgid "Grandchildren"
msgstr ""

#: skycultures/korean/constellation_names.eng.fab:172
msgid "Son"
msgstr ""

#: skycultures/korean/constellation_names.eng.fab:173
msgid "Grown-up"
msgstr ""

#: skycultures/korean/constellation_names.eng.fab:174
msgid "Oldman"
msgstr ""

#: skycultures/korean/constellation_names.eng.fab:175
msgid "Beacon"
msgstr ""

#: skycultures/korean/constellation_names.eng.fab:176
msgid "Eye of Sky"
msgstr ""

#: skycultures/korean/constellation_names.eng.fab:177
msgid "Pile of Dead"
msgstr ""

#: skycultures/korean/constellation_names.eng.fab:178
msgid "Green Ridge"
msgstr ""

#: skycultures/korean/constellation_names.eng.fab:179
msgid "Outer Kitchen"
msgstr ""

#: skycultures/korean/constellation_names.eng.fab:180
msgid "Dog of Sky"
msgstr ""

#: skycultures/korean/constellation_names.eng.fab:181
msgid "Spirit of GuRyoung"
msgstr ""

#: skycultures/korean/constellation_names.eng.fab:182
msgid "Flag of Wine Officer"
msgstr ""

#: skycultures/korean/constellation_names.eng.fab:183
msgid "Officer of Kitchen"
msgstr ""

#: skycultures/korean/constellation_names.eng.fab:184
msgid "Equality and Fair"
msgstr ""

#: skycultures/korean/constellation_names.eng.fab:185
msgid "Emperor HeonWon"
msgstr ""

#: skycultures/korean/constellation_names.eng.fab:186
msgid "Capital of Sky"
msgstr ""

#: skycultures/korean/constellation_names.eng.fab:187
msgid "Chief of Farming"
msgstr ""

#: skycultures/korean/constellation_names.eng.fab:188
msgid "Officer of Tomb"
msgstr ""

#: skycultures/korean/constellation_names.eng.fab:189
msgid "Tomb of Sky"
msgstr ""

#: skycultures/korean/constellation_names.eng.fab:190
msgid "Wing of Red Bird"
msgstr ""

#: skycultures/korean/constellation_names.eng.fab:191
msgid "Eastern Pottery"
msgstr ""

#: skycultures/korean/constellation_names.eng.fab:192
msgid "Chariot of Emperor"
msgstr ""

#: skycultures/korean/constellation_names.eng.fab:193
msgid "Sand for Life"
msgstr ""

#: skycultures/korean/constellation_names.eng.fab:194
msgid "Gateway for Troops"
msgstr ""

#: skycultures/korean/constellation_names.eng.fab:196
msgid "Guardian Knight"
msgstr ""

#: skycultures/korean/constellation_names.eng.fab:198
msgid "Five Feudal Lords"
msgstr ""

#: skycultures/korean/constellation_names.eng.fab:199
msgid "SangJiin"
msgstr ""

#: skycultures/korean/constellation_names.eng.fab:200
msgid "Low Fence"
msgstr ""

#: skycultures/korean/constellation_names.eng.fab:201
#: skycultures/korean/constellation_names.eng.fab:202
msgid "Tall Fence"
msgstr ""

#: skycultures/korean/constellation_names.eng.fab:203
msgid "Nine Lords"
msgstr ""

#: skycultures/korean/constellation_names.eng.fab:204
msgid "Dung of Tiger"
msgstr ""

#: skycultures/korean/constellation_names.eng.fab:205
msgid "Crown Prince"
msgstr ""

#: skycultures/korean/constellation_names.eng.fab:207
msgid "Five Emperor"
msgstr ""

#: skycultures/korean/constellation_names.eng.fab:209
msgid "Three Minister"
msgstr ""

#: skycultures/korean/constellation_names.eng.fab:210
msgid "Officer for Audience"
msgstr ""

#: skycultures/korean/constellation_names.eng.fab:211
msgid "Grave Front"
msgstr ""

#: skycultures/korean/constellation_names.eng.fab:212
msgid "Observatory"
msgstr ""

#: skycultures/korean/constellation_names.eng.fab:213
msgid "Female Officer"
msgstr ""

#: skycultures/korean/constellation_names.eng.fab:214
msgid "Wide Lodging Area"
msgstr ""

#: skycultures/korean/constellation_names.eng.fab:215
msgid "Eight Cereals"
msgstr ""

#: skycultures/korean/constellation_names.eng.fab:216
msgid "Advance Guard"
msgstr ""

#: skycultures/korean/constellation_names.eng.fab:217
#: skycultures/korean/constellation_names.eng.fab:218
msgid "Three Ministers"
msgstr ""

#: skycultures/korean/constellation_names.eng.fab:221
msgid "Virtue"
msgstr ""

#: skycultures/korean/constellation_names.eng.fab:222
msgid "Emperor's God of War"
msgstr ""

#: skycultures/korean/constellation_names.eng.fab:223
msgid "Emperor's God of Weather"
msgstr ""

#: skycultures/korean/constellation_names.eng.fab:224
msgid "Inner Kitchen"
msgstr ""

#: skycultures/korean/constellation_names.eng.fab:225
msgid "Flap of Flag"
msgstr ""

#: skycultures/korean/constellation_names.eng.fab:226
msgid "Minister"
msgstr ""

#: skycultures/korean/constellation_names.eng.fab:227
msgid "General and Minister"
msgstr ""

#: skycultures/korean/constellation_names.eng.fab:228
msgid "Jail of Sky"
msgstr ""

#: skycultures/korean/constellation_names.eng.fab:229
msgid "Six Department"
msgstr ""

#: skycultures/korean/constellation_names.eng.fab:230
msgid "Inner Stairway"
msgstr ""

#: skycultures/korean/constellation_names.eng.fab:231
msgid "Spear of Sky"
msgstr ""

#: skycultures/korean/constellation_names.eng.fab:232
msgid "Cover for Emperor"
msgstr ""

#: skycultures/korean/constellation_names.eng.fab:233
msgid "Place for Five Emperor"
msgstr ""

#: skycultures/korean/constellation_names.eng.fab:234
msgid "60 Years"
msgstr ""

#: skycultures/korean/constellation_names.eng.fab:235
msgid "Kitchen of Sky"
msgstr ""

#: skycultures/korean/constellation_names.eng.fab:236
msgid "North Pole"
msgstr ""

#: skycultures/korean/constellation_names.eng.fab:237
msgid "Wound Lodge"
msgstr ""

#: skycultures/korean/constellation_names.eng.fab:238
msgid "Single-log Bridge"
msgstr ""

#: skycultures/korean/constellation_names.eng.fab:239
msgid "Great Emperor"
msgstr ""

#: skycultures/korean/constellation_names.eng.fab:240
msgid "Officer for Opinion"
msgstr ""

#: skycultures/korean/constellation_names.eng.fab:241
msgid "Pillar of Sky"
msgstr ""

#: skycultures/korean/constellation_names.eng.fab:242
msgid "Secretary"
msgstr ""

#: skycultures/korean/constellation_names.eng.fab:243
msgid "Maid"
msgstr ""

#: skycultures/korean/constellation_names.eng.fab:244
msgid "Desk of Woman"
msgstr ""

#: skycultures/korean/constellation_names.eng.fab:245
msgid "Judge Prison"
msgstr ""

#: skycultures/korean/constellation_names.eng.fab:246
#: skycultures/korean/constellation_names.eng.fab:247
msgid "Purple Fence"
msgstr ""

#: skycultures/korean/constellation_names.eng.fab:248
msgid "Order of Sky"
msgstr ""

#: skycultures/korean/constellation_names.eng.fab:249
msgid "Seven Minister"
msgstr ""

#: skycultures/korean/constellation_names.eng.fab:250
msgid "Thread Straw"
msgstr ""

#: skycultures/korean/constellation_names.eng.fab:251
#: skycultures/korean/constellation_names.eng.fab:252
msgid "Market Fence"
msgstr ""

#: skycultures/korean/constellation_names.eng.fab:253
msgid "Feudal Lord"
msgstr ""

#: skycultures/korean/constellation_names.eng.fab:254
msgid "Seat for Emperor"
msgstr ""

#: skycultures/korean/constellation_names.eng.fab:255
msgid "Royal Family"
msgstr ""

#: skycultures/korean/constellation_names.eng.fab:256
msgid "Head of Family"
msgstr ""

#: skycultures/korean/constellation_names.eng.fab:257
msgid "Record of Family"
msgstr ""

#: skycultures/korean/constellation_names.eng.fab:258
msgid "Officer for Family"
msgstr ""

#: skycultures/korean/constellation_names.eng.fab:259
msgid "Tower in Market"
msgstr ""

#: skycultures/korean/constellation_names.eng.fab:260
msgid "Measure Cereal"
msgstr ""

#: skycultures/korean/constellation_names.eng.fab:261
msgid "Cereal Measure Regulation"
msgstr ""

#: skycultures/korean/constellation_names.eng.fab:262
msgid "Eunuch"
msgstr ""

#: skycultures/korean/constellation_names.eng.fab:263
msgid "Officer for Chariots"
msgstr ""

#: skycultures/korean/constellation_names.eng.fab:264
msgid "Measure Amount"
msgstr ""

#: skycultures/korean/constellation_names.eng.fab:265
msgid "Butchery"
msgstr ""

#: skycultures/korean/constellation_names.eng.fab:266
msgid "Officer for Jewel"
msgstr ""

#: skycultures/korean/constellation_names.eng.fab:267
msgid "Royal"
msgstr ""

#: skycultures/korean/constellation_names.eng.fab:268
msgid "Lord"
msgstr ""

#: skycultures/korean/constellation_names.eng.fab:269
msgid "Left Executor"
msgstr ""

#: skycultures/korean/constellation_names.eng.fab:270
msgid "Right Executor"
msgstr ""

#: skycultures/korean/constellation_names.eng.fab:271
msgid "Crossbeam for Heo"
msgstr ""

#: skycultures/korean/constellation_names.eng.fab:272
msgid "Threading Coins"
msgstr ""

#: skycultures/korean/star_names.fab:1
msgid "SaangSaang"
msgstr ""

#: skycultures/korean/star_names.fab:2 skycultures/korean/star_names.fab:4
msgid "ChaSaang"
msgstr ""

#: skycultures/korean/star_names.fab:3 skycultures/korean/star_names.fab:50
msgid "ChaJaang"
msgstr ""

#: skycultures/korean/star_names.fab:5
msgid "UJangGuun"
msgstr ""

#: skycultures/korean/star_names.fab:6
msgid "DaeJangGuun"
msgstr ""

#: skycultures/korean/star_names.fab:7
msgid "JwaJangGuun"
msgstr ""

#: skycultures/korean/star_names.fab:8
msgid "WaangRaang"
msgstr ""

#: skycultures/korean/star_names.fab:9 skycultures/korean/star_names.fab:10
#: skycultures/korean/star_names.fab:11 skycultures/korean/star_names.fab:12
msgid "CheonSaa"
msgstr ""

#: skycultures/korean/star_names.fab:13 skycultures/korean/star_names.fab:17
msgid "CheonGou"
msgstr ""

#: skycultures/korean/star_names.fab:14
msgid "SaaGong"
msgstr ""

#: skycultures/korean/star_names.fab:15
msgid "CheonOok"
msgstr ""

#: skycultures/korean/star_names.fab:16
msgid "CheonChaang"
msgstr ""

#: skycultures/korean/star_names.fab:18
msgid "Gyeong"
msgstr ""

#: skycultures/korean/star_names.fab:19
msgid "JwaJaangGuun"
msgstr ""

#: skycultures/korean/star_names.fab:20
msgid "HuuJaangGuun"
msgstr ""

#: skycultures/korean/star_names.fab:21
msgid "UuJaangGuun"
msgstr ""

#: skycultures/korean/star_names.fab:22
msgid "PyeonJaangGuun"
msgstr ""

#: skycultures/korean/star_names.fab:23
msgid "SaamJaangGuun"
msgstr ""

#: skycultures/korean/star_names.fab:24
msgid "TaeSaa"
msgstr ""

#: skycultures/korean/star_names.fab:25 skycultures/korean/star_names.fab:39
msgid "BaakSaa"
msgstr ""

#: skycultures/korean/star_names.fab:26
msgid "SaamGong"
msgstr ""

#: skycultures/korean/star_names.fab:27
msgid "JaeUu"
msgstr ""

#: skycultures/korean/star_names.fab:28
msgid "JaeSaa"
msgstr ""

#: skycultures/korean/star_names.fab:29
msgid "YeoJuu"
msgstr ""

#: skycultures/korean/star_names.fab:30
msgid "YeoEo"
msgstr ""

#: skycultures/korean/star_names.fab:31
msgid "TaeMin"
msgstr ""

#: skycultures/korean/star_names.fab:32
msgid "SouMin"
msgstr ""

#: skycultures/korean/star_names.fab:33 skycultures/korean/star_names.fab:64
#: skycultures/korean/star_names.fab:65 skycultures/korean/star_names.fab:66
msgid "Buuiin"
msgstr ""

#: skycultures/korean/star_names.fab:34
msgid "WaangBii"
msgstr ""

#: skycultures/korean/star_names.fab:35 skycultures/korean/star_names.fab:47
msgid "HuuGuung"
msgstr ""

#: skycultures/korean/star_names.fab:36
msgid "HwangJae"
msgstr ""

#: skycultures/korean/star_names.fab:37
msgid "CheoSaa"
msgstr ""

#: skycultures/korean/star_names.fab:38
msgid "EuiSaa"
msgstr ""

#: skycultures/korean/star_names.fab:40
msgid "DaeBuu"
msgstr ""

#: skycultures/korean/star_names.fab:41
msgid "SaangTae"
msgstr ""

#: skycultures/korean/star_names.fab:42
msgid "JuungTae"
msgstr ""

#: skycultures/korean/star_names.fab:43
msgid "HaaTae"
msgstr ""

#: skycultures/korean/star_names.fab:44 skycultures/korean/star_names.fab:62
msgid "TaeJaa"
msgstr ""

#: skycultures/korean/star_names.fab:45
msgid "JaeWaang"
msgstr ""

#: skycultures/korean/star_names.fab:46 skycultures/korean/star_names.fab:61
msgid "SeoJaa"
msgstr ""

#: skycultures/korean/star_names.fab:48
msgid "CheonChuu"
msgstr ""

#: skycultures/korean/star_names.fab:49
msgid "SaangJaang"
msgstr ""

#: skycultures/korean/star_names.fab:51
msgid "TaeSaang"
msgstr ""

#: skycultures/korean/star_names.fab:52
msgid "SaaJuu.DaeRii"
msgstr ""

#: skycultures/korean/star_names.fab:53
msgid "Jeong"
msgstr ""

#: skycultures/korean/star_names.fab:54
msgid "Beop"
msgstr ""

#: skycultures/korean/star_names.fab:55
msgid "Ryeong"
msgstr ""

#: skycultures/korean/star_names.fab:56
msgid "Beol"
msgstr ""

#: skycultures/korean/star_names.fab:57
msgid "Saal"
msgstr ""

#: skycultures/korean/star_names.fab:58
msgid "Wii"
msgstr ""

#: skycultures/korean/star_names.fab:59
msgid "Eung"
msgstr ""

#: skycultures/korean/star_names.fab:60
msgid "MyeongDaang"
msgstr ""

#: skycultures/korean/star_names.fab:63
msgid "Huu"
msgstr ""

#: skycultures/korean/star_names.fab:67
msgid "Biin"
msgstr ""

#: skycultures/korean/star_names.fab:68 skycultures/korean/star_names.fab:69
msgid "DaeJaang"
msgstr ""

#: skycultures/macedonian/constellation_names.eng.fab:1
msgid "'Aramii' (organized group of thieves)"
msgstr ""

#: skycultures/macedonian/constellation_names.eng.fab:2
msgid "Mother Hen"
msgstr ""

#: skycultures/macedonian/constellation_names.eng.fab:3
msgid "Plough"
msgstr ""

#: skycultures/macedonian/constellation_names.eng.fab:4
msgid "Oxen"
msgstr ""

#: skycultures/macedonian/constellation_names.eng.fab:5
#: skycultures/western/constellation_names.eng.fab:5
#: skycultures/western_rey/constellation_names.eng.fab:91
msgid "Libra"
msgstr ""

#: skycultures/macedonian/constellation_names.eng.fab:6
msgid "Yoke"
msgstr ""

#: skycultures/macedonian/constellation_names.eng.fab:7
msgid "Wolves"
msgstr ""

#: skycultures/macedonian/constellation_names.eng.fab:8
msgid "Threshing Floor"
msgstr ""

#: skycultures/macedonian/constellation_names.eng.fab:9
msgid "Hawk"
msgstr ""

#: skycultures/macedonian/constellation_names.eng.fab:10
msgid "Cross"
msgstr ""

#: skycultures/macedonian/constellation_names.eng.fab:11
msgid "Fox"
msgstr ""

#: skycultures/macedonian/constellation_names.eng.fab:12
msgid "Tongs"
msgstr ""

#: skycultures/macedonian/constellation_names.eng.fab:13
msgid "Ploughman"
msgstr ""

#: skycultures/macedonian/constellation_names.eng.fab:14
msgid "Cock"
msgstr ""

#: skycultures/macedonian/constellation_names.eng.fab:15
msgid "Trivet"
msgstr ""

#: skycultures/macedonian/constellation_names.eng.fab:16
msgid "Round Table"
msgstr ""

#: skycultures/macedonian/constellation_names.eng.fab:17
msgid "Pigs"
msgstr ""

#: skycultures/macedonian/constellation_names.eng.fab:18
msgid "Auger"
msgstr ""

#: skycultures/macedonian/constellation_names.eng.fab:19
msgid "Part of Plough 'Ushi'"
msgstr ""

#: skycultures/macedonian/star_names.fab:1
msgid "Mediterranean star"
msgstr ""

#: skycultures/maori/constellation_names.eng.fab:1
msgid "Taki-o-Autahi"
msgstr ""

#: skycultures/maori/constellation_names.eng.fab:2
msgid "Te Taura-o-te-waka-o-tamarereti"
msgstr ""

#: skycultures/maori/constellation_names.eng.fab:3
msgid "Tau-toro"
msgstr ""

#: skycultures/maori/constellation_names.eng.fab:4
msgid "The Great Boat of Tama Rereti"
msgstr ""

#: skycultures/maori/constellation_names.eng.fab:5
msgid "Matakarehu"
msgstr ""

#: skycultures/maori/constellation_names.eng.fab:6
msgid "The Sail of Tainui"
msgstr ""

#: skycultures/maori/star_names.fab:1
msgid "Matariki"
msgstr ""

#: skycultures/maori/star_names.fab:2
msgid "Taumata-kuku"
msgstr ""

#: skycultures/maori/star_names.fab:3
msgid "Puanga"
msgstr ""

#: skycultures/maori/star_names.fab:4
msgid "Atutahi"
msgstr ""

#: skycultures/maori/star_names.fab:5
msgid "Takarua"
msgstr ""

#: skycultures/maori/star_names.fab:6
msgid "Whakaahu"
msgstr ""

#: skycultures/maori/star_names.fab:7
msgid "Puanga Hori"
msgstr ""

#: skycultures/maori/star_names.fab:8
msgid "Mariao"
msgstr ""

#: skycultures/maori/star_names.fab:9
msgid "Ruawahia"
msgstr ""

#: skycultures/maori/star_names.fab:10
msgid "Rehua"
msgstr ""

#: skycultures/maori/star_names.fab:11
msgid "Pekehawani"
msgstr ""

#: skycultures/maori/star_names.fab:12
msgid "Whakaonge-kai"
msgstr ""

#: skycultures/maori/star_names.fab:13
msgid "Whanui"
msgstr ""

#: skycultures/maori/star_names.fab:14
msgid "Poutu-te-Rangi"
msgstr ""

#: skycultures/maori/star_names.fab:15
msgid "Pipiri"
msgstr ""

#: skycultures/maori/star_names.fab:16
msgid "Turu"
msgstr ""

#: skycultures/maori/star_names.fab:17
msgid "Tupua-nuku"
msgstr ""

#: skycultures/maori/star_names.fab:18
msgid "Tupua-rangi"
msgstr ""

#: skycultures/maori/star_names.fab:19
msgid "Ururangi"
msgstr ""

#: skycultures/maori/star_names.fab:20
msgid "Wai-puna-a-rangi"
msgstr ""

#: skycultures/maori/star_names.fab:21
msgid "Waiti"
msgstr ""

#: skycultures/maori/star_names.fab:22
msgid "Waita"
msgstr ""

#. TRANSLATORS: Native name of the Sun in Maori culture
#: skycultures/maori/planet_names.fab:2
msgid "Te Ra"
msgstr ""

#. TRANSLATORS: Native name of the Moon in Maori culture
#: skycultures/maori/planet_names.fab:4
msgid "Te Marama"
msgstr ""

#. TRANSLATORS: Native name of Mercury in Maori culture
#: skycultures/maori/planet_names.fab:6
msgid "Takero"
msgstr ""

#. TRANSLATORS: Native name of Venus in Maori culture
#: skycultures/maori/planet_names.fab:8
msgid "Tawera/Meremere"
msgstr ""

#. TRANSLATORS: Native name of Earth in Maori culture
#: skycultures/maori/planet_names.fab:10
msgid "Papa"
msgstr ""

#. TRANSLATORS: Native name of Mars in Maori culture
#: skycultures/maori/planet_names.fab:12
msgid "Rangiwhenua"
msgstr ""

#. TRANSLATORS: Native name of Jupiter in Maori culture
#: skycultures/maori/planet_names.fab:14
msgid "Perearau"
msgstr ""

#. TRANSLATORS: Native name of Saturn in Maori culture
#: skycultures/maori/planet_names.fab:16
msgid "Perearau*"
msgstr ""

#: skycultures/mongolian/constellation_names.eng.fab:1
msgid "Num Sum (The Bow and the Arrow)"
msgstr ""

#: skycultures/mongolian/constellation_names.eng.fab:2
msgid "Hun Tavan Od (The Five Stars Woman)"
msgstr ""

#: skycultures/mongolian/constellation_names.eng.fab:3
msgid "Doloon Burkhan (The Seven Buddhas)"
msgstr ""

#: skycultures/mongolian/constellation_names.eng.fab:4
msgid "Gurvan Maral Od (The Three Stags)"
msgstr ""

#: skycultures/mongolian/star_names.fab:1
msgid "Altan Hadaas (Golden Stake)"
msgstr ""

#: skycultures/mongolian/star_names.fab:2
msgid "Recovery Star"
msgstr ""

#: skycultures/mongolian/star_names.fab:5
msgid "7.Horse"
msgstr ""

#: skycultures/mongolian/star_names.fab:6
msgid "6.Snake"
msgstr ""

#: skycultures/mongolian/star_names.fab:7
msgid "5.Dragon / 12.Pig"
msgstr ""

#: skycultures/mongolian/star_names.fab:8
msgid "4.Rabbit / 11.Dog"
msgstr ""

#: skycultures/mongolian/star_names.fab:9
msgid "3.Tiger / 10.Rooster"
msgstr ""

#: skycultures/mongolian/star_names.fab:10
msgid "2.Ox / 9.Monkey"
msgstr ""

#: skycultures/mongolian/star_names.fab:11
msgid "1.Rat / 8.Sheep/Goat"
msgstr ""

#. TRANSLATORS: Native name of the Sun in Mongolian culture
#: skycultures/mongolian/planet_names.fab:2
msgid "Nar"
msgstr ""

#. TRANSLATORS: Native name of the Moon in Mongolian culture
#: skycultures/mongolian/planet_names.fab:4
msgid "Sar"
msgstr ""

#. TRANSLATORS: Native name of Mercury in Mongolian culture
#: skycultures/mongolian/planet_names.fab:6
msgid "Bud"
msgstr ""

#. TRANSLATORS: Native name of Venus in Mongolian culture
#: skycultures/mongolian/planet_names.fab:8
msgid "Sugar"
msgstr ""

#. TRANSLATORS: Native name of Earth in Mongolian culture
#: skycultures/mongolian/planet_names.fab:10
msgid "Delkhii"
msgstr ""

#. TRANSLATORS: Native name of Mars in Mongolian culture
#: skycultures/mongolian/planet_names.fab:12
msgid "Angarag"
msgstr ""

#. TRANSLATORS: Native name of Jupiter in Mongolian culture
#: skycultures/mongolian/planet_names.fab:14
msgid "Barhasbadi"
msgstr ""

#. TRANSLATORS: Native name of Saturn in Mongolian culture
#: skycultures/mongolian/planet_names.fab:16
msgid "Sanchir"
msgstr ""

#. TRANSLATORS: Native name of Uranus in Mongolian culture
#: skycultures/mongolian/planet_names.fab:18
msgid "Tengeriin-van"
msgstr ""

#. TRANSLATORS: Native name of Neptune in Mongolian culture
#: skycultures/mongolian/planet_names.fab:20
msgid "Dalai-van"
msgstr ""

#. TRANSLATORS: Native name of Pluto in Mongolian culture
#: skycultures/mongolian/planet_names.fab:22
msgid "Dalkhii-van"
msgstr ""

#: skycultures/navajo/constellation_names.eng.fab:1
msgid "Revolving Male"
msgstr ""

#: skycultures/navajo/constellation_names.eng.fab:2
msgid "Revolving Female"
msgstr ""

#: skycultures/navajo/constellation_names.eng.fab:3
msgid "Man with Feet Apart"
msgstr ""

#: skycultures/navajo/constellation_names.eng.fab:4
msgid "Lizard"
msgstr ""

#: skycultures/navajo/constellation_names.eng.fab:5
msgid "Dilyehe"
msgstr ""

#: skycultures/navajo/constellation_names.eng.fab:6
msgid "First Big One"
msgstr ""

#: skycultures/navajo/constellation_names.eng.fab:7
msgid "Rabbit Tracks"
msgstr ""

#: skycultures/navajo/constellation_names.eng.fab:8
msgid "First Slim One"
msgstr ""

#: skycultures/norse/constellation_names.eng.fab:1
msgid "Aurvandil's Toe"
msgstr ""

#: skycultures/norse/constellation_names.eng.fab:2
msgid "Wolf's Mouth"
msgstr ""

#: skycultures/norse/constellation_names.eng.fab:3
msgid "The Fishermen"
msgstr ""

#: skycultures/norse/constellation_names.eng.fab:4
msgid "Woman's Cart"
msgstr ""

#: skycultures/norse/constellation_names.eng.fab:5
msgid "Man's Cart"
msgstr ""

#: skycultures/norse/constellation_names.eng.fab:6
msgid "The Asar Battlefield"
msgstr ""

#: skycultures/norse/star_names.fab:1
msgid "Guide Star"
msgstr ""

#: skycultures/norse/star_names.fab:2
msgid "Day Star"
msgstr ""

#: skycultures/norse/star_names.fab:3
msgid "South Star"
msgstr ""

#: skycultures/ojibwe/constellation_names.eng.fab:1
msgid "Mishibizhii & Gaadidnaway (Great Panther & Curly Tail)"
msgstr ""

#: skycultures/ojibwe/constellation_names.eng.fab:2
msgid "Biboonkeonini (Wintermaker)"
msgstr ""

#: skycultures/ojibwe/constellation_names.eng.fab:3
msgid "Maang (Loon)"
msgstr ""

#: skycultures/ojibwe/constellation_names.eng.fab:4
msgid "Ojiig (Fisher)"
msgstr ""

#: skycultures/ojibwe/constellation_names.eng.fab:5
msgid "Mooz (Moose)"
msgstr ""

#: skycultures/ojibwe/constellation_names.eng.fab:6
msgid "Ajijaak (Crane)"
msgstr ""

#: skycultures/ojibwe/constellation_names.eng.fab:7
msgid "Nanaboujou (Ojibwe Hero Teacher)"
msgstr ""

#: skycultures/ojibwe/constellation_names.eng.fab:8
msgid "Madoodiswan (Sweat Lodge)"
msgstr ""

#: skycultures/ojibwe/constellation_names.eng.fab:9
msgid "Noondeshin Bemaadizid (Exhausted Bather)"
msgstr ""

#: skycultures/ojibwe/constellation_names.eng.fab:10
msgid "Bugona Giizhig (Hole in the Sky)"
msgstr ""

#: skycultures/ojibwe/star_names.fab:1
msgid "Giwedin’Anung (North Star)"
msgstr ""

#: skycultures/ojibwe/star_names.fab:2
msgid "Madoo’asinik (Sweating Stones)"
msgstr ""

#: skycultures/ojibwe/planet_names.fab:1
msgid "Womens Star (Venus)"
msgstr ""

<<<<<<< HEAD
#: skycultures/polynesian/constellation_names.eng.fab:2
msgid "Bailer"
msgstr ""

#: skycultures/polynesian/constellation_names.eng.fab:3
msgid "Cat's Cradle"
msgstr ""

#: skycultures/polynesian/constellation_names.eng.fab:6
msgid "Maui's Fishhook"
msgstr ""

#: skycultures/polynesian/constellation_names.eng.fab:9
msgid "Frigate Bird"
msgstr ""

#: skycultures/polynesian/constellation_names.eng.fab:11
msgid "Dolphin"
msgstr ""

#: skycultures/polynesian/star_names.fab:5
msgid "A'a"
msgstr ""

#: skycultures/polynesian/star_names.fab:9
msgid "Hokupa'a"
msgstr ""

#: skycultures/polynesian/star_names.fab:10
msgid "Hokule'a"
msgstr ""

#: skycultures/polynesian/star_names.fab:16
msgid "Hoku'ula"
msgstr ""

#: skycultures/polynesian/star_names.fab:28
msgid "Mole Honua"
msgstr ""

=======
>>>>>>> be714f29
#: skycultures/romanian/constellation_names.eng.fab:1
msgid "The Great Chariot"
msgstr ""

#: skycultures/romanian/constellation_names.eng.fab:2
msgid "The She-Goat with Three She-Goat’s Kids"
msgstr ""

#: skycultures/romanian/constellation_names.eng.fab:3
msgid "The Scythe"
msgstr ""

#: skycultures/romanian/constellation_names.eng.fab:4
msgid "God’s Chair"
msgstr ""

#: skycultures/romanian/constellation_names.eng.fab:5
msgid "The Ring Dance"
msgstr ""

#: skycultures/romanian/constellation_names.eng.fab:6
msgid "The Emperor’s Daughter with a Yoke"
msgstr ""

#: skycultures/romanian/constellation_names.eng.fab:7
msgid "The Shepherd with His Sheep"
msgstr ""

#: skycultures/romanian/constellation_names.eng.fab:8
msgid "The Wall with a Drain"
msgstr ""

#: skycultures/romanian/constellation_names.eng.fab:9
msgid "The Hatching Hen with Her Chicks"
msgstr ""

#: skycultures/romanian/constellation_names.eng.fab:10
msgid "The Little Chariot"
msgstr ""

#: skycultures/romanian/constellation_names.eng.fab:11
msgid "The Brothers"
msgstr ""

#: skycultures/romanian/constellation_names.eng.fab:12
msgid "The Great Cross"
msgstr ""

#: skycultures/romanian/constellation_names.eng.fab:13
msgid "The Little Cross"
msgstr ""

#: skycultures/romanian/constellation_names.eng.fab:14
msgid "The He-Goat"
msgstr ""

#: skycultures/romanian/constellation_names.eng.fab:15
msgid "The Crayfish"
msgstr ""

#: skycultures/romanian/constellation_names.eng.fab:16
msgid "The Horse"
msgstr ""

#: skycultures/romanian/constellation_names.eng.fab:19
msgid "The Scales"
msgstr ""

#: skycultures/romanian/constellation_names.eng.fab:20
msgid "The Virgin"
msgstr ""

#: skycultures/romanian/constellation_names.eng.fab:21
msgid "The Carp"
msgstr ""

#: skycultures/romanian/constellation_names.eng.fab:23
msgid "The Mastiff"
msgstr ""

#: skycultures/romanian/constellation_names.eng.fab:24
msgid "The Little Dog"
msgstr ""

#: skycultures/romanian/constellation_names.eng.fab:25
msgid "The Herdsman"
msgstr ""

#: skycultures/romanian/constellation_names.eng.fab:26
msgid "The Turtle Dove"
msgstr ""

#: skycultures/romanian/constellation_names.eng.fab:27
msgid "He Who Pours Out the Water"
msgstr ""

#: skycultures/romanian/constellation_names.eng.fab:29
msgid "The Little Plough"
msgstr ""

#: skycultures/romanian/constellation_names.eng.fab:30
#: skycultures/sardinian/constellation_names.eng.fab:7
msgid "The Sickle"
msgstr ""

#: skycultures/romanian/constellation_names.eng.fab:31
msgid "The Great Auger"
msgstr ""

#: skycultures/romanian/constellation_names.eng.fab:33
msgid "The Man"
msgstr ""

#: skycultures/romanian/constellation_names.eng.fab:36
msgid "The Axe"
msgstr ""

#: skycultures/romanian/constellation_names.eng.fab:38
msgid "The Three Saints"
msgstr ""

#: skycultures/romanian/constellation_names.eng.fab:39
msgid "The Boars"
msgstr ""

#: skycultures/romanian/star_names.fab:1 skycultures/western/star_names.fab:3
msgid "Alpheratz"
msgstr ""

#: skycultures/romanian/star_names.fab:2 skycultures/western/star_names.fab:177
msgid "Caph"
msgstr ""

#: skycultures/romanian/star_names.fab:3 skycultures/western/star_names.fab:573
#: skycultures/western/star_names.fab:591
msgid "Algenib"
msgstr ""

#: skycultures/romanian/star_names.fab:4 skycultures/western/star_names.fab:607
msgid "Ankaa"
msgstr ""

#: skycultures/romanian/star_names.fab:5 skycultures/western/star_names.fab:176
msgid "Shedir"
msgstr ""

#: skycultures/romanian/star_names.fab:6 skycultures/western/star_names.fab:219
msgid "Diphda"
msgstr ""

#: skycultures/romanian/star_names.fab:7
msgid "Van Maanen 2"
msgstr ""

#: skycultures/romanian/star_names.fab:8 skycultures/western/star_names.fab:5
msgid "Mirach"
msgstr ""

#: skycultures/romanian/star_names.fab:9 skycultures/western/star_names.fab:8
msgid "Adhil"
msgstr ""

#: skycultures/romanian/star_names.fab:10
#: skycultures/western/star_names.fab:178
msgid "Ruchbah"
msgstr ""

#: skycultures/romanian/star_names.fab:11
#: skycultures/western/star_names.fab:362
#: skycultures/western_rey/star_names.fab:53
msgid "Achernar"
msgstr ""

#: skycultures/romanian/star_names.fab:12
#: skycultures/western/star_names.fab:221
msgid "Baten Kaitos"
msgstr ""

#: skycultures/romanian/star_names.fab:13
#: skycultures/western/star_names.fab:747
msgid "Mothallah"
msgstr ""

#: skycultures/romanian/star_names.fab:14 skycultures/western/star_names.fab:54
msgid "Mesarthim"
msgstr ""

#: skycultures/romanian/star_names.fab:15 skycultures/western/star_names.fab:53
msgid "Sheratan"
msgstr ""

#: skycultures/romanian/star_names.fab:16
#: skycultures/western/star_names.fab:617
msgid "Alrescha"
msgstr ""

#: skycultures/romanian/star_names.fab:17 skycultures/western/star_names.fab:7
msgid "Almaak"
msgstr ""

#: skycultures/romanian/star_names.fab:18 skycultures/western/star_names.fab:52
msgid "Hamal"
msgstr ""

#: skycultures/romanian/star_names.fab:19
#: skycultures/western/star_names.fab:222
#: skycultures/western_rey/star_names.fab:48
msgid "Mira"
msgstr ""

#: skycultures/romanian/star_names.fab:20
msgid "The Sky's Votive Light"
msgstr ""

#: skycultures/romanian/star_names.fab:21
#: skycultures/western/star_names.fab:367
msgid "Azha"
msgstr ""

#: skycultures/romanian/star_names.fab:22
#: skycultures/western/star_names.fab:368
msgid "Acamar"
msgstr ""

#: skycultures/romanian/star_names.fab:23
#: skycultures/western/star_names.fab:218
#: skycultures/western/star_names.fab:231
msgid "Menkar"
msgstr ""

#: skycultures/romanian/star_names.fab:24
#: skycultures/western/star_names.fab:592
#: skycultures/western_rey/star_names.fab:24
msgid "Algol"
msgstr ""

#: skycultures/romanian/star_names.fab:25 skycultures/western/star_names.fab:55
msgid "Botein"
msgstr ""

#: skycultures/romanian/star_names.fab:26
#: skycultures/western/star_names.fab:366
msgid "Zibal"
msgstr ""

#: skycultures/romanian/star_names.fab:27
msgid "Mirphak"
msgstr ""

#: skycultures/romanian/star_names.fab:28
#: skycultures/western/star_names.fab:596
#: skycultures/western/star_names.fab:599
msgid "Atik"
msgstr ""

#: skycultures/romanian/star_names.fab:29
#: skycultures/western/star_names.fab:725
msgid "Celaeno"
msgstr ""

#: skycultures/romanian/star_names.fab:30
#: skycultures/western/star_names.fab:726
msgid "Electra"
msgstr ""

#: skycultures/romanian/star_names.fab:31
#: skycultures/western/star_names.fab:727
msgid "Taygeta"
msgstr ""

#: skycultures/romanian/star_names.fab:32
#: skycultures/western/star_names.fab:728
msgid "Maia"
msgstr ""

#: skycultures/romanian/star_names.fab:33
#: skycultures/western/star_names.fab:729
msgid "Asterope"
msgstr ""

#: skycultures/romanian/star_names.fab:34
#: skycultures/western/star_names.fab:731
msgid "Merope"
msgstr ""

#: skycultures/romanian/star_names.fab:35
#: skycultures/western/star_names.fab:724
msgid "Alcyone"
msgstr ""

#: skycultures/romanian/star_names.fab:36
#: skycultures/western/star_names.fab:732
msgid "Atlas"
msgstr ""

#: skycultures/romanian/star_names.fab:37
#: skycultures/western/star_names.fab:733
msgid "Pleione"
msgstr ""

#: skycultures/romanian/star_names.fab:38
#: skycultures/western/star_names.fab:365
msgid "Zaurak"
msgstr ""

#: skycultures/romanian/star_names.fab:39
#: skycultures/western/star_names.fab:595
msgid "Menkib"
msgstr ""

#: skycultures/romanian/star_names.fab:40
#: skycultures/western/star_names.fab:370
msgid "Beid"
msgstr ""

#: skycultures/romanian/star_names.fab:41
#: skycultures/western/star_names.fab:371
msgid "Keid"
msgstr ""

#: skycultures/romanian/star_names.fab:42
#: skycultures/western/star_names.fab:722
msgid "Ain"
msgstr ""

#: skycultures/romanian/star_names.fab:43
msgid "The Bright Star of the Pig (The Alarm Clock)"
msgstr ""

#: skycultures/romanian/star_names.fab:44
#: skycultures/western/star_names.fab:363
msgid "Cursa"
msgstr ""

#: skycultures/romanian/star_names.fab:45
#: skycultures/western/star_names.fab:615
msgid "Kapteyn's Star"
msgstr ""

#: skycultures/romanian/star_names.fab:46
#: skycultures/western/star_names.fab:540
#: skycultures/western_rey/star_names.fab:35
msgid "Rigel"
msgstr ""

#: skycultures/romanian/star_names.fab:47 skycultures/western/star_names.fab:66
#: skycultures/western_rey/star_names.fab:31
msgid "Capella"
msgstr ""

#: skycultures/romanian/star_names.fab:49
msgid "Alnath"
msgstr ""

#: skycultures/romanian/star_names.fab:50
#: skycultures/western/star_names.fab:483
msgid "Nihal"
msgstr ""

#: skycultures/romanian/star_names.fab:52
#: skycultures/western/star_names.fab:482
msgid "Arneb"
msgstr ""

#: skycultures/romanian/star_names.fab:53
#: skycultures/western/star_names.fab:547
msgid "Meissa"
msgstr ""

#: skycultures/romanian/star_names.fab:55
#: skycultures/western/star_names.fab:249
msgid "Phact"
msgstr ""

#: skycultures/romanian/star_names.fab:57
#: skycultures/western/star_names.fab:546
msgid "Saiph"
msgstr ""

#: skycultures/romanian/star_names.fab:58
#: skycultures/western/star_names.fab:250
msgid "Wazn"
msgstr ""

#: skycultures/romanian/star_names.fab:59
#: skycultures/western/star_names.fab:538
#: skycultures/western_rey/star_names.fab:34
msgid "Betelgeuse"
msgstr ""

#: skycultures/romanian/star_names.fab:60 skycultures/western/star_names.fab:68
msgid "Menkalinan"
msgstr ""

#: skycultures/romanian/star_names.fab:61
#: skycultures/western/star_names.fab:404
msgid "Propus"
msgstr ""

#: skycultures/romanian/star_names.fab:62
#: skycultures/western/star_names.fab:521
msgid "Red Rectangle"
msgstr ""

#: skycultures/romanian/star_names.fab:63
#: skycultures/western/star_names.fab:141
msgid "Furud"
msgstr ""

#: skycultures/romanian/star_names.fab:64
#: skycultures/western/star_names.fab:134
msgid "Mirzam"
msgstr ""

#: skycultures/romanian/star_names.fab:66
#: skycultures/western/star_names.fab:166
#: skycultures/western_rey/star_names.fab:52
msgid "Canopus"
msgstr ""

#: skycultures/romanian/star_names.fab:67
#: skycultures/western/star_names.fab:397
msgid "Alhena"
msgstr ""

#: skycultures/romanian/star_names.fab:68
#: skycultures/western/star_names.fab:400
msgid "Mebsuta"
msgstr ""

#: skycultures/romanian/star_names.fab:69
#: skycultures/sami/constellation_names.eng.fab:7
msgid "Morning Star"
msgstr ""

#: skycultures/romanian/star_names.fab:70
#: skycultures/western/star_names.fab:140
msgid "Adhara"
msgstr ""

#: skycultures/romanian/star_names.fab:71
#: skycultures/western/star_names.fab:135
msgid "Muliphein"
msgstr ""

#: skycultures/romanian/star_names.fab:72
#: skycultures/western/star_names.fab:403
msgid "Mekbuda"
msgstr ""

#: skycultures/romanian/star_names.fab:73
#: skycultures/western/star_names.fab:138
msgid "Wezen"
msgstr ""

#: skycultures/romanian/star_names.fab:74
#: skycultures/western/star_names.fab:639
msgid "Bernes 135"
msgstr ""

#: skycultures/romanian/star_names.fab:75
#: skycultures/western/star_names.fab:399
msgid "Wasat"
msgstr ""

#: skycultures/romanian/star_names.fab:76
#: skycultures/western/star_names.fab:142
msgid "Aludra"
msgstr ""

#: skycultures/romanian/star_names.fab:77
#: skycultures/western/star_names.fab:150
msgid "Gomeisa"
msgstr ""

#: skycultures/romanian/star_names.fab:78
#: skycultures/western/star_names.fab:153
msgid "Luyten's Star"
msgstr ""

#: skycultures/romanian/star_names.fab:79
msgid "Romulus"
msgstr ""

#: skycultures/romanian/star_names.fab:81
msgid "Remus"
msgstr ""

#: skycultures/romanian/star_names.fab:82
#: skycultures/western/star_names.fab:636
msgid "Naos"
msgstr ""

#: skycultures/romanian/star_names.fab:83
#: skycultures/western/star_names.fab:811
msgid "Regor"
msgstr ""

#: skycultures/romanian/star_names.fab:84
#: skycultures/western/star_names.fab:118
msgid "Tegmine"
msgstr ""

#: skycultures/romanian/star_names.fab:85
#: skycultures/western/star_names.fab:169
msgid "Avior"
msgstr ""

#: skycultures/romanian/star_names.fab:86
#: skycultures/western/star_names.fab:770
msgid "Muscida"
msgstr ""

#: skycultures/romanian/star_names.fab:87
#: skycultures/western/star_names.fab:116
msgid "Asellus Borealis"
msgstr ""

#: skycultures/romanian/star_names.fab:88
#: skycultures/western/star_names.fab:117
msgid "Asellus Australis"
msgstr ""

#: skycultures/romanian/star_names.fab:89
#: skycultures/western/star_names.fab:114
msgid "Acubens"
msgstr ""

#: skycultures/romanian/star_names.fab:90
#: skycultures/western/star_names.fab:765
msgid "Talitha"
msgstr ""

#: skycultures/romanian/star_names.fab:91
#: skycultures/western/star_names.fab:814
msgid "Suhail"
msgstr ""

#: skycultures/romanian/star_names.fab:92
#: skycultures/western/star_names.fab:168
msgid "Miaplacidus"
msgstr ""

#: skycultures/romanian/star_names.fab:93
#: skycultures/western/star_names.fab:170
msgid "Aspidiske"
msgstr ""

#: skycultures/romanian/star_names.fab:94
#: skycultures/western/star_names.fab:433
#: skycultures/western_rey/star_names.fab:38
msgid "Alphard"
msgstr ""

#: skycultures/romanian/star_names.fab:95
#: skycultures/western/star_names.fab:468
msgid "Alterf"
msgstr ""

#: skycultures/romanian/star_names.fab:96
#: skycultures/western/star_names.fab:472
msgid "Subra"
msgstr ""

#: skycultures/romanian/star_names.fab:97
#: skycultures/western/star_names.fab:469
msgid "Rasalas"
msgstr ""

#: skycultures/romanian/star_names.fab:98
#: skycultures/western/star_names.fab:454
#: skycultures/western_rey/star_names.fab:12
msgid "Regulus"
msgstr ""

#: skycultures/romanian/star_names.fab:99
#: skycultures/western/star_names.fab:464
msgid "Adhafera"
msgstr ""

#: skycultures/romanian/star_names.fab:100
#: skycultures/western/star_names.fab:766
msgid "Tania Borealis"
msgstr ""

#: skycultures/romanian/star_names.fab:101
#: skycultures/western/star_names.fab:460
msgid "Algieba"
msgstr ""

#: skycultures/romanian/star_names.fab:102
#: skycultures/western/star_names.fab:767
msgid "Tania Australis"
msgstr ""

#: skycultures/romanian/star_names.fab:103
#: skycultures/western/star_names.fab:279
msgid "Alkes"
msgstr ""

#: skycultures/romanian/star_names.fab:104
#: skycultures/western/star_names.fab:756
msgid "Merak"
msgstr ""

#: skycultures/romanian/star_names.fab:105
#: skycultures/western/star_names.fab:753
msgid "Dubhe"
msgstr ""

#: skycultures/romanian/star_names.fab:106
#: skycultures/western/star_names.fab:461
msgid "Zosma"
msgstr ""

#: skycultures/romanian/star_names.fab:107
#: skycultures/western/star_names.fab:465
msgid "Chertan"
msgstr ""

#: skycultures/romanian/star_names.fab:108
#: skycultures/western/star_names.fab:769
msgid "Alula Australis"
msgstr ""

#: skycultures/romanian/star_names.fab:109
#: skycultures/western/star_names.fab:768
msgid "Alula Borealis"
msgstr ""

#: skycultures/romanian/star_names.fab:110
#: skycultures/western/star_names.fab:329
msgid "Giausar"
msgstr ""

#: skycultures/romanian/star_names.fab:111
#: skycultures/western/star_names.fab:458
#: skycultures/western_rey/star_names.fab:13
msgid "Denebola"
msgstr ""

#: skycultures/romanian/star_names.fab:112
#: skycultures/western/star_names.fab:819
msgid "Zavijava"
msgstr ""

#: skycultures/romanian/star_names.fab:113
#: skycultures/western/star_names.fab:758
msgid "Phad"
msgstr ""

#: skycultures/romanian/star_names.fab:114
#: skycultures/western/star_names.fab:270
msgid "Alchiba"
msgstr ""

#: skycultures/romanian/star_names.fab:115
#: skycultures/western/star_names.fab:759
msgid "Megrez"
msgstr ""

#: skycultures/romanian/star_names.fab:116
#: skycultures/romanian/star_names.fab:203
#: skycultures/western/star_names.fab:272
msgid "Gienah"
msgstr ""

#: skycultures/romanian/star_names.fab:117
#: skycultures/western/star_names.fab:825
msgid "Zaniah"
msgstr ""

#: skycultures/romanian/star_names.fab:118
#: skycultures/western/star_names.fab:283
#: skycultures/western_rey/star_names.fab:55
msgid "Acrux"
msgstr ""

#: skycultures/romanian/star_names.fab:119
#: skycultures/western/star_names.fab:275
msgid "Algorab"
msgstr ""

#: skycultures/romanian/star_names.fab:120
#: skycultures/western/star_names.fab:286
msgid "Gacrux"
msgstr ""

#: skycultures/romanian/star_names.fab:121
#: skycultures/western/star_names.fab:128
msgid "Chara"
msgstr ""

#: skycultures/romanian/star_names.fab:122
#: skycultures/western/star_names.fab:821
msgid "Porrima"
msgstr ""

#: skycultures/romanian/star_names.fab:123
#: skycultures/western/star_names.fab:284
msgid "Mimosa"
msgstr ""

#: skycultures/romanian/star_names.fab:124
#: skycultures/western/star_names.fab:761
msgid "Alioth"
msgstr ""

#: skycultures/romanian/star_names.fab:125
#: skycultures/western/star_names.fab:127
#: skycultures/western_rey/star_names.fab:14
msgid "Cor Caroli"
msgstr ""

#: skycultures/romanian/star_names.fab:126
#: skycultures/western/star_names.fab:823
msgid "Vindemiatrix"
msgstr ""

#: skycultures/romanian/star_names.fab:127
#: skycultures/western/star_names.fab:762
#: skycultures/western_rey/star_names.fab:7
msgid "Mizar"
msgstr ""

#: skycultures/romanian/star_names.fab:128
#: skycultures/western/star_names.fab:817
#: skycultures/western_rey/star_names.fab:40
msgid "Spica"
msgstr ""

#: skycultures/romanian/star_names.fab:129
msgid "The Little Bitch"
msgstr ""

#: skycultures/romanian/star_names.fab:130
#: skycultures/western/star_names.fab:763
msgid "Alkaid"
msgstr ""

#: skycultures/romanian/star_names.fab:131
#: skycultures/western/star_names.fab:98
msgid "Muphrid"
msgstr ""

#: skycultures/romanian/star_names.fab:133
#: skycultures/western/star_names.fab:318
#: skycultures/western_rey/star_names.fab:10
msgid "Thuban"
msgstr ""

#: skycultures/romanian/star_names.fab:134
#: skycultures/western/star_names.fab:199
msgid "Menkent"
msgstr ""

#: skycultures/romanian/star_names.fab:135
#: skycultures/western/star_names.fab:91
#: skycultures/western_rey/star_names.fab:16
msgid "Arcturus"
msgstr ""

#: skycultures/romanian/star_names.fab:136
#: skycultures/western/star_names.fab:826
msgid "Syrma"
msgstr ""

#: skycultures/romanian/star_names.fab:137
#: skycultures/western/star_names.fab:192
msgid "Proxima"
msgstr ""

#: skycultures/romanian/star_names.fab:138
#: skycultures/western/star_names.fab:93
msgid "Seginus"
msgstr ""

#: skycultures/romanian/star_names.fab:139
msgid "Rigil Kent"
msgstr ""

#: skycultures/romanian/star_names.fab:140
#: skycultures/western/star_names.fab:96
msgid "Izar"
msgstr ""

#: skycultures/romanian/star_names.fab:141
#: skycultures/western/star_names.fab:103
msgid "Merga"
msgstr ""

#: skycultures/romanian/star_names.fab:142
msgid "Kocab"
msgstr ""

#: skycultures/romanian/star_names.fab:143
#: skycultures/western/star_names.fab:489
#: skycultures/western/star_names.fab:491
msgid "Zubenelgenubi"
msgstr ""

#: skycultures/romanian/star_names.fab:144
#: skycultures/western/star_names.fab:92
msgid "Nekkar"
msgstr ""

#: skycultures/romanian/star_names.fab:145
#: skycultures/western/star_names.fab:492
msgid "Zubeneschamali"
msgstr ""

#: skycultures/romanian/star_names.fab:146
#: skycultures/western/star_names.fab:802
msgid "Pherkad"
msgstr ""

#: skycultures/romanian/star_names.fab:147
#: skycultures/western/star_names.fab:99
msgid "Alkalurops"
msgstr ""

#: skycultures/romanian/star_names.fab:148
#: skycultures/western/star_names.fab:328
msgid "Edasich"
msgstr ""

#: skycultures/romanian/star_names.fab:149
#: skycultures/western/star_names.fab:266
msgid "Nusakan"
msgstr ""

#: skycultures/romanian/star_names.fab:150
#: skycultures/western/star_names.fab:263
msgid "Alphekka"
msgstr ""

#: skycultures/romanian/star_names.fab:151
#: skycultures/western/star_names.fab:709
msgid "Unukalhai"
msgstr ""

#: skycultures/romanian/star_names.fab:152
#: skycultures/western/star_names.fab:685
msgid "Dschubba"
msgstr ""

#: skycultures/romanian/star_names.fab:153
#: skycultures/western/star_names.fab:683
msgid "Acrab"
msgstr ""

#: skycultures/romanian/star_names.fab:154
#: skycultures/western/star_names.fab:424
msgid "Marsic"
msgstr ""

#: skycultures/romanian/star_names.fab:155
#: skycultures/western/star_names.fab:527
msgid "Yed Prior"
msgstr ""

#: skycultures/romanian/star_names.fab:156
#: skycultures/western/star_names.fab:529
msgid "Yed Posterior"
msgstr ""

#: skycultures/romanian/star_names.fab:157
#: skycultures/western/star_names.fab:692
#: skycultures/western/star_names.fab:694
msgid "Al Niyat"
msgstr ""

#: skycultures/romanian/star_names.fab:158
#: skycultures/western/star_names.fab:428
msgid "Cujam"
msgstr ""

#: skycultures/romanian/star_names.fab:159
#: skycultures/western/star_names.fab:679
#: skycultures/western_rey/star_names.fab:42
msgid "Antares"
msgstr ""

#: skycultures/romanian/star_names.fab:160
#: skycultures/western/star_names.fab:422
msgid "Kornephoros"
msgstr ""

#: skycultures/romanian/star_names.fab:161
#: skycultures/western/star_names.fab:425
#: skycultures/western/star_names.fab:531
msgid "Marfik"
msgstr ""

#: skycultures/romanian/star_names.fab:162
#: skycultures/western/star_names.fab:751
msgid "Atria"
msgstr ""

#: skycultures/romanian/star_names.fab:163
#: skycultures/western/star_names.fab:332
msgid "Alrakis"
msgstr ""

#: skycultures/romanian/star_names.fab:164
#: skycultures/western/star_names.fab:530
msgid "Sabik"
msgstr ""

#: skycultures/romanian/star_names.fab:165
#: skycultures/western/star_names.fab:420
msgid "Rasalgethi"
msgstr ""

#: skycultures/romanian/star_names.fab:166
#: skycultures/western/star_names.fab:321
msgid "Rastaban"
msgstr ""

#: skycultures/romanian/star_names.fab:167
#: skycultures/western/star_names.fab:426
msgid "Maasym"
msgstr ""

#: skycultures/romanian/star_names.fab:168
#: skycultures/western/star_names.fab:695
msgid "Lesath"
msgstr ""

#: skycultures/romanian/star_names.fab:169
#: skycultures/western/star_names.fab:805
msgid "Yildun"
msgstr ""

#: skycultures/romanian/star_names.fab:170
#: skycultures/western/star_names.fab:689
msgid "Shaula"
msgstr ""

#: skycultures/romanian/star_names.fab:171
#: skycultures/western/star_names.fab:525
msgid "Rasalhague"
msgstr ""

#: skycultures/romanian/star_names.fab:172
#: skycultures/western/star_names.fab:688
#: skycultures/western/star_names.fab:699
msgid "Girtab"
msgstr ""

#: skycultures/romanian/star_names.fab:173
#: skycultures/western/star_names.fab:526
msgid "Cebalrai"
msgstr ""

#: skycultures/romanian/star_names.fab:174
#: skycultures/western/star_names.fab:335
msgid "Grumium"
msgstr ""

#: skycultures/romanian/star_names.fab:175
#: skycultures/western/star_names.fab:324
msgid "Etamin"
msgstr ""

#: skycultures/romanian/star_names.fab:176
#: skycultures/western/star_names.fab:533
msgid "Barnard's Star"
msgstr ""

#: skycultures/romanian/star_names.fab:177
#: skycultures/western/star_names.fab:649
msgid "Alnasl"
msgstr ""

#: skycultures/romanian/star_names.fab:178
#: skycultures/western/star_names.fab:653
msgid "Kaus Media"
msgstr ""

#: skycultures/romanian/star_names.fab:179
#: skycultures/western/star_names.fab:655
msgid "Kaus Australis"
msgstr ""

#: skycultures/romanian/star_names.fab:180
#: skycultures/western/star_names.fab:657
msgid "Kaus Borealis"
msgstr ""

#: skycultures/romanian/star_names.fab:181
msgid "The Shepherd (The Stars Queen)"
msgstr ""

#: skycultures/romanian/star_names.fab:182
#: skycultures/western/star_names.fab:508
msgid "Sheliak"
msgstr ""

#: skycultures/romanian/star_names.fab:183
#: skycultures/western/star_names.fab:659
msgid "Nunki"
msgstr ""

#: skycultures/romanian/star_names.fab:184
#: skycultures/western/star_names.fab:711
msgid "Alya"
msgstr ""

#: skycultures/romanian/star_names.fab:185
#: skycultures/western/star_names.fab:509
msgid "Sulafat"
msgstr ""

#: skycultures/romanian/star_names.fab:186
#: skycultures/western/star_names.fab:656
msgid "Ascella"
msgstr ""

#: skycultures/romanian/star_names.fab:187
#: skycultures/western/star_names.fab:326
msgid "Altais"
msgstr ""

#: skycultures/romanian/star_names.fab:188
#: skycultures/western/star_names.fab:647
msgid "Arkab"
msgstr ""

#: skycultures/romanian/star_names.fab:189
#: skycultures/western/star_names.fab:644
msgid "Rukbat"
msgstr ""

#: skycultures/romanian/star_names.fab:190
#: skycultures/western/star_names.fab:292
#: skycultures/western_rey/star_names.fab:19
msgid "Albireo"
msgstr ""

#: skycultures/romanian/star_names.fab:191
#: skycultures/western/star_names.fab:302
msgid "Campbell's Star"
msgstr ""

#: skycultures/romanian/star_names.fab:192
#: skycultures/western/star_names.fab:642
msgid "Sham"
msgstr ""

#: skycultures/romanian/star_names.fab:193
#: skycultures/western/star_names.fab:35
msgid "Tarazed"
msgstr ""

#: skycultures/romanian/star_names.fab:194
#: skycultures/western/star_names.fab:33
#: skycultures/western_rey/star_names.fab:44
msgid "Altair"
msgstr ""

#: skycultures/romanian/star_names.fab:195
#: skycultures/western/star_names.fab:34
msgid "Alshain"
msgstr ""

#: skycultures/romanian/star_names.fab:196
#: skycultures/western/star_names.fab:156
msgid "Algedi"
msgstr ""

#: skycultures/romanian/star_names.fab:197
#: skycultures/western/star_names.fab:158
msgid "Dabih"
msgstr ""

#: skycultures/romanian/star_names.fab:198
#: skycultures/western/star_names.fab:293
msgid "Sadr"
msgstr ""

#: skycultures/romanian/star_names.fab:199
#: skycultures/western/star_names.fab:567
msgid "Peacock"
msgstr ""

#: skycultures/romanian/star_names.fab:200
#: skycultures/western/star_names.fab:311
msgid "Rotanev"
msgstr ""

#: skycultures/romanian/star_names.fab:201
#: skycultures/western/star_names.fab:309
msgid "Sualocin"
msgstr ""

#: skycultures/romanian/star_names.fab:202
#: skycultures/western/star_names.fab:288
#: skycultures/western_rey/star_names.fab:20
msgid "Deneb"
msgstr ""

#: skycultures/romanian/star_names.fab:204
#: skycultures/western/star_names.fab:18
msgid "Albali"
msgstr ""

#: skycultures/romanian/star_names.fab:205
#: skycultures/western/star_names.fab:360
msgid "Kitalpha"
msgstr ""

#: skycultures/romanian/star_names.fab:206
#: skycultures/western/star_names.fab:202
msgid "Alderamin"
msgstr ""

#: skycultures/romanian/star_names.fab:207
#: skycultures/western/star_names.fab:203
msgid "Alfirk"
msgstr ""

#: skycultures/romanian/star_names.fab:208
#: skycultures/western/star_names.fab:15
msgid "Sadalsuud"
msgstr ""

#: skycultures/romanian/star_names.fab:209
#: skycultures/western/star_names.fab:161
msgid "Nashira"
msgstr ""

#: skycultures/romanian/star_names.fab:210
#: skycultures/western/star_names.fab:296
msgid "Azelfafage"
msgstr ""

#: skycultures/romanian/star_names.fab:211
#: skycultures/western/star_names.fab:205
msgid "The Garnet Star"
msgstr ""

#: skycultures/romanian/star_names.fab:212
#: skycultures/western/star_names.fab:574
msgid "Enif"
msgstr ""

#: skycultures/romanian/star_names.fab:213
#: skycultures/western/star_names.fab:162
msgid "Deneb Algedi"
msgstr ""

#: skycultures/romanian/star_names.fab:214
#: skycultures/western/star_names.fab:207
msgid "Kurhah"
msgstr ""

#: skycultures/romanian/star_names.fab:215
#: skycultures/western/star_names.fab:14
msgid "Sadalmelik"
msgstr ""

#: skycultures/romanian/star_names.fab:216
#: skycultures/western/star_names.fab:197
#: skycultures/western/star_names.fab:414
msgid "Alnair"
msgstr ""

#: skycultures/romanian/star_names.fab:217
#: skycultures/western/star_names.fab:579
msgid "Biham"
msgstr ""

#: skycultures/romanian/star_names.fab:218
#: skycultures/western/star_names.fab:19
msgid "Ancha"
msgstr ""

#: skycultures/romanian/star_names.fab:219
#: skycultures/western/star_names.fab:16
msgid "Sadachbia"
msgstr ""

#: skycultures/romanian/star_names.fab:220
#: skycultures/western/star_names.fab:212
msgid "Kruger 60"
msgstr ""

#: skycultures/romanian/star_names.fab:221
#: skycultures/western/star_names.fab:20
msgid "Situla"
msgstr ""

#: skycultures/romanian/star_names.fab:222
msgid "Homan"
msgstr ""

#: skycultures/romanian/star_names.fab:223
#: skycultures/western/star_names.fab:578
msgid "Matar"
msgstr ""

#: skycultures/romanian/star_names.fab:224
#: skycultures/western/star_names.fab:452
msgid "Babcock's Star"
msgstr ""

#: skycultures/romanian/star_names.fab:225
#: skycultures/western/star_names.fab:580
msgid "Sadalbari"
msgstr ""

#: skycultures/romanian/star_names.fab:226
#: skycultures/western/star_names.fab:17
msgid "Skat"
msgstr ""

#: skycultures/romanian/star_names.fab:227
#: skycultures/western/star_names.fab:630
#: skycultures/western_rey/star_names.fab:46
msgid "Fomalhaut"
msgstr ""

#: skycultures/romanian/star_names.fab:228
#: skycultures/western/star_names.fab:571
msgid "Scheat"
msgstr ""

#: skycultures/romanian/star_names.fab:229
#: skycultures/western/star_names.fab:569
msgid "Markab"
msgstr ""

#: skycultures/romanian/star_names.fab:230
#: skycultures/western/star_names.fab:204
msgid "Errai"
msgstr ""

#: skycultures/sami/constellation_names.eng.fab:1
msgid "Sarva the Elk"
msgstr ""

#: skycultures/sami/constellation_names.eng.fab:2
msgid "Favdna's Bow and Arrow"
msgstr ""

#: skycultures/sami/constellation_names.eng.fab:3
msgid "Galla's Sons"
msgstr ""

#: skycultures/sami/constellation_names.eng.fab:4
msgid "Sky Support"
msgstr ""

#: skycultures/sami/constellation_names.eng.fab:5
msgid "Favdna"
msgstr ""

#: skycultures/sami/constellation_names.eng.fab:6
msgid "The Runner"
msgstr ""

#: skycultures/sami/constellation_names.eng.fab:8
msgid "Pack of Dogs"
msgstr ""

#: skycultures/sami/constellation_names.eng.fab:9
msgid "Galla"
msgstr ""

#: skycultures/sami/constellation_names.eng.fab:10
msgid "The Ski Runners"
msgstr ""

#: skycultures/sardinian/constellation_names.eng.fab:1
msgid "The Hut"
msgstr ""

#: skycultures/sardinian/constellation_names.eng.fab:2
msgid "The Bunch"
msgstr ""

#: skycultures/sardinian/constellation_names.eng.fab:3
msgid "The Seven Brothers"
msgstr ""

#: skycultures/sardinian/constellation_names.eng.fab:4
msgid "The Sticks"
msgstr ""

#: skycultures/sardinian/constellation_names.eng.fab:5
msgid "The Fence for Sheep"
msgstr ""

#: skycultures/sardinian/constellation_names.eng.fab:6
msgid "The Dance of Widows"
msgstr ""

#: skycultures/sardinian/constellation_names.eng.fab:8
msgid "The Deer Horn"
msgstr ""

#: skycultures/sardinian/constellation_names.eng.fab:9
msgid "The Cross of St. Constantine"
msgstr ""

#: skycultures/sardinian/constellation_names.eng.fab:11
msgid "Three Marias"
msgstr ""

#: skycultures/sardinian/star_names.fab:1
msgid "Steel Star"
msgstr ""

#: skycultures/sardinian/star_names.fab:2
msgid "Twin Stars"
msgstr ""

#: skycultures/sardinian/star_names.fab:3
msgid "The Seven Brother's Driver"
msgstr ""

#: skycultures/sardinian/star_names.fab:4
msgid "Polar Star"
msgstr ""

#: skycultures/sardinian/star_names.fab:5
msgid "The Bunch's Driver"
msgstr ""

#: skycultures/sardinian/planet_names.fab:1
msgid "Evening Star / Morning Star (Venus)"
msgstr ""

#: skycultures/siberian/constellation_names.eng.fab:1
msgid "Elk"
msgstr ""

#: skycultures/siberian/constellation_names.eng.fab:2
msgid "Threshers"
msgstr ""

#: skycultures/siberian/constellation_names.eng.fab:3
msgid "Duck Nest"
msgstr ""

#: skycultures/siberian/star_names.fab:1
msgid "Golden stake"
msgstr ""

#. TRANSLATORS: Native name of Venus in Siberian culture (in English words)
#: skycultures/siberian/planet_names.fab:2
msgid "Night Star (Venus)"
msgstr ""

#: skycultures/tongan/constellation_names.eng.fab:1
msgid "Southern Wild Duck"
msgstr ""

#: skycultures/tongan/constellation_names.eng.fab:2
msgid "Two Men"
msgstr ""

#: skycultures/tongan/constellation_names.eng.fab:3
msgid "Wild Duck"
msgstr ""

#: skycultures/tongan/constellation_names.eng.fab:4
msgid "Pigeon Perch"
msgstr ""

#: skycultures/tongan/constellation_names.eng.fab:5
msgid "Big Wild Duck"
msgstr ""

#: skycultures/tongan/constellation_names.eng.fab:6
msgid "Mound Top"
msgstr ""

#: skycultures/tongan/constellation_names.eng.fab:7
msgid "String of fishes"
msgstr ""

#: skycultures/tongan/constellation_names.eng.fab:8
msgid "Wild Duck's Point of Land"
msgstr ""

#: skycultures/tongan/constellation_names.eng.fab:9
msgid "Two Carriers"
msgstr ""

#: skycultures/tongan/constellation_names.eng.fab:10
msgid "Cloud of 'Uvea"
msgstr ""

#: skycultures/tongan/constellation_names.eng.fab:11
msgid "Wing of Tafahi"
msgstr ""

#: skycultures/tongan/star_names.fab:1
msgid "Ma'afutoka"
msgstr ""

#: skycultures/tongan/star_names.fab:2
msgid "Ma'afulele"
msgstr ""

#: skycultures/tongan/star_names.fab:3
msgid "Velitoa hififo"
msgstr ""

#: skycultures/tongan/star_names.fab:4
msgid "Velitoa hahake"
msgstr ""

#: skycultures/tongan/star_names.fab:5
msgid "Hikule'o"
msgstr ""

#: skycultures/tongan/star_names.fab:6
msgid "Monuafe"
msgstr ""

#: skycultures/tongan/star_names.fab:7
msgid "Motuliki"
msgstr ""

#. TRANSLATORS: Native name of the Sun in Tongan culture
#: skycultures/tongan/planet_names.fab:2
msgid "La'a (Sun)"
msgstr ""

#. TRANSLATORS: Native name of the Moon in Tongan culture
#: skycultures/tongan/planet_names.fab:4
msgid "Mahina (Moon)"
msgstr ""

#. TRANSLATORS: Native name of Venus in Tongan culture
#: skycultures/tongan/planet_names.fab:6
msgid "Tapukitea (Venus)"
msgstr ""

#. TRANSLATORS: Native name of Mars in Tongan culture
#: skycultures/tongan/planet_names.fab:8
msgid "Matamemea (Mars)"
msgstr ""

#: skycultures/tukano/constellation_names.eng.fab:1
msgid "Fer-de-lance (snake)"
msgstr ""

#: skycultures/tukano/constellation_names.eng.fab:2
msgid "Armadillo"
msgstr ""

#: skycultures/tukano/constellation_names.eng.fab:3
msgid "Caridean Shrimp"
msgstr ""

#: skycultures/tukano/constellation_names.eng.fab:4
msgid "A kind of fish"
msgstr ""

#: skycultures/tukano/constellation_names.eng.fab:5
msgid "Puma or Jaguar"
msgstr ""

#: skycultures/tukano/constellation_names.eng.fab:6
msgid "Group of Stars"
msgstr ""

#: skycultures/tukano/constellation_names.eng.fab:7
msgid "A kind of grill to cook fish"
msgstr ""

#: skycultures/tukano/constellation_names.eng.fab:8
msgid "Adze Handle"
msgstr ""

#: skycultures/tukano/constellation_names.eng.fab:9
msgid "Egret"
msgstr ""

#: skycultures/tukano/constellation_names.eng.fab:10
msgid "Tortoise"
msgstr ""

#: skycultures/tukano/constellation_names.eng.fab:11
msgid "Snake Large Anus"
msgstr ""

#: skycultures/tupi/constellation_names.eng.fab:1
msgid "White Ostrich"
msgstr ""

#: skycultures/tupi/constellation_names.eng.fab:2
msgid "Old Man"
msgstr ""

#: skycultures/tupi/constellation_names.eng.fab:3
msgid "Anta do Norte (Tapi'i)"
msgstr ""

#: skycultures/tupi/constellation_names.eng.fab:4
msgid "Veado"
msgstr ""

#: skycultures/tupi/constellation_names.eng.fab:5
msgid "Joykexo"
msgstr ""

#: skycultures/tupi/constellation_names.eng.fab:6
msgid "Vespeiro (Eixu)"
msgstr ""

#: skycultures/tupi/constellation_names.eng.fab:7
msgid "Queixada da Anta (Tapi'i rainhyka)"
msgstr ""

#: skycultures/tupi/star_names.fab:1 skycultures/tupi/star_names.fab:2
msgid "Quira-Rupia"
msgstr ""

#: skycultures/western/constellation_names.eng.fab:1
#: skycultures/western_rey/constellation_names.eng.fab:114
msgid "Aquila"
msgstr ""

#: skycultures/western/constellation_names.eng.fab:2
#: skycultures/western_rey/constellation_names.eng.fab:49
msgid "Andromeda"
msgstr ""

#: skycultures/western/constellation_names.eng.fab:3
#: skycultures/western_rey/constellation_names.eng.fab:142
msgid "Sculptor"
msgstr ""

#: skycultures/western/constellation_names.eng.fab:4
#: skycultures/western_rey/constellation_names.eng.fab:179
msgid "Ara"
msgstr ""

#: skycultures/western/constellation_names.eng.fab:7
#: skycultures/western_rey/constellation_names.eng.fab:58
msgid "Aries"
msgstr ""

#: skycultures/western/constellation_names.eng.fab:8
#: skycultures/western_rey/constellation_names.eng.fab:145
msgid "Pyxis"
msgstr ""

#: skycultures/western/constellation_names.eng.fab:9
#: skycultures/western_rey/constellation_names.eng.fab:29
msgid "Bootes"
msgstr ""

#: skycultures/western/constellation_names.eng.fab:10
#: skycultures/western_rey/constellation_names.eng.fab:191
msgid "Caelum"
msgstr ""

#: skycultures/western/constellation_names.eng.fab:11
#: skycultures/western_rey/constellation_names.eng.fab:182
msgid "Chamaeleon"
msgstr ""

#: skycultures/western/constellation_names.eng.fab:12
#: skycultures/western_rey/constellation_names.eng.fab:71
msgid "Cancer"
msgstr ""

#: skycultures/western/constellation_names.eng.fab:13
#: skycultures/western_rey/constellation_names.eng.fab:132
msgid "Capricornus"
msgstr ""

#: skycultures/western/constellation_names.eng.fab:14
#: skycultures/western_rey/constellation_names.eng.fab:147
msgid "Carina"
msgstr ""

#: skycultures/western/constellation_names.eng.fab:15
#: skycultures/western_rey/constellation_names.eng.fab:15
msgid "Cassiopeia"
msgstr ""

#: skycultures/western/constellation_names.eng.fab:16
#: skycultures/western_rey/constellation_names.eng.fab:168
msgid "Centaurus"
msgstr ""

#: skycultures/western/constellation_names.eng.fab:17
#: skycultures/western_rey/constellation_names.eng.fab:16
msgid "Cepheus"
msgstr ""

#: skycultures/western/constellation_names.eng.fab:18
#: skycultures/western_rey/constellation_names.eng.fab:34
msgid "Coma Berenices"
msgstr ""

#: skycultures/western/constellation_names.eng.fab:19
#: skycultures/western_rey/constellation_names.eng.fab:26
msgid "Canes Venatici"
msgstr ""

#: skycultures/western/constellation_names.eng.fab:20
#: skycultures/western_rey/constellation_names.eng.fab:67
msgid "Auriga"
msgstr ""

#: skycultures/western/constellation_names.eng.fab:21
#: skycultures/western_rey/constellation_names.eng.fab:155
msgid "Columba"
msgstr ""

#: skycultures/western/constellation_names.eng.fab:22
#: skycultures/western_rey/constellation_names.eng.fab:177
msgid "Circinus"
msgstr ""

#: skycultures/western/constellation_names.eng.fab:23
#: skycultures/western_rey/constellation_names.eng.fab:84
msgid "Crater"
msgstr ""

#: skycultures/western/constellation_names.eng.fab:24
#: skycultures/western_rey/constellation_names.eng.fab:125
msgid "Corona Australis"
msgstr ""

#: skycultures/western/constellation_names.eng.fab:25
#: skycultures/western_rey/constellation_names.eng.fab:33
msgid "Corona Borealis"
msgstr ""

#: skycultures/western/constellation_names.eng.fab:26
#: skycultures/western_rey/constellation_names.eng.fab:92
msgid "Corvus"
msgstr ""

#: skycultures/western/constellation_names.eng.fab:27
#: skycultures/western_rey/constellation_names.eng.fab:175
msgid "Crux"
msgstr ""

#: skycultures/western/constellation_names.eng.fab:28
#: skycultures/western_rey/constellation_names.eng.fab:36
msgid "Cygnus"
msgstr ""

#: skycultures/western/constellation_names.eng.fab:29
#: skycultures/western_rey/constellation_names.eng.fab:113
msgid "Delphinus"
msgstr ""

#: skycultures/western/constellation_names.eng.fab:30
#: skycultures/western_rey/constellation_names.eng.fab:154
msgid "Dorado"
msgstr ""

#: skycultures/western/constellation_names.eng.fab:31
#: skycultures/western_rey/constellation_names.eng.fab:10
msgid "Draco"
msgstr ""

#: skycultures/western/constellation_names.eng.fab:32
#: skycultures/western_rey/constellation_names.eng.fab:176
msgid "Norma"
msgstr ""

#: skycultures/western/constellation_names.eng.fab:33
#: skycultures/western_rey/constellation_names.eng.fab:80
msgid "Eridanus"
msgstr ""

#: skycultures/western/constellation_names.eng.fab:34
#: skycultures/western_rey/constellation_names.eng.fab:112
msgid "Sagitta"
msgstr ""

#: skycultures/western/constellation_names.eng.fab:35
#: skycultures/western_rey/constellation_names.eng.fab:163
msgid "Fornax"
msgstr ""

#: skycultures/western/constellation_names.eng.fab:36
#: skycultures/western_rey/constellation_names.eng.fab:69
msgid "Gemini"
msgstr ""

#: skycultures/western/constellation_names.eng.fab:37
#: skycultures/western_rey/constellation_names.eng.fab:17
msgid "Camelopardalis"
msgstr ""

#: skycultures/western/constellation_names.eng.fab:38
#: skycultures/western_rey/constellation_names.eng.fab:79
msgid "Canis Major"
msgstr ""

#: skycultures/western/constellation_names.eng.fab:39
#: skycultures/western_rey/constellation_names.eng.fab:19
msgid "Ursa Major"
msgstr ""

#: skycultures/western/constellation_names.eng.fab:40
#: skycultures/western_rey/constellation_names.eng.fab:134
msgid "Grus"
msgstr ""

#: skycultures/western/constellation_names.eng.fab:41
#: skycultures/western/star_names.fab:396
#: skycultures/western_rey/constellation_names.eng.fab:43
msgid "Hercules"
msgstr ""

#: skycultures/western/constellation_names.eng.fab:42
#: skycultures/western_rey/constellation_names.eng.fab:162
msgid "Horologium"
msgstr ""

#: skycultures/western/constellation_names.eng.fab:43
#: skycultures/western_rey/constellation_names.eng.fab:82
msgid "Hydra"
msgstr ""

#: skycultures/western/constellation_names.eng.fab:44
#: skycultures/western_rey/constellation_names.eng.fab:159
msgid "Hydrus"
msgstr ""

#: skycultures/western/constellation_names.eng.fab:45
#: skycultures/western_rey/constellation_names.eng.fab:187
msgid "Indus"
msgstr ""

#: skycultures/western/constellation_names.eng.fab:46
#: skycultures/western_rey/constellation_names.eng.fab:47
msgid "Lacerta"
msgstr ""

#: skycultures/western/constellation_names.eng.fab:47
#: skycultures/western_rey/constellation_names.eng.fab:73
msgid "Monoceros"
msgstr ""

#: skycultures/western/constellation_names.eng.fab:48
#: skycultures/western_rey/constellation_names.eng.fab:78
msgid "Lepus"
msgstr ""

#: skycultures/western/constellation_names.eng.fab:50
#: skycultures/western_rey/constellation_names.eng.fab:165
msgid "Lupus"
msgstr ""

#: skycultures/western/constellation_names.eng.fab:51
#: skycultures/western_rey/constellation_names.eng.fab:68
msgid "Lynx"
msgstr ""

#: skycultures/western/constellation_names.eng.fab:52
#: skycultures/western_rey/constellation_names.eng.fab:41
msgid "Lyra"
msgstr ""

#: skycultures/western/constellation_names.eng.fab:53
#: skycultures/western_rey/constellation_names.eng.fab:85
msgid "Antlia"
msgstr ""

#: skycultures/western/constellation_names.eng.fab:54
#: skycultures/western_rey/constellation_names.eng.fab:190
msgid "Microscopium"
msgstr ""

#: skycultures/western/constellation_names.eng.fab:55
msgid "Musca"
msgstr ""

#: skycultures/western/constellation_names.eng.fab:56
#: skycultures/western_rey/constellation_names.eng.fab:185
msgid "Octans"
msgstr ""

#: skycultures/western/constellation_names.eng.fab:57
#: skycultures/western_rey/constellation_names.eng.fab:181
msgid "Apus"
msgstr ""

#: skycultures/western/constellation_names.eng.fab:58
#: skycultures/western_rey/constellation_names.eng.fab:100
msgid "Ophiuchus"
msgstr ""

#: skycultures/western/constellation_names.eng.fab:59
#: skycultures/western_rey/constellation_names.eng.fab:74
msgid "Orion"
msgstr ""

#: skycultures/western/constellation_names.eng.fab:60
#: skycultures/western_rey/constellation_names.eng.fab:184
msgid "Pavo"
msgstr ""

#: skycultures/western/constellation_names.eng.fab:61
#: skycultures/western_rey/constellation_names.eng.fab:52
msgid "Pegasus"
msgstr ""

#: skycultures/western/constellation_names.eng.fab:62
#: skycultures/western_rey/constellation_names.eng.fab:160
msgid "Pictor"
msgstr ""

#: skycultures/western/constellation_names.eng.fab:63
#: skycultures/western_rey/constellation_names.eng.fab:57
msgid "Perseus"
msgstr ""

#: skycultures/western/constellation_names.eng.fab:64
#: skycultures/western_rey/constellation_names.eng.fab:127
msgid "Equuleus"
msgstr ""

#: skycultures/western/constellation_names.eng.fab:65
#: skycultures/western_rey/constellation_names.eng.fab:70
msgid "Canis Minor"
msgstr ""

#: skycultures/western/constellation_names.eng.fab:66
#: skycultures/western_rey/constellation_names.eng.fab:27
msgid "Leo Minor"
msgstr ""

#: skycultures/western/constellation_names.eng.fab:67
#: skycultures/western_rey/constellation_names.eng.fab:42
msgid "Vulpecula"
msgstr ""

#: skycultures/western/constellation_names.eng.fab:68
msgid "Ursa Minor"
msgstr ""

#: skycultures/western/constellation_names.eng.fab:69
#: skycultures/western_rey/constellation_names.eng.fab:135
msgid "Phoenix"
msgstr ""

#: skycultures/western/constellation_names.eng.fab:70
#: skycultures/western_rey/constellation_names.eng.fab:137
msgid "Pisces"
msgstr ""

#: skycultures/western/constellation_names.eng.fab:71
#: skycultures/western_rey/constellation_names.eng.fab:133
msgid "Piscis Austrinus"
msgstr ""

#: skycultures/western/constellation_names.eng.fab:72
#: skycultures/western_rey/constellation_names.eng.fab:151
msgid "Volans"
msgstr ""

#: skycultures/western/constellation_names.eng.fab:73
#: skycultures/western_rey/constellation_names.eng.fab:149
msgid "Puppis"
msgstr ""

#: skycultures/western/constellation_names.eng.fab:74
#: skycultures/western_rey/constellation_names.eng.fab:161
msgid "Reticulum"
msgstr ""

#: skycultures/western/constellation_names.eng.fab:75
#: skycultures/western_rey/constellation_names.eng.fab:120
msgid "Sagittarius"
msgstr ""

#: skycultures/western/constellation_names.eng.fab:76
#: skycultures/western_rey/constellation_names.eng.fab:107
msgid "Scorpius"
msgstr ""

#: skycultures/western/constellation_names.eng.fab:77
#: skycultures/western_rey/constellation_names.eng.fab:119
msgid "Scutum"
msgstr ""

#: skycultures/western/constellation_names.eng.fab:78
msgid "Serpens"
msgstr ""

#: skycultures/western/constellation_names.eng.fab:79
#: skycultures/western_rey/constellation_names.eng.fab:193
msgid "Sextans"
msgstr ""

#: skycultures/western/constellation_names.eng.fab:80
#: skycultures/western_rey/constellation_names.eng.fab:192
msgid "Mensa"
msgstr ""

#: skycultures/western/constellation_names.eng.fab:81
#: skycultures/western_rey/constellation_names.eng.fab:61
msgid "Taurus"
msgstr ""

#: skycultures/western/constellation_names.eng.fab:82
#: skycultures/western_rey/constellation_names.eng.fab:188
msgid "Telescopium"
msgstr ""

#: skycultures/western/constellation_names.eng.fab:83
#: skycultures/western_rey/constellation_names.eng.fab:186
msgid "Tucana"
msgstr ""

#: skycultures/western/constellation_names.eng.fab:84
#: skycultures/western_rey/constellation_names.eng.fab:48
msgid "Triangulum"
msgstr ""

#: skycultures/western/constellation_names.eng.fab:85
#: skycultures/western_rey/constellation_names.eng.fab:178
msgid "Triangulum Australe"
msgstr ""

#: skycultures/western/constellation_names.eng.fab:86
#: skycultures/western_rey/constellation_names.eng.fab:128
msgid "Aquarius"
msgstr ""

#: skycultures/western/constellation_names.eng.fab:87
#: skycultures/western_rey/constellation_names.eng.fab:88
msgid "Virgo"
msgstr ""

#: skycultures/western/constellation_names.eng.fab:88
#: skycultures/western_rey/constellation_names.eng.fab:144
msgid "Vela"
msgstr ""

#: skycultures/western/asterism_names.eng.fab:2
msgctxt "asterism"
msgid "Great Diamond"
msgstr ""

#: skycultures/western/asterism_names.eng.fab:3
msgctxt "asterism"
msgid "Spring Triangle"
msgstr ""

#: skycultures/western/asterism_names.eng.fab:4
msgctxt "asterism"
msgid "Summer Triangle"
msgstr ""

#: skycultures/western/asterism_names.eng.fab:5
msgctxt "asterism"
msgid "Great Square of Pegasus"
msgstr ""

#: skycultures/western/asterism_names.eng.fab:6
msgctxt "asterism"
msgid "Winter Triangle"
msgstr ""

#: skycultures/western/asterism_names.eng.fab:7
msgctxt "asterism"
msgid "Winter Hexagon (Winter Circle)"
msgstr ""

#: skycultures/western/asterism_names.eng.fab:9
msgctxt "asterism"
msgid "Northern Cross"
msgstr ""

#: skycultures/western/asterism_names.eng.fab:10
msgctxt "asterism"
msgid "W"
msgstr ""

#: skycultures/western/asterism_names.eng.fab:11
msgctxt "asterism"
msgid "Keystone"
msgstr ""

#: skycultures/western/asterism_names.eng.fab:12
msgctxt "asterism"
msgid "Butterfly"
msgstr ""

#: skycultures/western/asterism_names.eng.fab:13
msgctxt "asterism"
msgid "Kite"
msgstr ""

#: skycultures/western/asterism_names.eng.fab:14
msgctxt "asterism"
msgid "Sail"
msgstr ""

#: skycultures/western/asterism_names.eng.fab:15
msgctxt "asterism"
msgid "Seven Stars Row"
msgstr ""

#: skycultures/western/asterism_names.eng.fab:16
msgctxt "asterism"
msgid "Arc to Arcturus - Spike to Spica"
msgstr ""

#: skycultures/western/asterism_names.eng.fab:17
msgctxt "asterism"
msgid "Coathanger"
msgstr ""

#: skycultures/western/asterism_names.eng.fab:19
msgctxt "asterism"
msgid "Big Dipper (Plough)"
msgstr ""

#: skycultures/western/asterism_names.eng.fab:20
msgctxt "asterism"
msgid "Little Dipper"
msgstr ""

#: skycultures/western/asterism_names.eng.fab:21
msgctxt "asterism"
msgid "The Pointers"
msgstr ""

#: skycultures/western/asterism_names.eng.fab:22
msgctxt "asterism"
msgid "Dragon Head"
msgstr ""

#: skycultures/western/asterism_names.eng.fab:23
msgctxt "asterism"
msgid "Head of Medusa Gorgon"
msgstr ""

#: skycultures/western/asterism_names.eng.fab:24
msgctxt "asterism"
msgid "Goatlings"
msgstr ""

#: skycultures/western/asterism_names.eng.fab:25
msgctxt "asterism"
msgid "The Y in Aquarius (The Urn)"
msgstr ""

#: skycultures/western/asterism_names.eng.fab:26
msgctxt "asterism"
msgid "Orion's Belt"
msgstr ""

#: skycultures/western/asterism_names.eng.fab:27
msgctxt "asterism"
msgid "Orion's Sword"
msgstr ""

#: skycultures/western/asterism_names.eng.fab:28
msgctxt "asterism"
msgid "Orion's Shield"
msgstr ""

#: skycultures/western/asterism_names.eng.fab:29
msgctxt "asterism"
msgid "Orion's Cudgel"
msgstr ""

#: skycultures/western/asterism_names.eng.fab:30
msgctxt "asterism"
msgid "Head of Whale"
msgstr ""

#: skycultures/western/asterism_names.eng.fab:31
msgctxt "asterism"
msgid "Head of Serpent"
msgstr ""

#: skycultures/western/asterism_names.eng.fab:32
msgctxt "asterism"
msgid "Head of Hydra"
msgstr ""

#: skycultures/western/asterism_names.eng.fab:33
msgctxt "asterism"
msgid "Teapot"
msgstr ""

#: skycultures/western/asterism_names.eng.fab:34
msgctxt "asterism"
msgid "Terebellum"
msgstr ""

#: skycultures/western/asterism_names.eng.fab:35
msgctxt "asterism"
msgid "Egyptian Cross"
msgstr ""

#: skycultures/western/asterism_names.eng.fab:36
msgctxt "asterism"
msgid "False Cross"
msgstr ""

#: skycultures/western/asterism_names.eng.fab:37
msgctxt "asterism"
msgid "Sickle"
msgstr ""

#: skycultures/western/asterism_names.eng.fab:38
msgctxt "asterism"
msgid "Diamond Cross"
msgstr ""

#: skycultures/western/star_names.fab:4
msgid "Sirrah"
msgstr ""

#: skycultures/western/star_names.fab:6
msgid "Almach"
msgstr ""

#: skycultures/western/star_names.fab:9
msgid "Nembus"
msgstr ""

#: skycultures/western/star_names.fab:12
msgid "Thail"
msgstr ""

#: skycultures/western/star_names.fab:21
msgid "Sadaltager"
msgstr ""

#: skycultures/western/star_names.fab:22
msgid "Alsad"
msgstr ""

#: skycultures/western/star_names.fab:23
msgid "Hydor"
msgstr ""

#: skycultures/western/star_names.fab:24
msgid "Albulan II"
msgstr ""

#: skycultures/western/star_names.fab:25 skycultures/western/star_names.fab:27
msgid "Albulaan"
msgstr ""

#: skycultures/western/star_names.fab:26
msgid "Albulan I"
msgstr ""

#: skycultures/western/star_names.fab:28
msgid "Bunda"
msgstr ""

#: skycultures/western/star_names.fab:29
msgid "Sadalmulk"
msgstr ""

#: skycultures/western/star_names.fab:30
msgid "Al Sa'd al Mulk"
msgstr ""

#: skycultures/western/star_names.fab:31
msgid "Seat"
msgstr ""

#: skycultures/western/star_names.fab:36
msgid "Reda"
msgstr ""

#: skycultures/western/star_names.fab:38
msgid "Al Thalimain Prior"
msgstr ""

#: skycultures/western/star_names.fab:39
msgid "Al Thalimain I"
msgstr ""

#: skycultures/western/star_names.fab:40
msgid "Al Thalimain Posterior"
msgstr ""

#: skycultures/western/star_names.fab:41
msgid "Al Thalimain II"
msgstr ""

#: skycultures/western/star_names.fab:42
msgid "Deneb al Okab Australis"
msgstr ""

#: skycultures/western/star_names.fab:43 skycultures/western/star_names.fab:45
msgid "Deneb el Okab"
msgstr ""

#: skycultures/western/star_names.fab:44
msgid "Deneb al Okab Borealis"
msgstr ""

#: skycultures/western/star_names.fab:46
msgid "Almizan I"
msgstr ""

#: skycultures/western/star_names.fab:47
msgid "Almizan II"
msgstr ""

#: skycultures/western/star_names.fab:48
msgid "Almizan III"
msgstr ""

#: skycultures/western/star_names.fab:56
msgid "Barani I"
msgstr ""

#: skycultures/western/star_names.fab:57
msgid "Barani II"
msgstr ""

#: skycultures/western/star_names.fab:58
msgid "Barani III"
msgstr ""

#: skycultures/western/star_names.fab:59
msgid "Nair al Butain"
msgstr ""

#: skycultures/western/star_names.fab:60
msgid "Al Butain III"
msgstr ""

#: skycultures/western/star_names.fab:61
msgid "Al Butain IV"
msgstr ""

#: skycultures/western/star_names.fab:62
msgid "Koleon"
msgstr ""

#: skycultures/western/star_names.fab:63
msgid "Al Butain I"
msgstr ""

#: skycultures/western/star_names.fab:64
msgid "Al Butain II"
msgstr ""

#: skycultures/western/star_names.fab:67
msgid "Alhajoth"
msgstr ""

#: skycultures/western/star_names.fab:69
msgid "Hassaleh"
msgstr ""

#: skycultures/western/star_names.fab:70
msgid "Kabalinan"
msgstr ""

#: skycultures/western/star_names.fab:71
msgid "Haedus"
msgstr ""

#: skycultures/western/star_names.fab:72
msgid "Haedus I"
msgstr ""

#: skycultures/western/star_names.fab:73
msgid "Almaaz"
msgstr ""

#: skycultures/western/star_names.fab:74
msgid "Al Ma'az"
msgstr ""

#: skycultures/western/star_names.fab:75
msgid "Alanz"
msgstr ""

#: skycultures/western/star_names.fab:76
msgid "Haedus II"
msgstr ""

#: skycultures/western/star_names.fab:77
msgid "Mahasim"
msgstr ""

#: skycultures/western/star_names.fab:78
msgid "Alhiba II"
msgstr ""

#: skycultures/western/star_names.fab:79
msgid "Alhiba I"
msgstr ""

#: skycultures/western/star_names.fab:80
msgid "Alhiba III"
msgstr ""

#: skycultures/western/star_names.fab:81
msgid "Dolones I"
msgstr ""

#: skycultures/western/star_names.fab:82
msgid "Dolones III"
msgstr ""

#: skycultures/western/star_names.fab:83
msgid "Dolones II"
msgstr ""

#: skycultures/western/star_names.fab:84
msgid "Dolones IV"
msgstr ""

#: skycultures/western/star_names.fab:85
msgid "Dolones V"
msgstr ""

#: skycultures/western/star_names.fab:86
msgid "Dolones VI"
msgstr ""

#: skycultures/western/star_names.fab:87
msgid "Dolones VII"
msgstr ""

#: skycultures/western/star_names.fab:88
msgid "Dolones VIII"
msgstr ""

#: skycultures/western/star_names.fab:89
msgid "Dolones IX"
msgstr ""

#: skycultures/western/star_names.fab:94
msgid "Haris"
msgstr ""

#: skycultures/western/star_names.fab:95 skycultures/western/star_names.fab:109
msgid "Ceginus"
msgstr ""

#: skycultures/western/star_names.fab:97
msgid "Pulcherrima"
msgstr ""

#: skycultures/western/star_names.fab:100
msgid "Inkalunis"
msgstr ""

#: skycultures/western/star_names.fab:101
msgid "Clava"
msgstr ""

#: skycultures/western/star_names.fab:102
msgid "Venabulum"
msgstr ""

#: skycultures/western/star_names.fab:104
msgid "Asellus Primus"
msgstr ""

#: skycultures/western/star_names.fab:105
msgid "Asellus Secundus"
msgstr ""

#: skycultures/western/star_names.fab:106
msgid "Asellus Tertius"
msgstr ""

#: skycultures/western/star_names.fab:107
msgid "Thiba"
msgstr ""

#: skycultures/western/star_names.fab:108
msgid "Aulad Althiba"
msgstr ""

#: skycultures/western/star_names.fab:110
msgid "Aulad Alnathlat"
msgstr ""

#: skycultures/western/star_names.fab:115
msgid "Sertan"
msgstr ""

#: skycultures/western/star_names.fab:119
msgid "Al Tarf"
msgstr ""

#: skycultures/western/star_names.fab:120
msgid "Altarf"
msgstr ""

#: skycultures/western/star_names.fab:122
msgid "Almalaf"
msgstr ""

#: skycultures/western/star_names.fab:123
msgid "Zubanah"
msgstr ""

#: skycultures/western/star_names.fab:124
msgid "Piautos"
msgstr ""

#: skycultures/western/star_names.fab:125
msgid "Nahn"
msgstr ""

#: skycultures/western/star_names.fab:129
msgid "La Superba"
msgstr ""

#: skycultures/western/star_names.fab:132
msgid "Canicula"
msgstr ""

#: skycultures/western/star_names.fab:133
msgid "Aschere"
msgstr ""

#: skycultures/western/star_names.fab:136
msgid "Mirza"
msgstr ""

#: skycultures/western/star_names.fab:137
#: skycultures/western/star_names.fab:143
msgid "Isis"
msgstr ""

#: skycultures/western/star_names.fab:139
msgid "Alwazn"
msgstr ""

#: skycultures/western/star_names.fab:144
msgid "Udra"
msgstr ""

#: skycultures/western/star_names.fab:145
msgid "Al Zara"
msgstr ""

#: skycultures/western/star_names.fab:148
msgid "Elgomaisa"
msgstr ""

#: skycultures/western/star_names.fab:149
msgid "Antecanis"
msgstr ""

#: skycultures/western/star_names.fab:151
msgid "Algomeyla"
msgstr ""

#: skycultures/western/star_names.fab:152
msgid "Gomelza"
msgstr ""

#: skycultures/western/star_names.fab:155
msgid "Prima Giedi"
msgstr ""

#: skycultures/western/star_names.fab:157
msgid "Secunda Giedi"
msgstr ""

#: skycultures/western/star_names.fab:159
msgid "Dabih Major"
msgstr ""

#: skycultures/western/star_names.fab:160
msgid "Dabih Minor"
msgstr ""

#: skycultures/western/star_names.fab:163
msgid "Al Shat"
msgstr ""

#: skycultures/western/star_names.fab:164
msgid "Alshat"
msgstr ""

#: skycultures/western/star_names.fab:167
msgid "Suhel"
msgstr ""

#: skycultures/western/star_names.fab:171
msgid "Turais"
msgstr ""

#: skycultures/western/star_names.fab:172
msgid "Scutulum"
msgstr ""

#: skycultures/western/star_names.fab:173
msgid "Innes' Star"
msgstr ""

#: skycultures/western/star_names.fab:175
msgid "Shedar"
msgstr ""

#: skycultures/western/star_names.fab:179
msgid "Ksora"
msgstr ""

#: skycultures/western/star_names.fab:180
msgid "Achird"
msgstr ""

#: skycultures/western/star_names.fab:181
msgid "Segin"
msgstr ""

#: skycultures/western/star_names.fab:182
#: skycultures/western/star_names.fab:184
msgid "Marfak"
msgstr ""

#: skycultures/western/star_names.fab:183
msgid "Marfak-East"
msgstr ""

#: skycultures/western/star_names.fab:185
msgid "Marfak-West"
msgstr ""

#: skycultures/western/star_names.fab:186
msgid "Al Marfak"
msgstr ""

#: skycultures/western/star_names.fab:187
msgid "Navi"
msgstr ""

#: skycultures/western/star_names.fab:189
msgid "Rigil Kentaurus"
msgstr ""

#: skycultures/western/star_names.fab:190
msgid "Toliman"
msgstr ""

#: skycultures/western/star_names.fab:191
msgid "Bungula"
msgstr ""

#: skycultures/western/star_names.fab:193
msgid "Proxima Centauri"
msgstr ""

#: skycultures/western/star_names.fab:195
msgid "Agena"
msgstr ""

#: skycultures/western/star_names.fab:196
msgid "Muhlifain"
msgstr ""

#: skycultures/western/star_names.fab:198
msgid "Baten Kentaurus"
msgstr ""

#: skycultures/western/star_names.fab:200
msgid "Przybylski's Star"
msgstr ""

#: skycultures/western/star_names.fab:206
msgid "Erakis"
msgstr ""

#: skycultures/western/star_names.fab:208
msgid "Al Kurhah"
msgstr ""

#: skycultures/western/star_names.fab:209
msgid "Al Kalb al Rai"
msgstr ""

#: skycultures/western/star_names.fab:210
msgid "Kalbalrai"
msgstr ""

#: skycultures/western/star_names.fab:211
msgid "Castula"
msgstr ""

#: skycultures/western/star_names.fab:213
msgid "Kabalfird"
msgstr ""

#: skycultures/western/star_names.fab:214
msgid "Al Kidr"
msgstr ""

#: skycultures/western/star_names.fab:215
msgid "Al Aghnam I"
msgstr ""

#: skycultures/western/star_names.fab:216
msgid "Al Aghnam II"
msgstr ""

#: skycultures/western/star_names.fab:220
#: skycultures/western/star_names.fab:230
msgid "Deneb Kaitos"
msgstr ""

#: skycultures/western/star_names.fab:223
msgid "Kaffaljidhma"
msgstr ""

#: skycultures/western/star_names.fab:224
msgid "Al Kaff al Jidhmah"
msgstr ""

#: skycultures/western/star_names.fab:225
msgid "Kafalgidma"
msgstr ""

#: skycultures/western/star_names.fab:226
msgid "Dheneb"
msgstr ""

#: skycultures/western/star_names.fab:227
msgid "Deneb Algenubi"
msgstr ""

#: skycultures/western/star_names.fab:228
msgid "Deneb Kaitos Shemali"
msgstr ""

#: skycultures/western/star_names.fab:229
msgid "Schemali"
msgstr ""

#: skycultures/western/star_names.fab:232
msgid "Menkab"
msgstr ""

#: skycultures/western/star_names.fab:233
msgid "Al Kaff al Jidhmah III"
msgstr ""

#: skycultures/western/star_names.fab:234
msgid "Sadr al Kaitos III"
msgstr ""

#: skycultures/western/star_names.fab:235
msgid "Al Naymat I"
msgstr ""

#: skycultures/western/star_names.fab:236
msgid "Al Kaff al Jidhmah IV"
msgstr ""

#: skycultures/western/star_names.fab:237
msgid "Al Kaff al Jidhmah I"
msgstr ""

#: skycultures/western/star_names.fab:238
msgid "Al Kaff al Jidhmah II"
msgstr ""

#: skycultures/western/star_names.fab:239
msgid "Sadr al Kaitos IV"
msgstr ""

#: skycultures/western/star_names.fab:240
msgid "Sadr al Kaitos I"
msgstr ""

#: skycultures/western/star_names.fab:241
msgid "Sadr al Kaitos II"
msgstr ""

#: skycultures/western/star_names.fab:242
msgid "Al Naymat II"
msgstr ""

#: skycultures/western/star_names.fab:243
msgid "Al Naymat III"
msgstr ""

#: skycultures/western/star_names.fab:244
msgid "Alnitham I"
msgstr ""

#: skycultures/western/star_names.fab:245
msgid "Alnitham II"
msgstr ""

#: skycultures/western/star_names.fab:246
msgid "Alnitham III"
msgstr ""

#: skycultures/western/star_names.fab:247
msgid "Alnitham IV"
msgstr ""

#: skycultures/western/star_names.fab:251
msgid "Kurud I"
msgstr ""

#: skycultures/western/star_names.fab:252
msgid "Kurud II"
msgstr ""

#: skycultures/western/star_names.fab:254
msgid "Polaris Galacticum Borealis"
msgstr ""

#: skycultures/western/star_names.fab:255
msgid "Diadem"
msgstr ""

#: skycultures/western/star_names.fab:256
msgid "Kissin"
msgstr ""

#: skycultures/western/star_names.fab:257
msgid "Al Dafirah"
msgstr ""

#: skycultures/western/star_names.fab:259
msgid "Alfecca Meridiana"
msgstr ""

#: skycultures/western/star_names.fab:261
msgid "Alphecca"
msgstr ""

#: skycultures/western/star_names.fab:262
#: skycultures/western_rey/star_names.fab:17
msgid "Gemma"
msgstr ""

#: skycultures/western/star_names.fab:264
msgid "Gnosia"
msgstr ""

#: skycultures/western/star_names.fab:265
msgid "Ashtaroth"
msgstr ""

#: skycultures/western/star_names.fab:267
msgid "Variabilis Coronae"
msgstr ""

#: skycultures/western/star_names.fab:268
msgid "Blaze Star"
msgstr ""

#: skycultures/western/star_names.fab:271
msgid "Al Chiba"
msgstr ""

#: skycultures/western/star_names.fab:273
msgid "Gienah Corvi"
msgstr ""

#: skycultures/western/star_names.fab:274
msgid "Gienah Ghurab"
msgstr ""

#: skycultures/western/star_names.fab:276
msgid "Kraz"
msgstr ""

#: skycultures/western/star_names.fab:277
msgid "Minkar"
msgstr ""

#: skycultures/western/star_names.fab:280
msgid "Al Sharasif"
msgstr ""

#: skycultures/western/star_names.fab:281
msgid "Al Sharasif II"
msgstr ""

#: skycultures/western/star_names.fab:285
msgid "Becrux"
msgstr ""

#: skycultures/western/star_names.fab:289
msgid "Arided"
msgstr ""

#: skycultures/western/star_names.fab:290
msgid "Aridif"
msgstr ""

#: skycultures/western/star_names.fab:291
msgid "Arrioph"
msgstr ""

#: skycultures/western/star_names.fab:294
msgid "Gienah Cygni"
msgstr ""

#: skycultures/western/star_names.fab:295
msgid "Al Janah"
msgstr ""

#: skycultures/western/star_names.fab:297
msgid "Azelfage"
msgstr ""

#: skycultures/western/star_names.fab:298
msgid "Ruchba"
msgstr ""

#: skycultures/western/star_names.fab:299
msgid "Rucba"
msgstr ""

#: skycultures/western/star_names.fab:300
msgid "Bessel's Star"
msgstr ""

#: skycultures/western/star_names.fab:301
msgid "Piazzi's Flying Star"
msgstr ""

#: skycultures/western/star_names.fab:303
msgid "Campbell’s Hydrogen Star"
msgstr ""

#: skycultures/western/star_names.fab:304
msgid "Revenant of the Swan"
msgstr ""

#: skycultures/western/star_names.fab:305
msgid "Fawaris II"
msgstr ""

#: skycultures/western/star_names.fab:306
msgid "Fawaris III"
msgstr ""

#: skycultures/western/star_names.fab:307
msgid "Fawaris I"
msgstr ""

#: skycultures/western/star_names.fab:310
msgid "Svalocin"
msgstr ""

#: skycultures/western/star_names.fab:312
msgid "Venator"
msgstr ""

#: skycultures/western/star_names.fab:314
msgid "Deneb Dulfim"
msgstr ""

#: skycultures/western/star_names.fab:315
msgid "Al Salib"
msgstr ""

#: skycultures/western/star_names.fab:316
msgid "Al Ukud"
msgstr ""

#: skycultures/western/star_names.fab:319
msgid "Adib"
msgstr ""

#: skycultures/western/star_names.fab:320
msgid "Al Tinnin"
msgstr ""

#: skycultures/western/star_names.fab:322
msgid "Alwaid"
msgstr ""

#: skycultures/western/star_names.fab:323
msgid "Eltanin"
msgstr ""

#: skycultures/western/star_names.fab:325
msgid "Taurt"
msgstr ""

#: skycultures/western/star_names.fab:327
msgid "Al Tais"
msgstr ""

#: skycultures/western/star_names.fab:330
msgid "Giansar"
msgstr ""

#: skycultures/western/star_names.fab:331
msgid "Nodus Secundus"
msgstr ""

#: skycultures/western/star_names.fab:333
msgid "Arrakis"
msgstr ""

#: skycultures/western/star_names.fab:334
msgid "Errakis"
msgstr ""

#: skycultures/western/star_names.fab:336
msgid "Kuma"
msgstr ""

#: skycultures/western/star_names.fab:337
msgid "Tyl"
msgstr ""

#: skycultures/western/star_names.fab:338
msgid "Alsafi"
msgstr ""

#: skycultures/western/star_names.fab:339
msgid "Dziban I"
msgstr ""

#: skycultures/western/star_names.fab:340
#: skycultures/western/star_names.fab:343
msgid "Dsiban"
msgstr ""

#: skycultures/western/star_names.fab:341
msgid "Dziban"
msgstr ""

#: skycultures/western/star_names.fab:342
msgid "Dziban II"
msgstr ""

#: skycultures/western/star_names.fab:344
msgid "Al Dhih"
msgstr ""

#: skycultures/western/star_names.fab:345
msgid "Adfar Aldib II"
msgstr ""

#: skycultures/western/star_names.fab:347
msgid "Al Dhibain Posterior"
msgstr ""

#: skycultures/western/star_names.fab:348
msgid "Aldhibah"
msgstr ""

#: skycultures/western/star_names.fab:349
msgid "Dhibah"
msgstr ""

#: skycultures/western/star_names.fab:350
msgid "Al Dhibain Prior"
msgstr ""

#: skycultures/western/star_names.fab:351
msgid "Dhibain"
msgstr ""

#: skycultures/western/star_names.fab:352
msgid "Adfar Aldib I"
msgstr ""

#: skycultures/western/star_names.fab:353
msgid "Tais I"
msgstr ""

#: skycultures/western/star_names.fab:354
msgid "Tais II"
msgstr ""

#: skycultures/western/star_names.fab:355
msgid "Athafi II"
msgstr ""

#: skycultures/western/star_names.fab:356
msgid "Athafi I"
msgstr ""

#: skycultures/western/star_names.fab:357
msgid "Aldhiba"
msgstr ""

#: skycultures/western/star_names.fab:358
msgid "Alahakan"
msgstr ""

#: skycultures/western/star_names.fab:364
msgid "Dhalim"
msgstr ""

#: skycultures/western/star_names.fab:369
#: skycultures/western/star_names.fab:390
msgid "Dalim"
msgstr ""

#: skycultures/western/star_names.fab:372
#: skycultures/western/star_names.fab:374
msgid "Theemin"
msgstr ""

#: skycultures/western/star_names.fab:373
msgid "Theemim"
msgstr ""

#: skycultures/western/star_names.fab:375
msgid "Beemim II"
msgstr ""

#: skycultures/western/star_names.fab:376
msgid "Angetenar"
msgstr ""

#: skycultures/western/star_names.fab:377
msgid "Anchat"
msgstr ""

#: skycultures/western/star_names.fab:378
msgid "Beemim"
msgstr ""

#: skycultures/western/star_names.fab:379
msgid "Beemim III"
msgstr ""

#: skycultures/western/star_names.fab:381
msgid "Rana"
msgstr ""

#: skycultures/western/star_names.fab:382
msgid "Sceptrum"
msgstr ""

#: skycultures/western/star_names.fab:383
msgid "Kursi al Jauzah II"
msgstr ""

#: skycultures/western/star_names.fab:384
msgid "Aludhi I"
msgstr ""

#: skycultures/western/star_names.fab:385
msgid "Aludhi II"
msgstr ""

#: skycultures/western/star_names.fab:386
msgid "Aludhi III"
msgstr ""

#: skycultures/western/star_names.fab:387
msgid "Beemim I"
msgstr ""

#: skycultures/western/star_names.fab:388
msgid "Kursi al Jauzah I"
msgstr ""

#: skycultures/western/star_names.fab:391
msgid "Fornacis"
msgstr ""

#: skycultures/western/star_names.fab:393
#: skycultures/western_rey/star_names.fab:29
msgid "Castor"
msgstr ""

#: skycultures/western/star_names.fab:394
msgid "Apollo"
msgstr ""

#: skycultures/western/star_names.fab:395
#: skycultures/western_rey/star_names.fab:30
msgid "Pollux"
msgstr ""

#: skycultures/western/star_names.fab:398
msgid "Almeisan"
msgstr ""

#: skycultures/western/star_names.fab:401
msgid "Melucta"
msgstr ""

#: skycultures/western/star_names.fab:402
msgid "Meboula"
msgstr ""

#: skycultures/western/star_names.fab:405
msgid "Tejat Prior"
msgstr ""

#: skycultures/western/star_names.fab:406
msgid "Praepes"
msgstr ""

#: skycultures/western/star_names.fab:408
msgid "Tejat Posterior"
msgstr ""

#: skycultures/western/star_names.fab:409
msgid "Calx"
msgstr ""

#: skycultures/western/star_names.fab:410
msgid "Al Zirr"
msgstr ""

#: skycultures/western/star_names.fab:411
msgid "Alzirr"
msgstr ""

#: skycultures/western/star_names.fab:412
msgid "Nucatai"
msgstr ""

#: skycultures/western/star_names.fab:415
msgid "Al Na'ir"
msgstr ""

#: skycultures/western/star_names.fab:416
msgid "Al Dhanab"
msgstr ""

#: skycultures/western/star_names.fab:417
msgid "Deneb Hut"
msgstr ""

#: skycultures/western/star_names.fab:418
msgid "Deneb Alnahr"
msgstr ""

#: skycultures/western/star_names.fab:421
msgid "Ras Algethi"
msgstr ""

#: skycultures/western/star_names.fab:423
msgid "Rutilicus"
msgstr ""

#: skycultures/western/star_names.fab:427
msgid "Masym"
msgstr ""

#: skycultures/western/star_names.fab:429
msgid "Sarin"
msgstr ""

#: skycultures/western/star_names.fab:431
msgid "Nasak Shamiya III"
msgstr ""

#: skycultures/western/star_names.fab:434
msgid "Kalbelaphard"
msgstr ""

#: skycultures/western/star_names.fab:435
msgid "Cor Hydrae"
msgstr ""

#: skycultures/western/star_names.fab:436
msgid "Ukdah III"
msgstr ""

#: skycultures/western/star_names.fab:437
msgid "Minazal I"
msgstr ""

#: skycultures/western/star_names.fab:438
msgid "Minazal III"
msgstr ""

#: skycultures/western/star_names.fab:439
msgid "Minazal V"
msgstr ""

#: skycultures/western/star_names.fab:440
msgid "Minazal II"
msgstr ""

#: skycultures/western/star_names.fab:441
msgid "Ukdah IV"
msgstr ""

#: skycultures/western/star_names.fab:442
msgid "Al Sharasif I"
msgstr ""

#: skycultures/western/star_names.fab:443
msgid "Minazal IV"
msgstr ""

#: skycultures/western/star_names.fab:444
msgid "Minkalshuja"
msgstr ""

#: skycultures/western/star_names.fab:445
msgid "Al Minliar al Shuja"
msgstr ""

#: skycultures/western/star_names.fab:446
msgid "Minchir"
msgstr ""

#: skycultures/western/star_names.fab:447
msgid "Ukdah I"
msgstr ""

#: skycultures/western/star_names.fab:448
msgid "Ukdah II"
msgstr ""

#: skycultures/western/star_names.fab:450
msgid "Persian"
msgstr ""

#: skycultures/western/star_names.fab:455
msgid "Cor Leonis"
msgstr ""

#: skycultures/western/star_names.fab:456
msgid "Rex"
msgstr ""

#: skycultures/western/star_names.fab:457
msgid "Kabeleced"
msgstr ""

#: skycultures/western/star_names.fab:459
msgid "Deneb Aleet"
msgstr ""

#: skycultures/western/star_names.fab:462
msgid "Duhr"
msgstr ""

#: skycultures/western/star_names.fab:463
msgid "Zubra"
msgstr ""

#: skycultures/western/star_names.fab:466
msgid "Al Haratan"
msgstr ""

#: skycultures/western/star_names.fab:467
msgid "Coxa"
msgstr ""

#: skycultures/western/star_names.fab:470
msgid "Alshemali"
msgstr ""

#: skycultures/western/star_names.fab:471
msgid "Ras Elased Borealis"
msgstr ""

#: skycultures/western/star_names.fab:473
msgid "Algenubi"
msgstr ""

#: skycultures/western/star_names.fab:474
msgid "Ras Elased Australis"
msgstr ""

#: skycultures/western/star_names.fab:475
msgid "Al Minlear al Asad"
msgstr ""

#: skycultures/western/star_names.fab:476
msgid "Minkarasad"
msgstr ""

#: skycultures/western/star_names.fab:477
msgid "Zubrah"
msgstr ""

#: skycultures/western/star_names.fab:478
msgid "Al Jabhah"
msgstr ""

#: skycultures/western/star_names.fab:480
msgid "Praecipua"
msgstr ""

#: skycultures/western/star_names.fab:484
msgid "Hind's Crimson Star"
msgstr ""

#: skycultures/western/star_names.fab:485
msgid "Kursi al Jabbar"
msgstr ""

#: skycultures/western/star_names.fab:486
msgid "Arsh al Jauzah"
msgstr ""

#: skycultures/western/star_names.fab:488
msgid "Zubenelgenubi I"
msgstr ""

#: skycultures/western/star_names.fab:490
msgid "Zubenelgenubi II"
msgstr ""

#: skycultures/western/star_names.fab:493
msgid "Brachium"
msgstr ""

#: skycultures/western/star_names.fab:494
msgid "Zuben Acrabi"
msgstr ""

#: skycultures/western/star_names.fab:495
msgid "Cornu"
msgstr ""

#: skycultures/western/star_names.fab:496
msgid "Zuben Elakribi"
msgstr ""

#: skycultures/western/star_names.fab:497
msgid "Zuben Elakrab"
msgstr ""

#: skycultures/western/star_names.fab:498
msgid "Zuben Hakraki"
msgstr ""

#: skycultures/western/star_names.fab:499
msgid "Zuben Hakrabi"
msgstr ""

#: skycultures/western/star_names.fab:501
msgid "Alsciaukat"
msgstr ""

#: skycultures/western/star_names.fab:502
msgid "Mabsuthat"
msgstr ""

#: skycultures/western/star_names.fab:503
msgid "Shaukah"
msgstr ""

#: skycultures/western/star_names.fab:504
msgid "Dolones X"
msgstr ""

#: skycultures/western/star_names.fab:506
#: skycultures/western_rey/star_names.fab:21
msgid "Vega"
msgstr ""

#: skycultures/western/star_names.fab:507
msgid "Fidis"
msgstr ""

#: skycultures/western/star_names.fab:510
msgid "Jugum"
msgstr ""

#: skycultures/western/star_names.fab:511
msgid "Aladfar"
msgstr ""

#: skycultures/western/star_names.fab:512
msgid "Al Athfar"
msgstr ""

#: skycultures/western/star_names.fab:513
msgid "Alathfar"
msgstr ""

#: skycultures/western/star_names.fab:514
msgid "Athfar"
msgstr ""

#: skycultures/western/star_names.fab:515
msgid "Double Double I"
msgstr ""

#: skycultures/western/star_names.fab:516
msgid "Double Double II"
msgstr ""

#: skycultures/western/star_names.fab:517
msgid "Nasr Alwaki I"
msgstr ""

#: skycultures/western/star_names.fab:518
msgid "Nasr Alwaki II"
msgstr ""

#: skycultures/western/star_names.fab:520
msgid "Plaskett's Star"
msgstr ""

#: skycultures/western/star_names.fab:523
msgid "Polaris Australis"
msgstr ""

#: skycultures/western/star_names.fab:528
msgid "Yad"
msgstr ""

#: skycultures/western/star_names.fab:532
msgid "Muliphen"
msgstr ""

#: skycultures/western/star_names.fab:534
msgid "Saik"
msgstr ""

#: skycultures/western/star_names.fab:535
msgid "Garafsa"
msgstr ""

#: skycultures/western/star_names.fab:536
msgid "Aggia"
msgstr ""

#: skycultures/western/star_names.fab:539
msgid "Al Mankib"
msgstr ""

#: skycultures/western/star_names.fab:541
msgid "Algebar"
msgstr ""

#: skycultures/western/star_names.fab:548
#: skycultures/western/star_names.fab:565
msgid "Heka"
msgstr ""

#: skycultures/western/star_names.fab:549
msgid "Hatysa"
msgstr ""

#: skycultures/western/star_names.fab:550
msgid "Thabit"
msgstr ""

#: skycultures/western/star_names.fab:551
msgid "Tabit"
msgstr ""

#: skycultures/western/star_names.fab:552
msgid "Mizan Batil I"
msgstr ""

#: skycultures/western/star_names.fab:553
msgid "Mizan Batil III"
msgstr ""

#: skycultures/western/star_names.fab:554
msgid "Manica"
msgstr ""

#: skycultures/western/star_names.fab:555
msgid "Saif al Jabbar"
msgstr ""

#: skycultures/western/star_names.fab:556
msgid "Trapezium"
msgstr ""

#: skycultures/western/star_names.fab:557
msgid "Mizan Batil II"
msgstr ""

#: skycultures/western/star_names.fab:558
msgid "Al Kumm I"
msgstr ""

#: skycultures/western/star_names.fab:559
msgid "Al Kumm II"
msgstr ""

#: skycultures/western/star_names.fab:560
msgid "Al Taj IV"
msgstr ""

#: skycultures/western/star_names.fab:561
msgid "Al Taj I"
msgstr ""

#: skycultures/western/star_names.fab:562
msgid "Al Taj II"
msgstr ""

#: skycultures/western/star_names.fab:563
msgid "Al Taj III"
msgstr ""

#: skycultures/western/star_names.fab:564
msgid "Al Taj V"
msgstr ""

#: skycultures/western/star_names.fab:570
msgid "Yed Alpheras"
msgstr ""

#: skycultures/western/star_names.fab:572
msgid "Seat Alpheras"
msgstr ""

#: skycultures/western/star_names.fab:575
msgid "Os Pegasi"
msgstr ""

#: skycultures/western/star_names.fab:576
msgid "Fom"
msgstr ""

#: skycultures/western/star_names.fab:577
msgid "Homam"
msgstr ""

#: skycultures/western/star_names.fab:581
msgid "Sa'd al Bari'"
msgstr ""

#: skycultures/western/star_names.fab:582
msgid "Al Karab"
msgstr ""

#: skycultures/western/star_names.fab:583
msgid "Salma"
msgstr ""

#: skycultures/western/star_names.fab:585
msgid "Sadalnazi"
msgstr ""

#: skycultures/western/star_names.fab:586
msgid "Fum al Faras"
msgstr ""

#: skycultures/western/star_names.fab:587
msgid "Suudalnujum"
msgstr ""

#: skycultures/western/star_names.fab:588
msgid "Sadalmatar"
msgstr ""

#: skycultures/western/star_names.fab:590
msgid "Mirfak"
msgstr ""

#: skycultures/western/star_names.fab:593
msgid "Gorgonea Prima"
msgstr ""

#: skycultures/western/star_names.fab:594
msgid "Gorgona"
msgstr ""

#: skycultures/western/star_names.fab:597
msgid "Ati"
msgstr ""

#: skycultures/western/star_names.fab:598
msgid "Alatik"
msgstr ""

#: skycultures/western/star_names.fab:600
msgid "Gorgonea Secunda"
msgstr ""

#: skycultures/western/star_names.fab:601
msgid "Gorgonea Tertia"
msgstr ""

#: skycultures/western/star_names.fab:602
msgid "Gorgonea Quarta"
msgstr ""

#: skycultures/western/star_names.fab:603
msgid "Miram"
msgstr ""

#: skycultures/western/star_names.fab:604
msgid "Misam"
msgstr ""

#: skycultures/western/star_names.fab:605
msgid "Misam al Thurayya I"
msgstr ""

#: skycultures/western/star_names.fab:608
msgid "Nair al Zaurak"
msgstr ""

#: skycultures/western/star_names.fab:609
msgid "Alrial III"
msgstr ""

#: skycultures/western/star_names.fab:610
msgid "Alrial V"
msgstr ""

#: skycultures/western/star_names.fab:611
msgid "Alrial I"
msgstr ""

#: skycultures/western/star_names.fab:612
msgid "Alrial II"
msgstr ""

#: skycultures/western/star_names.fab:613
msgid "Alrial IV"
msgstr ""

#: skycultures/western/star_names.fab:618
msgid "Al Rescha"
msgstr ""

#: skycultures/western/star_names.fab:619
msgid "Alrischa"
msgstr ""

#: skycultures/western/star_names.fab:620
msgid "van Maanen's Star"
msgstr ""

#: skycultures/western/star_names.fab:621
msgid "van Maanen 2"
msgstr ""

#: skycultures/western/star_names.fab:622
msgid "Torcularis Septentrionalis"
msgstr ""

#: skycultures/western/star_names.fab:623
msgid "Torcular"
msgstr ""

#: skycultures/western/star_names.fab:624
msgid "Kullat Nunu"
msgstr ""

#: skycultures/western/star_names.fab:625
msgid "Fum al Samakah"
msgstr ""

#: skycultures/western/star_names.fab:626
msgid "Kuton I"
msgstr ""

#: skycultures/western/star_names.fab:627
msgid "Kuton II"
msgstr ""

#: skycultures/western/star_names.fab:628
msgid "Kuton III"
msgstr ""

#: skycultures/western/star_names.fab:631
msgid "Thalim"
msgstr ""

#: skycultures/western/star_names.fab:632
msgid "Os Piscis Meridiani"
msgstr ""

#: skycultures/western/star_names.fab:633
msgid "Os Piscis Notii"
msgstr ""

#: skycultures/western/star_names.fab:634
msgid "Fum al Hui"
msgstr ""

#: skycultures/western/star_names.fab:637
msgid "Suhail Hadar"
msgstr ""

#: skycultures/western/star_names.fab:638
msgid "Tureis"
msgstr ""

#: skycultures/western/star_names.fab:640
msgid "Asmidiske"
msgstr ""

#: skycultures/western/star_names.fab:645
msgid "Alrami"
msgstr ""

#: skycultures/western/star_names.fab:646
msgid "Arkab Prior"
msgstr ""

#: skycultures/western/star_names.fab:648
msgid "Arkab Posterior"
msgstr ""

#: skycultures/western/star_names.fab:650
msgid "Nushaba"
msgstr ""

#: skycultures/western/star_names.fab:651
msgid "Al Nasl"
msgstr ""

#: skycultures/western/star_names.fab:652
msgid "Nash"
msgstr ""

#: skycultures/western/star_names.fab:654
msgid "Kaus Meridionalis"
msgstr ""

#: skycultures/western/star_names.fab:658
#: skycultures/western/star_names.fab:662
msgid "Al Thalimain"
msgstr ""

#: skycultures/western/star_names.fab:660
msgid "Sadira"
msgstr ""

#: skycultures/western/star_names.fab:661
msgid "Polis"
msgstr ""

#: skycultures/western/star_names.fab:663
msgid "Alnam"
msgstr ""

#: skycultures/western/star_names.fab:664
msgid "Albaldah"
msgstr ""

#: skycultures/western/star_names.fab:665
msgid "Al Baldah"
msgstr ""

#: skycultures/western/star_names.fab:666
msgid "Terebellum I"
msgstr ""

#: skycultures/western/star_names.fab:667
msgid "Terebellum II"
msgstr ""

#: skycultures/western/star_names.fab:668
msgid "Terebellum III"
msgstr ""

#: skycultures/western/star_names.fab:669
msgid "Terebellum IV"
msgstr ""

#: skycultures/western/star_names.fab:670
msgid "Hamalwarid"
msgstr ""

#: skycultures/western/star_names.fab:671
msgid "Ain al Rami I"
msgstr ""

#: skycultures/western/star_names.fab:672
msgid "Ain al Rami II"
msgstr ""

#: skycultures/western/star_names.fab:673
msgid "Namalsadirah II"
msgstr ""

#: skycultures/western/star_names.fab:674
msgid "Namalsadirah I"
msgstr ""

#: skycultures/western/star_names.fab:675
msgid "Namalsadirah III"
msgstr ""

#: skycultures/western/star_names.fab:676
msgid "Namalsadirah IV"
msgstr ""

#: skycultures/western/star_names.fab:677
msgid "Al Kiladah"
msgstr ""

#: skycultures/western/star_names.fab:680
msgid "Cor Scorpii"
msgstr ""

#: skycultures/western/star_names.fab:681
msgid "Vespertilio"
msgstr ""

#: skycultures/western/star_names.fab:682
msgid "Kalb al Akrab"
msgstr ""

#: skycultures/western/star_names.fab:684
msgid "Graffias"
msgstr ""

#: skycultures/western/star_names.fab:686
msgid "Iclarkrau"
msgstr ""

#: skycultures/western/star_names.fab:687
msgid "Sargas"
msgstr ""

#: skycultures/western/star_names.fab:690
msgid "Alniyat"
msgstr ""

#: skycultures/western/star_names.fab:691
msgid "Alniyat I"
msgstr ""

#: skycultures/western/star_names.fab:693
msgid "Alniyat II"
msgstr ""

#: skycultures/western/star_names.fab:696
msgid "Jabbah"
msgstr ""

#: skycultures/western/star_names.fab:697
msgid "Grafias"
msgstr ""

#: skycultures/western/star_names.fab:698
msgid "Grassias"
msgstr ""

#: skycultures/western/star_names.fab:700
msgid "Vanant"
msgstr ""

#: skycultures/western/star_names.fab:701
msgid "Mula"
msgstr ""

#: skycultures/western/star_names.fab:702
msgid "Tali al Shaulah I"
msgstr ""

#: skycultures/western/star_names.fab:703
msgid "Tali al Shaulah II"
msgstr ""

#: skycultures/western/star_names.fab:704
msgid "Nur"
msgstr ""

#: skycultures/western/star_names.fab:705
msgid "Iolil"
msgstr ""

#: skycultures/western/star_names.fab:706
msgid "Jabhat Acrabi I"
msgstr ""

#: skycultures/western/star_names.fab:707
msgid "Jabhat Acrabi II"
msgstr ""

#: skycultures/western/star_names.fab:710
msgid "Cor Serpentis"
msgstr ""

#: skycultures/western/star_names.fab:712
msgid "Nasak Shamiya I"
msgstr ""

#: skycultures/western/star_names.fab:713
msgid "Nasak Shamiya II"
msgstr ""

#: skycultures/western/star_names.fab:714
msgid "Nasak Yamani I"
msgstr ""

#: skycultures/western/star_names.fab:715
msgid "Nasak Yamani II"
msgstr ""

#: skycultures/western/star_names.fab:717
#: skycultures/western_rey/star_names.fab:27
msgid "Aldebaran"
msgstr ""

#: skycultures/western/star_names.fab:718
msgid "Cor Tauri"
msgstr ""

#: skycultures/western/star_names.fab:719
msgid "Parilicium"
msgstr ""

#: skycultures/western/star_names.fab:720
msgid "Elnath"
msgstr ""

#: skycultures/western/star_names.fab:721
msgid "El Nath"
msgstr ""

#: skycultures/western/star_names.fab:723
msgid "Oculus Boreus"
msgstr ""

#: skycultures/western/star_names.fab:730
msgid "Sterope I"
msgstr ""

#: skycultures/western/star_names.fab:734
msgid "Hyadum I"
msgstr ""

#: skycultures/western/star_names.fab:735
msgid "Prima Hyadum"
msgstr ""

#: skycultures/western/star_names.fab:736
msgid "Hyadum II"
msgstr ""

#: skycultures/western/star_names.fab:737
msgid "The Ruby Star"
msgstr ""

#: skycultures/western/star_names.fab:738
msgid "Sterope II"
msgstr ""

#: skycultures/western/star_names.fab:739
msgid "Hyadum III"
msgstr ""

#: skycultures/western/star_names.fab:740
msgid "Hyadum IV"
msgstr ""

#: skycultures/western/star_names.fab:741
msgid "Alkalbain III"
msgstr ""

#: skycultures/western/star_names.fab:742
msgid "Alkalbain IV"
msgstr ""

#: skycultures/western/star_names.fab:743
msgid "Alkalbain V"
msgstr ""

#: skycultures/western/star_names.fab:744
msgid "Alkalbain I"
msgstr ""

#: skycultures/western/star_names.fab:745
msgid "Alkalbain II"
msgstr ""

#: skycultures/western/star_names.fab:748
msgid "Caput Trianguli"
msgstr ""

#: skycultures/western/star_names.fab:749
msgid "Mizan"
msgstr ""

#: skycultures/western/star_names.fab:754
msgid "Dubb"
msgstr ""

#: skycultures/western/star_names.fab:755
msgid "Ak"
msgstr ""

#: skycultures/western/star_names.fab:757
msgid "Phecda"
msgstr ""

#: skycultures/western/star_names.fab:760
msgid "Kaffa"
msgstr ""

#: skycultures/western/star_names.fab:764
msgid "Benetnasch"
msgstr ""

#: skycultures/western/star_names.fab:771
#: skycultures/western_rey/star_names.fab:8
msgid "Alcor"
msgstr ""

#: skycultures/western/star_names.fab:772
msgid "Groombridge 1830"
msgstr ""

#: skycultures/western/star_names.fab:773
msgid "Flying Star"
msgstr ""

#: skycultures/western/star_names.fab:774
msgid "Runaway Star"
msgstr ""

#: skycultures/western/star_names.fab:777
msgid "Al Kaphrah"
msgstr ""

#: skycultures/western/star_names.fab:778
msgid "Alkafzah"
msgstr ""

#: skycultures/western/star_names.fab:779
msgid "Althiba I"
msgstr ""

#: skycultures/western/star_names.fab:780
msgid "Althiba VII"
msgstr ""

#: skycultures/western/star_names.fab:781
msgid "Alhaud III"
msgstr ""

#: skycultures/western/star_names.fab:782
msgid "Alhaud I"
msgstr ""

#: skycultures/western/star_names.fab:783
msgid "Alhaud IV"
msgstr ""

#: skycultures/western/star_names.fab:784
msgid "Alhaud V"
msgstr ""

#: skycultures/western/star_names.fab:785
msgid "Kafzatania"
msgstr ""

#: skycultures/western/star_names.fab:786
msgid "Althiba II"
msgstr ""

#: skycultures/western/star_names.fab:787
msgid "Althiba III"
msgstr ""

#: skycultures/western/star_names.fab:788
msgid "Althiba IV"
msgstr ""

#: skycultures/western/star_names.fab:789
msgid "Althiba V"
msgstr ""

#: skycultures/western/star_names.fab:790
msgid "Althiba VI"
msgstr ""

#: skycultures/western/star_names.fab:791
msgid "Alhaud II"
msgstr ""

#: skycultures/western/star_names.fab:792
msgid "Alhaud VI"
msgstr ""

#: skycultures/western/star_names.fab:793
msgid "Alhaud VII"
msgstr ""

#: skycultures/western/star_names.fab:795
msgid "Polaris"
msgstr ""

#: skycultures/western/star_names.fab:796
msgid "Alrucaba"
msgstr ""

#: skycultures/western/star_names.fab:797
msgid "Cinosura"
msgstr ""

#: skycultures/western/star_names.fab:798
msgid "Tramontana"
msgstr ""

#: skycultures/western/star_names.fab:799
msgid "Yilduz"
msgstr ""

#: skycultures/western/star_names.fab:800
msgid "Mismar"
msgstr ""

#: skycultures/western/star_names.fab:801
#: skycultures/western_rey/star_names.fab:6
msgid "Kochab"
msgstr ""

#: skycultures/western/star_names.fab:803
msgid "Pherkad Major"
msgstr ""

#: skycultures/western/star_names.fab:804
msgid "Pherkad Minor"
msgstr ""

#: skycultures/western/star_names.fab:806
msgid "Vildiur"
msgstr ""

#: skycultures/western/star_names.fab:807
msgid "Circitores"
msgstr ""

#: skycultures/western/star_names.fab:808
msgid "Akfa Farkadain"
msgstr ""

#: skycultures/western/star_names.fab:809
msgid "Anwa Farkadain"
msgstr ""

#: skycultures/western/star_names.fab:812
msgid "Suhail al Muhlif"
msgstr ""

#: skycultures/western/star_names.fab:813
msgid "Markeb"
msgstr ""

#: skycultures/western/star_names.fab:815
msgid "Al Suhail al Wazn"
msgstr ""

#: skycultures/western/star_names.fab:818
msgid "Azimech"
msgstr ""

#: skycultures/western/star_names.fab:820
#: skycultures/western/star_names.fab:829
msgid "Minelauva"
msgstr ""

#: skycultures/western/star_names.fab:822
msgid "Antevorta"
msgstr ""

#: skycultures/western/star_names.fab:824
msgid "Almuredin"
msgstr ""

#: skycultures/western/star_names.fab:827
msgid "Arich"
msgstr ""

#: skycultures/western/star_names.fab:828
msgid "Heze"
msgstr ""

#: skycultures/western/star_names.fab:830
msgid "Auva"
msgstr ""

#: skycultures/western/star_names.fab:831
msgid "Khambaliya"
msgstr ""

#: skycultures/western/star_names.fab:832
msgid "Kambalia"
msgstr ""

#: skycultures/western/star_names.fab:833
msgid "Rijl al Awwa"
msgstr ""

#: skycultures/western/star_names.fab:834
msgid "Rigilawwa"
msgstr ""

#: skycultures/western/star_names.fab:835
msgid "Algafar I"
msgstr ""

#: skycultures/western/star_names.fab:836
msgid "Algafar II"
msgstr ""

#: skycultures/western/star_names.fab:838
msgid "Anser"
msgstr ""

#: skycultures/western_rey/constellation_names.eng.fab:6
msgid "Big Dipper"
msgstr ""

#: skycultures/western_rey/constellation_names.eng.fab:7
msgid "Pointers"
msgstr ""

#: skycultures/western_rey/constellation_names.eng.fab:8
msgid "Little Dipper"
msgstr ""

#: skycultures/western_rey/constellation_names.eng.fab:9
msgid "Guardians"
msgstr ""

#: skycultures/western_rey/constellation_names.eng.fab:11
#: skycultures/western_rey/constellation_names.eng.fab:39
#: skycultures/western_rey/constellation_names.eng.fab:90
msgid "feet"
msgstr ""

#: skycultures/western_rey/constellation_names.eng.fab:12
#: skycultures/western_rey/constellation_names.eng.fab:20
#: skycultures/western_rey/constellation_names.eng.fab:24
#: skycultures/western_rey/constellation_names.eng.fab:31
#: skycultures/western_rey/constellation_names.eng.fab:53
#: skycultures/western_rey/constellation_names.eng.fab:59
#: skycultures/western_rey/constellation_names.eng.fab:62
#: skycultures/western_rey/constellation_names.eng.fab:89
#: skycultures/western_rey/constellation_names.eng.fab:99
#: skycultures/western_rey/constellation_names.eng.fab:102
#: skycultures/western_rey/constellation_names.eng.fab:115
#: skycultures/western_rey/constellation_names.eng.fab:121
#: skycultures/western_rey/constellation_names.eng.fab:129
#: skycultures/western_rey/constellation_names.eng.fab:156
#: skycultures/western_rey/constellation_names.eng.fab:169
msgid "head"
msgstr ""

#: skycultures/western_rey/constellation_names.eng.fab:13
#: skycultures/western_rey/constellation_names.eng.fab:25
#: skycultures/western_rey/constellation_names.eng.fab:54
#: skycultures/western_rey/constellation_names.eng.fab:60
#: skycultures/western_rey/constellation_names.eng.fab:65
#: skycultures/western_rey/constellation_names.eng.fab:95
#: skycultures/western_rey/constellation_names.eng.fab:109
#: skycultures/western_rey/constellation_names.eng.fab:118
#: skycultures/western_rey/constellation_names.eng.fab:141
#: skycultures/western_rey/constellation_names.eng.fab:157
#: skycultures/western_rey/constellation_names.eng.fab:166
msgid "tail"
msgstr ""

#: skycultures/western_rey/constellation_names.eng.fab:21
#: skycultures/western_rey/constellation_names.eng.fab:22
msgid "paws"
msgstr ""

#: skycultures/western_rey/constellation_names.eng.fab:30
#: skycultures/western_rey/constellation_names.eng.fab:101
#: skycultures/western_rey/constellation_names.eng.fab:122
#: skycultures/western_rey/constellation_names.eng.fab:172
msgid "body"
msgstr ""

#: skycultures/western_rey/constellation_names.eng.fab:32
msgid "pipe"
msgstr ""

#: skycultures/western_rey/constellation_names.eng.fab:37
#: skycultures/western_rey/constellation_names.eng.fab:38
#: skycultures/western_rey/constellation_names.eng.fab:55
#: skycultures/western_rey/constellation_names.eng.fab:116
#: skycultures/western_rey/constellation_names.eng.fab:117
#: skycultures/western_rey/constellation_names.eng.fab:152
#: skycultures/western_rey/constellation_names.eng.fab:153
#: skycultures/western_rey/constellation_names.eng.fab:158
msgid "wing"
msgstr ""

#: skycultures/western_rey/constellation_names.eng.fab:40
msgid "outstretched neck"
msgstr ""

#: skycultures/western_rey/constellation_names.eng.fab:44
#: skycultures/western_rey/constellation_names.eng.fab:76
msgid "club"
msgstr ""

#: skycultures/western_rey/constellation_names.eng.fab:45
msgid "Keystone"
msgstr ""

#: skycultures/western_rey/constellation_names.eng.fab:50
msgid "the chain"
msgstr ""

#: skycultures/western_rey/constellation_names.eng.fab:51
msgid "Great Square"
msgstr ""

#: skycultures/western_rey/constellation_names.eng.fab:63
#: skycultures/western_rey/constellation_names.eng.fab:64
msgid "horn"
msgstr ""

#: skycultures/western_rey/constellation_names.eng.fab:75
msgid "belt"
msgstr ""

#: skycultures/western_rey/constellation_names.eng.fab:77
msgid "shield"
msgstr ""

#: skycultures/western_rey/constellation_names.eng.fab:83
msgid "Hydra's head"
msgstr ""

#: skycultures/western_rey/constellation_names.eng.fab:87
msgid "Hydra's tail"
msgstr ""

#: skycultures/western_rey/constellation_names.eng.fab:93
msgid "bill"
msgstr ""

#: skycultures/western_rey/constellation_names.eng.fab:94
#: skycultures/western_rey/constellation_names.eng.fab:105
#: skycultures/western_rey/constellation_names.eng.fab:106
msgid "foot"
msgstr ""

#: skycultures/western_rey/constellation_names.eng.fab:97
msgid "Serpens Cauda"
msgstr ""

#: skycultures/western_rey/constellation_names.eng.fab:98
msgid "Serpens Caput"
msgstr ""

#: skycultures/western_rey/constellation_names.eng.fab:103
#: skycultures/western_rey/constellation_names.eng.fab:104
#: skycultures/western_rey/constellation_names.eng.fab:130
#: skycultures/western_rey/constellation_names.eng.fab:170
#: skycultures/western_rey/constellation_names.eng.fab:171
msgid "arm"
msgstr ""

#: skycultures/western_rey/constellation_names.eng.fab:108
msgid "claws"
msgstr ""

#: skycultures/western_rey/constellation_names.eng.fab:110
msgid "cat's eyes"
msgstr ""

#: skycultures/western_rey/constellation_names.eng.fab:123
msgid "skirt"
msgstr ""

#: skycultures/western_rey/constellation_names.eng.fab:124
msgid "the bow"
msgstr ""

#: skycultures/western_rey/constellation_names.eng.fab:131
msgid "vessel"
msgstr ""

#: skycultures/western_rey/constellation_names.eng.fab:138
msgid "Northern Fish"
msgstr ""

#: skycultures/western_rey/constellation_names.eng.fab:139
msgid "Circlet"
msgstr ""

#: skycultures/western_rey/constellation_names.eng.fab:146
msgid "False Cross"
msgstr ""

#: skycultures/western_rey/constellation_names.eng.fab:148
msgid "figurehead"
msgstr ""

#: skycultures/western_rey/constellation_names.eng.fab:150
msgid "transom"
msgstr ""

#: skycultures/western_rey/constellation_names.eng.fab:167
msgid "ears"
msgstr ""

#: skycultures/western_rey/constellation_names.eng.fab:173
msgid "front legs"
msgstr ""

#: skycultures/western_rey/constellation_names.eng.fab:174
msgid "hind legs"
msgstr ""

#: skycultures/western_rey/constellation_names.eng.fab:180
msgid "Fly"
msgstr ""

#: skycultures/western_rey/constellation_names.eng.fab:183
msgid "eyes"
msgstr ""

#: skycultures/western_rey/star_names.fab:5
msgid "Pole Star"
msgstr ""

#: skycultures/western_rey/star_names.fab:49
msgid "Tau Ceti"
msgstr ""

#: skycultures/western_rey/star_names.fab:50
msgid "Knot"
msgstr ""

#: skycultures/western_rey/star_names.fab:56
msgid "Alpha Centauri"
msgstr ""

#: skycultures/western_rey/star_names.fab:57
msgid "Beta Centauri"
msgstr ""<|MERGE_RESOLUTION|>--- conflicted
+++ resolved
@@ -1,30 +1,20 @@
 # Occitan (post 1500) translation for stellarium
-# Copyright (c) 2017 Rosetta Contributors and Canonical Ltd 2017
+# Copyright (c) 2012 Rosetta Contributors and Canonical Ltd 2012
 # This file is distributed under the same license as the stellarium package.
-# FIRST AUTHOR <EMAIL@ADDRESS>, 2017.
+# FIRST AUTHOR <EMAIL@ADDRESS>, 2012.
 #
 msgid ""
 msgstr ""
 "Project-Id-Version: stellarium\n"
 "Report-Msgid-Bugs-To: FULL NAME <EMAIL@ADDRESS>\n"
-<<<<<<< HEAD
-"POT-Creation-Date: 2017-06-18 15:04+0700\n"
-"PO-Revision-Date: 2017-06-18 08:30+0000\n"
-"Last-Translator: FULL NAME <EMAIL@ADDRESS>\n"
-=======
 "POT-Creation-Date: 2017-06-19 21:17+0700\n"
 "PO-Revision-Date: 2014-12-04 06:45+0000\n"
 "Last-Translator: Alexander Wolf <Unknown>\n"
->>>>>>> be714f29
 "Language-Team: Occitan (post 1500) <oc@li.org>\n"
 "MIME-Version: 1.0\n"
 "Content-Type: text/plain; charset=UTF-8\n"
 "Content-Transfer-Encoding: 8bit\n"
-<<<<<<< HEAD
-"X-Launchpad-Export-Date: 2017-06-19 07:19+0000\n"
-=======
 "X-Launchpad-Export-Date: 2017-06-20 05:54+0000\n"
->>>>>>> be714f29
 "X-Generator: Launchpad (build 18416)\n"
 
 #: skycultures/translations.fab:9
@@ -6475,26 +6465,14 @@
 msgstr ""
 
 #: skycultures/hawaiian_starlines/constellation_names.eng.fab:7
-<<<<<<< HEAD
-#: skycultures/polynesian/constellation_names.eng.fab:8
-=======
->>>>>>> be714f29
 msgid "Kite of Kawelo"
 msgstr ""
 
 #: skycultures/hawaiian_starlines/constellation_names.eng.fab:8
-<<<<<<< HEAD
-#: skycultures/polynesian/constellation_names.eng.fab:5
-=======
->>>>>>> be714f29
 msgid "The Seven"
 msgstr ""
 
 #: skycultures/hawaiian_starlines/constellation_names.eng.fab:9
-<<<<<<< HEAD
-#: skycultures/polynesian/constellation_names.eng.fab:4
-=======
->>>>>>> be714f29
 msgid "Voice of Joy"
 msgstr ""
 
@@ -6503,10 +6481,6 @@
 msgstr ""
 
 #: skycultures/hawaiian_starlines/constellation_names.eng.fab:11
-<<<<<<< HEAD
-#: skycultures/polynesian/constellation_names.eng.fab:10
-=======
->>>>>>> be714f29
 msgid "Cared for by Moon"
 msgstr ""
 
@@ -6515,42 +6489,22 @@
 msgstr ""
 
 #: skycultures/hawaiian_starlines/constellation_names.eng.fab:13
-<<<<<<< HEAD
-#: skycultures/polynesian/constellation_names.eng.fab:7
-=======
->>>>>>> be714f29
 msgid "Navigator's Triangle"
 msgstr ""
 
 #: skycultures/hawaiian_starlines/star_names.fab:1
-<<<<<<< HEAD
-#: skycultures/polynesian/star_names.fab:1
-=======
->>>>>>> be714f29
 msgid "Hokulei"
 msgstr ""
 
 #: skycultures/hawaiian_starlines/star_names.fab:2
-<<<<<<< HEAD
-#: skycultures/polynesian/star_names.fab:2
-=======
->>>>>>> be714f29
 msgid "Nana-mua"
 msgstr ""
 
 #: skycultures/hawaiian_starlines/star_names.fab:3
-<<<<<<< HEAD
-#: skycultures/polynesian/star_names.fab:3
-=======
->>>>>>> be714f29
 msgid "Nana-hope"
 msgstr ""
 
 #: skycultures/hawaiian_starlines/star_names.fab:4
-<<<<<<< HEAD
-#: skycultures/polynesian/star_names.fab:4
-=======
->>>>>>> be714f29
 msgid "Puana"
 msgstr ""
 
@@ -6559,27 +6513,14 @@
 msgstr ""
 
 #: skycultures/hawaiian_starlines/star_names.fab:6
-<<<<<<< HEAD
-#: skycultures/polynesian/star_names.fab:6
-=======
->>>>>>> be714f29
 msgid "Puana-kau"
 msgstr ""
 
 #: skycultures/hawaiian_starlines/star_names.fab:7
-<<<<<<< HEAD
-#: skycultures/polynesian/star_names.fab:7
-#: skycultures/polynesian/star_names.fab:19
-=======
->>>>>>> be714f29
 msgid "Pu'uhonua"
 msgstr ""
 
 #: skycultures/hawaiian_starlines/star_names.fab:8
-<<<<<<< HEAD
-#: skycultures/polynesian/star_names.fab:8
-=======
->>>>>>> be714f29
 msgid "Kaulua-koko"
 msgstr ""
 
@@ -6592,42 +6533,22 @@
 msgstr ""
 
 #: skycultures/hawaiian_starlines/star_names.fab:11
-<<<<<<< HEAD
-#: skycultures/polynesian/star_names.fab:11
-=======
->>>>>>> be714f29
 msgid "Hiki-analia"
 msgstr ""
 
 #: skycultures/hawaiian_starlines/star_names.fab:12
-<<<<<<< HEAD
-#: skycultures/polynesian/star_names.fab:12
-=======
->>>>>>> be714f29
 msgid "Holopuni"
 msgstr ""
 
 #: skycultures/hawaiian_starlines/star_names.fab:13
-<<<<<<< HEAD
-#: skycultures/polynesian/star_names.fab:13
-=======
->>>>>>> be714f29
 msgid "Hawaiki"
 msgstr ""
 
 #: skycultures/hawaiian_starlines/star_names.fab:14
-<<<<<<< HEAD
-#: skycultures/polynesian/star_names.fab:14
-=======
->>>>>>> be714f29
 msgid "Humu"
 msgstr ""
 
 #: skycultures/hawaiian_starlines/star_names.fab:15
-<<<<<<< HEAD
-#: skycultures/polynesian/star_names.fab:15
-=======
->>>>>>> be714f29
 msgid "Keoe"
 msgstr ""
 
@@ -6636,18 +6557,10 @@
 msgstr ""
 
 #: skycultures/hawaiian_starlines/star_names.fab:17
-<<<<<<< HEAD
-#: skycultures/polynesian/star_names.fab:17
-=======
->>>>>>> be714f29
 msgid "Lehua-Kona"
 msgstr ""
 
 #: skycultures/hawaiian_starlines/star_names.fab:18
-<<<<<<< HEAD
-#: skycultures/polynesian/star_names.fab:18
-=======
->>>>>>> be714f29
 msgid "Ke ali'i o kona i ka lewa"
 msgstr ""
 
@@ -6656,67 +6569,35 @@
 msgstr ""
 
 #: skycultures/hawaiian_starlines/star_names.fab:20
-<<<<<<< HEAD
-#: skycultures/polynesian/star_names.fab:20
-=======
->>>>>>> be714f29
 msgid "Hiku-kahi"
 msgstr ""
 
 #: skycultures/hawaiian_starlines/star_names.fab:21
-<<<<<<< HEAD
-#: skycultures/polynesian/star_names.fab:21
-=======
->>>>>>> be714f29
 msgid "Hiku-lua"
 msgstr ""
 
 #: skycultures/hawaiian_starlines/star_names.fab:22
-<<<<<<< HEAD
-#: skycultures/polynesian/star_names.fab:22
-=======
->>>>>>> be714f29
 msgid "Hiku-kolu"
 msgstr ""
 
 #: skycultures/hawaiian_starlines/star_names.fab:23
-<<<<<<< HEAD
-#: skycultures/polynesian/star_names.fab:23
-=======
->>>>>>> be714f29
 msgid "Hiku-ha"
 msgstr ""
 
 #: skycultures/hawaiian_starlines/star_names.fab:24
-<<<<<<< HEAD
-#: skycultures/polynesian/star_names.fab:24
-=======
->>>>>>> be714f29
 msgid "Hiku-lima"
 msgstr ""
 
 #: skycultures/hawaiian_starlines/star_names.fab:25
 #: skycultures/hawaiian_starlines/star_names.fab:55
-<<<<<<< HEAD
-#: skycultures/polynesian/star_names.fab:25
-=======
->>>>>>> be714f29
 msgid "Hiku-ono"
 msgstr ""
 
 #: skycultures/hawaiian_starlines/star_names.fab:26
-<<<<<<< HEAD
-#: skycultures/polynesian/star_names.fab:26
-=======
->>>>>>> be714f29
 msgid "Hiku-pau"
 msgstr ""
 
 #: skycultures/hawaiian_starlines/star_names.fab:27
-<<<<<<< HEAD
-#: skycultures/polynesian/star_names.fab:27
-=======
->>>>>>> be714f29
 msgid "Kaulia"
 msgstr ""
 
@@ -6725,26 +6606,14 @@
 msgstr ""
 
 #: skycultures/hawaiian_starlines/star_names.fab:29
-<<<<<<< HEAD
-#: skycultures/polynesian/star_names.fab:29
-=======
->>>>>>> be714f29
 msgid "Ka-maile-mua"
 msgstr ""
 
 #: skycultures/hawaiian_starlines/star_names.fab:30
-<<<<<<< HEAD
-#: skycultures/polynesian/star_names.fab:30
-=======
->>>>>>> be714f29
 msgid "Ka-maile-hope"
 msgstr ""
 
 #: skycultures/hawaiian_starlines/star_names.fab:31
-<<<<<<< HEAD
-#: skycultures/polynesian/star_names.fab:31
-=======
->>>>>>> be714f29
 msgid "Ka Maka"
 msgstr ""
 
@@ -9070,49 +8939,6 @@
 msgid "Womens Star (Venus)"
 msgstr ""
 
-<<<<<<< HEAD
-#: skycultures/polynesian/constellation_names.eng.fab:2
-msgid "Bailer"
-msgstr ""
-
-#: skycultures/polynesian/constellation_names.eng.fab:3
-msgid "Cat's Cradle"
-msgstr ""
-
-#: skycultures/polynesian/constellation_names.eng.fab:6
-msgid "Maui's Fishhook"
-msgstr ""
-
-#: skycultures/polynesian/constellation_names.eng.fab:9
-msgid "Frigate Bird"
-msgstr ""
-
-#: skycultures/polynesian/constellation_names.eng.fab:11
-msgid "Dolphin"
-msgstr ""
-
-#: skycultures/polynesian/star_names.fab:5
-msgid "A'a"
-msgstr ""
-
-#: skycultures/polynesian/star_names.fab:9
-msgid "Hokupa'a"
-msgstr ""
-
-#: skycultures/polynesian/star_names.fab:10
-msgid "Hokule'a"
-msgstr ""
-
-#: skycultures/polynesian/star_names.fab:16
-msgid "Hoku'ula"
-msgstr ""
-
-#: skycultures/polynesian/star_names.fab:28
-msgid "Mole Honua"
-msgstr ""
-
-=======
->>>>>>> be714f29
 #: skycultures/romanian/constellation_names.eng.fab:1
 msgid "The Great Chariot"
 msgstr ""
@@ -13553,4 +13379,112 @@
 
 #: skycultures/western_rey/star_names.fab:57
 msgid "Beta Centauri"
-msgstr ""+msgstr ""
+
+#~ msgid "Barnard's galaxy"
+#~ msgstr "Galaxia de Barnard"
+
+#~ msgid "Bear Paw galaxy"
+#~ msgstr "Galaxia de la Pata d'Ors"
+
+#~ msgid "Beehive cluster"
+#~ msgstr "Molon de la Grépia"
+
+#~ msgid "Black-eye galaxy"
+#~ msgstr "Galaxia de l'uèlh negre"
+
+#~ msgid "Bode's nebulae"
+#~ msgstr "Nebulosa de Bode"
+
+#~ msgid "Cocoon nebula"
+#~ msgstr "Nebulosa del Cocon"
+
+#~ msgid "Cone nebula"
+#~ msgstr "Nebulosa del Còn"
+
+#~ msgid "Butterfly cluster"
+#~ msgstr "Molon del Parpalhòl"
+
+#~ msgid "Butterfly nebula"
+#~ msgstr "Nebulosa del Parpalhòl"
+
+#~ msgid "California nebula"
+#~ msgstr "Nebulosa Califòrnia"
+
+#~ msgid "Christmas Tree cluster"
+#~ msgstr "Molon de l'Arbre de Nadal"
+
+#~ msgid "Box nebula"
+#~ msgstr "Nebulosa de la Bóstia"
+
+#~ msgid "Bug nebula"
+#~ msgstr "Nebulosa de l'Insècte"
+
+#~ msgid "Bubble nebula"
+#~ msgstr "Nebulosa de la Bulla"
+
+#~ msgid "Double cluster"
+#~ msgstr "Molon doble"
+
+#~ msgid "Crab nebula"
+#~ msgstr "Nebulosa del Cranc"
+
+#~ msgid "Eagle nebula"
+#~ msgstr "Nebulosa de l'Agla"
+
+#~ msgid "Dumbbell nebula"
+#~ msgstr "Nebulosa de l'Altèra"
+
+#~ msgid "Crescent nebula"
+#~ msgstr "Nebulosa del Creissent"
+
+#~ msgid "Hourglass nebula"
+#~ msgstr "Nebulosa Sablièr"
+
+#~ msgid "Helix nebula"
+#~ msgstr "Nebulosa de l'Èliç"
+
+#~ msgid "Hind's variable nebula"
+#~ msgstr "Nebulosa variabla de Hind"
+
+#~ msgid "Great Nebula in Orion"
+#~ msgstr "Nebulosa d'Orion"
+
+#~ msgid "Helix galaxy"
+#~ msgstr "Galaxia de l'Anèl Polar"
+
+#~ msgid "Great Nebula in Andromeda"
+#~ msgstr "Galaxia d'Andromèda"
+
+#~ msgid "Ghost of Jupiter"
+#~ msgstr "Fantauma de Jupitèr"
+
+#~ msgid "Flaming Star nebula"
+#~ msgstr "Nebulosa de l'Estela Flambejanta"
+
+#~ msgid "Horsehead nebula"
+#~ msgstr "Nebulosa del Cap de Caval"
+
+#~ msgid "The Mice"
+#~ msgstr "La Mirga"
+
+#~ msgid "Merope nebula"
+#~ msgstr "Nebulosa de Tempel"
+
+#~ msgid "Little Dumbbell"
+#~ msgstr "Altèra pichona"
+
+#~ msgid "Lagoon nebula"
+#~ msgstr "Nebulosa de la Laguna"
+
+#~ msgid "Maia nebula"
+#~ msgstr "Nebulosa de Maïa"
+
+#~ msgid "Little Gem"
+#~ msgstr "Jòia pichona"
+
+#~ msgid "Hubble's variable neb"
+#~ msgstr "Nebulosa variabla de Hubble"
+
+#~ msgid "Lace-work nebula"
+#~ msgstr "Nebulosa de l'escoba de Fachilièra"