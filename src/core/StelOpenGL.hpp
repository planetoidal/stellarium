/*
 * Stellarium
 * Copyright (C) 2014 Fabien Chereau
 * Copyright (C) 2016 Florian Schaukowitsch
 *
 * This program is free software; you can redistribute it and/or
 * modify it under the terms of the GNU General Public License
 * as published by the Free Software Foundation; either version 2
 * of the License, or (at your option) any later version.
 *
 * This program is distributed in the hope that it will be useful,
 * but WITHOUT ANY WARRANTY; without even the implied warranty of
 * MERCHANTABILITY or FITNESS FOR A PARTICULAR PURPOSE.  See the
 * GNU General Public License for more details.
 *
 * You should have received a copy of the GNU General Public License
 * along with this program; if not, write to the Free Software
 * Foundation, Inc., 51 Franklin Street, Suite 500, Boston, MA  02110-1335, USA.
 */

#ifndef _STELOPENGL_HPP_
#define _STELOPENGL_HPP_

#include <QOpenGLFunctions>

#ifndef QT_NO_DEBUG
# define GL(line) do { \
	/*for debugging, we make sure we use our main context*/\
	Q_ASSERT(StelOpenGL::mainContext == QOpenGLContext::currentContext());\
	line;\
<<<<<<< HEAD
	if (checkGLErrors(__FILE__, __LINE__))\
		abort();\
=======
	Q_ASSERT_X(!StelOpenGL::checkGLErrors(__FILE__, __LINE__), "GL macro", "OpenGL errors encountered");\
>>>>>>> 9f904f9e
	} while(0)
#else
# define GL(line) line
#endif

//! Namespace containing some OpenGL helpers
namespace StelOpenGL
{
	//! The main context as created by the StelMainView (only used for debugging)
	extern QOpenGLContext* mainContext;

	//! Converts a GLenum from glGetError to a string
	const char* getGLErrorText(GLenum code);
	//! Retrieves and prints all current OpenGL errors to console (glGetError in a loop)
	int checkGLErrors(const char *file, int line);
}

// This is still needed for the ARM platform (armhf)

#if defined(QT_OPENGL_ES_2)
#ifndef GL_DOUBLE
#define GL_DOUBLE GL_FLOAT
#endif
#endif

#endif // _STELOPENGL_HPP_<|MERGE_RESOLUTION|>--- conflicted
+++ resolved
@@ -28,12 +28,7 @@
 	/*for debugging, we make sure we use our main context*/\
 	Q_ASSERT(StelOpenGL::mainContext == QOpenGLContext::currentContext());\
 	line;\
-<<<<<<< HEAD
-	if (checkGLErrors(__FILE__, __LINE__))\
-		abort();\
-=======
 	Q_ASSERT_X(!StelOpenGL::checkGLErrors(__FILE__, __LINE__), "GL macro", "OpenGL errors encountered");\
->>>>>>> 9f904f9e
 	} while(0)
 #else
 # define GL(line) line
