--- conflicted
+++ resolved
@@ -464,13 +464,10 @@
 	void addTropicalMonth();
 	//! Add one mean tropical year to the simulation time.
 	void addTropicalYear();
-<<<<<<< HEAD
 	//! Add one mean tropical century to the simulation time.
 	void addTropicalCentury();
 	//! Add one Julian century to the simulation time.
 	void addJulianCentury();
-=======
->>>>>>> 7b53b20d
 
 	//! Subtract one synodic month to the simulation time.
 	void subtractSynodicMonth();
@@ -486,15 +483,11 @@
 	//! Subtract one mean tropical month to the simulation time.
 	void subtractTropicalMonth();
 	//! Subtract one mean tropical year to the simulation time.
-<<<<<<< HEAD
 	void subtractTropicalYear();
 	//! Subtract one mean tropical century to the simulation time.
 	void subtractTropicalCentury();
 	//! Subtract one Julian century to the simulation time.
 	void subtractJulianCentury();
-=======
-	void subtractTropicalYear();	
->>>>>>> 7b53b20d
 
 	//! Add a number of Earth Solar days to the current simulation time
 	//! @param d the decimal number of days to add (use negative values to subtract)
