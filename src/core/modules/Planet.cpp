<<<<<<< HEAD
/*
 * Stellarium
 * Copyright (C) 2002 Fabien Chereau
 *
 * This program is free software; you can redistribute it and/or
 * modify it under the terms of the GNU General Public License
 * as published by the Free Software Foundation; either version 2
 * of the License, or (at your option) any later version.
 *
 * This program is distributed in the hope that it will be useful,
 * but WITHOUT ANY WARRANTY; without even the implied warranty of
 * MERCHANTABILITY or FITNESS FOR A PARTICULAR PURPOSE.  See the
 * GNU General Public License for more details.
 *
 * You should have received a copy of the GNU General Public License
 * along with this program; if not, write to the Free Software
 * Foundation, Inc., 51 Franklin Street, Suite 500, Boston, MA  02110-1335, USA.
 */

#include "StelApp.hpp"
#include "StelCore.hpp"
#include "StelFileMgr.hpp"
#include "StelTexture.hpp"
#include "StelSkyDrawer.hpp"
#include "SolarSystem.hpp"
#include "Planet.hpp"

#include "StelProjector.hpp"
#include "sidereal_time.h"
#include "StelTextureMgr.hpp"
#include "StelModuleMgr.hpp"
#include "StarMgr.hpp"
#include "StelMovementMgr.hpp"
#include "StelPainter.hpp"
#include "StelTranslator.hpp"
#include "StelUtils.hpp"
#include "StelOpenGL.hpp"

#include <iomanip>
#include <QTextStream>
#include <QString>
#include <QDebug>
#include <QVarLengthArray>
#include <QOpenGLContext>
#include <QOpenGLShader>

Vec3f Planet::labelColor = Vec3f(0.4,0.4,0.8);
Vec3f Planet::orbitColor = Vec3f(1,0.6,1);
StelTextureSP Planet::hintCircleTex;
StelTextureSP Planet::texEarthShadow;

QOpenGLShaderProgram* Planet::planetShaderProgram=NULL;
Planet::PlanetShaderVars Planet::planetShaderVars;
QOpenGLShaderProgram* Planet::ringPlanetShaderProgram=NULL;
Planet::RingPlanetShaderVars Planet::ringPlanetShaderVars;
QOpenGLShaderProgram* Planet::moonShaderProgram=NULL;
Planet::MoonShaderVars Planet::moonShaderVars;

QMap<Planet::PlanetType, QString> Planet::pTypeMap;
QMap<Planet::ApparentMagnitudeAlgorithm, QString> Planet::vMagAlgorithmMap;
	
Planet::Planet(const QString& englishName,
	       int flagLighting,
	       double radius,
	       double oblateness,
	       Vec3f color,
	       float albedo,
	       const QString& atexMapName,
	       const QString& anormalMapName,
	       posFuncType coordFunc,
	       void* auserDataPtr,
	       OsculatingFunctType *osculatingFunc,
	       bool acloseOrbit,
	       bool hidden,
	       bool hasAtmosphere,
	       bool hasHalo,
	       const QString& pTypeStr)
	: englishName(englishName),
	  flagLighting(flagLighting),
	  radius(radius),
	  oneMinusOblateness(1.0-oblateness),
	  color(color),
	  albedo(albedo),
	  axisRotation(0.),
	  rings(NULL),
	  sphereScale(1.f),
	  lastJD(J2000),
	  coordFunc(coordFunc),
	  userDataPtr(auserDataPtr),
	  osculatingFunc(osculatingFunc),
	  parent(NULL),
	  hidden(hidden),
	  atmosphere(hasAtmosphere),
	  halo(hasHalo)
{
	texMapName = atexMapName;
	normalMapName = anormalMapName;
	lastOrbitJD =0;
	deltaJD = StelCore::JD_SECOND;
	orbitCached = 0;
	closeOrbit = acloseOrbit;
	deltaOrbitJD = 0;
	distance = 0;

	// Initialize pType with the key found in pTypeMap, or mark planet type as undefined.
	// The latter condition should obviously never happen.
	pType = pTypeMap.key(pTypeStr, Planet::isUNDEFINED);
	vMagAlgorithm = Planet::UndefinedAlgorithm;

	eclipticPos = Vec3d(0.,0.,0.);
	rotLocalToParent = Mat4d::identity();
	texMap = StelApp::getInstance().getTextureManager().createTextureThread(StelFileMgr::getInstallationDir()+"/textures/"+texMapName, StelTexture::StelTextureParams(true, GL_LINEAR, GL_REPEAT));
	normalMap = StelApp::getInstance().getTextureManager().createTextureThread(StelFileMgr::getInstallationDir()+"/textures/"+normalMapName, StelTexture::StelTextureParams(true, GL_LINEAR, GL_REPEAT));

	nameI18 = englishName;
	if (englishName!="Pluto")
	{
		deltaJD = 0.001*StelCore::JD_SECOND;
	}
	flagLabels = true;
}

// called in SolarSystem::init() before first planet is created. Loads pTypeMap.
void Planet::init()
{
	if (pTypeMap.count() > 0 )
	{
		// This should never happen. But it's uncritical.
		qDebug() << "Planet::init(): Non-empty static map. This is a programming error, but we can fix that.";
		pTypeMap.clear();
	}
	pTypeMap.insert(Planet::isStar,     "star");
	pTypeMap.insert(Planet::isPlanet,   "planet");
	pTypeMap.insert(Planet::isMoon,     "moon");
	pTypeMap.insert(Planet::isAsteroid, "asteroid");
	pTypeMap.insert(Planet::isPlutoid,  "plutoid");
	pTypeMap.insert(Planet::isComet,    "comet");
	pTypeMap.insert(Planet::isUNDEFINED,"UNDEFINED"); // something must be broken before we ever see this!

	if (vMagAlgorithmMap.count() > 0)
	{
		qDebug() << "Planet::init(): Non-empty static map. This is a programming error, but we can fix that.";
		vMagAlgorithmMap.clear();
	}
	vMagAlgorithmMap.insert(Planet::Planesas,	"planesas");
	vMagAlgorithmMap.insert(Planet::Mueller,	"mueller");
	vMagAlgorithmMap.insert(Planet::Harris,		"harris");
	vMagAlgorithmMap.insert(Planet::UndefinedAlgorithm, "");
}

Planet::~Planet()
{
	if (rings)
		delete rings;
}

void Planet::translateName(const StelTranslator& trans)
{
	nameI18 = trans.qtranslate(englishName);
}

// Return the information string "ready to print" :)
QString Planet::getInfoString(const StelCore* core, const InfoStringGroup& flags) const
{
	QString str;
	QTextStream oss(&str);

	if (flags&Name)
	{
		oss << "<h2>" << q_(englishName);  // UI translation can differ from sky translation
		oss.setRealNumberNotation(QTextStream::FixedNotation);
		oss.setRealNumberPrecision(1);
		if (sphereScale != 1.f)
			oss << QString::fromUtf8(" (\xC3\x97") << sphereScale << ")";
		oss << "</h2>";
	}

	if (flags&ObjectType)
	{
		oss << q_("Type: <b>%1</b>").arg(q_(getPlanetTypeString())) << "<br />";
	}

	if (flags&Magnitude)
	{
		if (core->getSkyDrawer()->getFlagHasAtmosphere())
		    oss << q_("Magnitude: <b>%1</b> (extincted to: <b>%2</b>)").arg(QString::number(getVMagnitude(core), 'f', 2),
										    QString::number(getVMagnitudeWithExtinction(core), 'f', 2)) << "<br>";
		else
		    oss << q_("Magnitude: <b>%1</b>").arg(getVMagnitude(core), 0, 'f', 2) << "<br>";
	}
	if (flags&AbsoluteMagnitude)
		oss << q_("Absolute Magnitude: %1").arg(getVMagnitude(core)-5.*(std::log10(getJ2000EquatorialPos(core).length()*AU/PARSEC)-1.), 0, 'f', 2) << "<br>";

	oss << getPositionInfoString(core, flags);

	if (flags&Extra)
	{
		static SolarSystem *ssystem=GETSTELMODULE(SolarSystem);
		double ecl= ssystem->getEarth()->getRotObliquity(core->getJDay());
		if (core->getCurrentLocation().planetName=="Earth")
			oss << q_("Obliquity (of date, for Earth): %1").arg(StelUtils::radToDmsStr(ecl, true)) << "<br>";
		//if (englishName!="Sun")
		//	oss << q_("Obliquity (of date): %1").arg(StelUtils::radToDmsStr(getRotObliquity(core->getJDay()), true)) << "<br>";
	}

	if (flags&Distance)
	{
		double distanceAu = getJ2000EquatorialPos(core).length();
		double distanceKm = AU * distanceAu;
		if (distanceAu < 0.1)
		{
			// xgettext:no-c-format
			oss << QString(q_("Distance: %1AU (%2 km)"))
				   .arg(distanceAu, 0, 'f', 6)
				   .arg(distanceKm, 0, 'f', 3);
		}
		else
		{
			// xgettext:no-c-format
			oss << QString(q_("Distance: %1AU (%2 Mio km)"))
				   .arg(distanceAu, 0, 'f', 3)
				   .arg(distanceKm / 1.0e6, 0, 'f', 3);
		}
		oss << "<br>";
	}

	if (flags&Size)
	{
		double angularSize = 2.*getAngularSize(core)*M_PI/180.;
		if (rings)
		{
			double withoutRings = 2.*getSpheroidAngularSize(core)*M_PI/180.;
			oss << q_("Apparent diameter: %1, with rings: %2")
			       .arg(StelUtils::radToDmsStr(withoutRings, true),
			            StelUtils::radToDmsStr(angularSize, true));
		}
		else
		{
			oss << q_("Apparent diameter: %1").arg(StelUtils::radToDmsStr(angularSize, true));
		}
		oss << "<br>";
	}

	double siderealPeriod = getSiderealPeriod();
	double siderealDay = getSiderealDay();
	if (flags&Extra)
	{
		if (siderealPeriod>0)
		{
			// TRANSLATORS: Sidereal (orbital) period for solar system bodies in days and in Julian years (symbol: a)
			oss << q_("Sidereal period: %1 days (%2 a)").arg(QString::number(siderealPeriod, 'f', 2)).arg(QString::number(siderealPeriod/365.25, 'f', 3)) << "<br>";
			if (std::abs(siderealDay)>0)
			{
				oss << q_("Sidereal day: %1").arg(StelUtils::hoursToHmsStr(std::abs(siderealDay*24))) << "<br>";
				oss << q_("Mean solar day: %1").arg(StelUtils::hoursToHmsStr(std::abs(getMeanSolarDay()*24))) << "<br>";
			}
		}
		if (englishName.compare("Sun")!=0)
		{
			const Vec3d& observerHelioPos = core->getObserverHeliocentricEclipticPos();
			oss << QString(q_("Phase Angle: %1")).arg(StelUtils::radToDmsStr(getPhaseAngle(observerHelioPos))) << "<br>";
			oss << QString(q_("Elongation: %1")).arg(StelUtils::radToDmsStr(getElongation(observerHelioPos))) << "<br>";
			oss << QString(q_("Phase: %1")).arg(getPhase(observerHelioPos), 0, 'f', 2) << "<br>";
			oss << QString(q_("Illuminated: %1%")).arg(getPhase(observerHelioPos) * 100, 0, 'f', 1) << "<br>";
		}
	}

	postProcessInfoString(str, flags);

	return str;
}

//! Get sky label (sky translation)
QString Planet::getSkyLabel(const StelCore*) const
{
	QString str;
	QTextStream oss(&str);
	oss.setRealNumberPrecision(2);
	oss << nameI18;

	if (sphereScale != 1.f)
	{
		oss << QString::fromUtf8(" (\xC3\x97") << sphereScale << ")";
	}
	return str;
}

float Planet::getSelectPriority(const StelCore* core) const
{
	if( ((SolarSystem*)StelApp::getInstance().getModuleMgr().getModule("SolarSystem"))->getFlagHints() )
	{
	// easy to select, especially pluto
		return getVMagnitudeWithExtinction(core)-15.f;
	}
	else
	{
		return getVMagnitudeWithExtinction(core) - 8.f;
	}
}

Vec3f Planet::getInfoColor(void) const
{
	return ((SolarSystem*)StelApp::getInstance().getModuleMgr().getModule("SolarSystem"))->getLabelsColor();
}


double Planet::getCloseViewFov(const StelCore* core) const
{
	return std::atan(radius*sphereScale*2.f/getEquinoxEquatorialPos(core).length())*180./M_PI * 4;
}

double Planet::getSatellitesFov(const StelCore* core) const
{
	// TODO: calculate from satellite orbits rather than hard code
	if (englishName=="Jupiter") return std::atan(0.005f/getEquinoxEquatorialPos(core).length())*180./M_PI * 4;
	if (englishName=="Saturn") return std::atan(0.005f/getEquinoxEquatorialPos(core).length())*180./M_PI * 4;
	if (englishName=="Mars") return std::atan(0.0001f/getEquinoxEquatorialPos(core).length())*180./M_PI * 4;
	if (englishName=="Uranus") return std::atan(0.002f/getEquinoxEquatorialPos(core).length())*180./M_PI * 4;
	return -1.;
}

double Planet::getParentSatellitesFov(const StelCore* core) const
{
	if (parent && parent->parent) return parent->getSatellitesFov(core);
	return -1.0;
}

// Set the rotational elements of the planet body.
void Planet::setRotationElements(float _period, float _offset, double _epoch, float _obliquity, float _ascendingNode, float _precessionRate, double _siderealPeriod )
{
	re.period = _period;
	re.offset = _offset;
	re.epoch = _epoch;
	re.obliquity = _obliquity;
	re.ascendingNode = _ascendingNode;
	re.precessionRate = _precessionRate;
	re.siderealPeriod = _siderealPeriod;  // used for drawing orbit lines

	deltaOrbitJD = re.siderealPeriod/ORBIT_SEGMENTS;
}

Vec3d Planet::getJ2000EquatorialPos(const StelCore *core) const
{
	return StelCore::matVsop87ToJ2000.multiplyWithoutTranslation(getHeliocentricEclipticPos() - core->getObserverHeliocentricEclipticPos());
}

// Compute the position in the parent Planet coordinate system
// Actually call the provided function to compute the ecliptical position
void Planet::computePositionWithoutOrbits(const double dateJD)
{
	if (fabs(lastJD-dateJD)>deltaJD)
	{
		coordFunc(dateJD, eclipticPos, userDataPtr);
		lastJD = dateJD;
	}
}

double Planet::getRotObliquity(double JDay) const
{
	// JDay=2451545.0 for J2000.0
	if (englishName=="Earth")
		return get_mean_ecliptical_obliquity(JDay) *M_PI/180.0;
	else
		return re.obliquity;
}


bool willCastShadow(const Planet* thisPlanet, const Planet* p)
{
	Vec3d thisPos = thisPlanet->getHeliocentricEclipticPos();
	Vec3d planetPos = p->getHeliocentricEclipticPos();
	
	// If the planet p is farther from the sun than this planet, it can't cast shadow on it.
	if (planetPos.lengthSquared()>thisPos.lengthSquared())
		return false;
	
	Vec3d ppVector = planetPos;
	ppVector.normalize();
	
	double shadowDistance = ppVector * thisPos;
	static const double sunRadius = 696000./AU;
	double d = planetPos.length() / (p->getRadius()/sunRadius+1);
	double penumbraRadius = (shadowDistance-d)/d*sunRadius;
	
	double penumbraCenterToThisPlanetCenterDistance = (ppVector*shadowDistance-thisPos).length();
	
	if (penumbraCenterToThisPlanetCenterDistance<penumbraRadius+thisPlanet->getRadius())
		return true;
	return false;
}

QVector<const Planet*> Planet::getCandidatesForShadow() const
{
	QVector<const Planet*> res;
	const SolarSystem *ssystem=GETSTELMODULE(SolarSystem);
	const Planet* sun = ssystem->getSun().data();
	if (this==sun || (parent.data()==sun && satellites.empty()))
		return res;
	
	foreach (const PlanetP& planet, satellites)
	{
		if (willCastShadow(this, planet.data()))
			res.append(planet.data());
	}
	if (willCastShadow(this, parent.data()))
		res.append(parent.data());
	
	return res;
}

void Planet::computePosition(const double dateJD)
{

	if (orbitFader.getInterstate()>0.000001 && deltaOrbitJD > 0 && (fabs(lastOrbitJD-dateJD)>deltaOrbitJD || !orbitCached))
	{
		double calc_date;
		// int delta_points = (int)(0.5 + (date - lastOrbitJD)/date_increment);
		int delta_points;

		if( dateJD > lastOrbitJD )
		{
			delta_points = (int)(0.5 + (dateJD - lastOrbitJD)/deltaOrbitJD);
		}
		else
		{
			delta_points = (int)(-0.5 + (dateJD - lastOrbitJD)/deltaOrbitJD);
		}
		double new_date = lastOrbitJD + delta_points*deltaOrbitJD;

		// qDebug( "Updating orbit coordinates for %s (delta %f) (%d points)\n", name.c_str(), deltaOrbitJD, delta_points);

		if( delta_points > 0 && delta_points < ORBIT_SEGMENTS && orbitCached)
		{

			for( int d=0; d<ORBIT_SEGMENTS; d++ )
			{
				if(d + delta_points >= ORBIT_SEGMENTS )
				{
					// calculate new points
					calc_date = new_date + (d-ORBIT_SEGMENTS/2)*deltaOrbitJD;

					// date increments between points will not be completely constant though
					computeTransMatrix(calc_date);
					if (osculatingFunc)
					{
						(*osculatingFunc)(dateJD,calc_date,eclipticPos);
					}
					else
					{
						coordFunc(calc_date, eclipticPos, userDataPtr);
					}
					orbitP[d] = eclipticPos;
					orbit[d] = getHeliocentricEclipticPos();
				}
				else
				{
					orbitP[d] = orbitP[d+delta_points];
					orbit[d] = getHeliocentricPos(orbitP[d]);
				}
			}

			lastOrbitJD = new_date;
		}
		else if( delta_points < 0 && abs(delta_points) < ORBIT_SEGMENTS  && orbitCached)
		{

			for( int d=ORBIT_SEGMENTS-1; d>=0; d-- )
			{
				if(d + delta_points < 0 )
				{
					// calculate new points
					calc_date = new_date + (d-ORBIT_SEGMENTS/2)*deltaOrbitJD;

					computeTransMatrix(calc_date);
					if (osculatingFunc) {
						(*osculatingFunc)(dateJD,calc_date,eclipticPos);
					}
					else
					{
						coordFunc(calc_date, eclipticPos, userDataPtr);
					}
					orbitP[d] = eclipticPos;
					orbit[d] = getHeliocentricEclipticPos();
				}
				else
				{
					orbitP[d] = orbitP[d+delta_points];
					orbit[d] = getHeliocentricPos(orbitP[d]);
				}
			}

			lastOrbitJD = new_date;

		}
		else if( delta_points || !orbitCached)
		{

			// update all points (less efficient)
			for( int d=0; d<ORBIT_SEGMENTS; d++ )
			{
				calc_date = dateJD + (d-ORBIT_SEGMENTS/2)*deltaOrbitJD;
				computeTransMatrix(calc_date);
				if (osculatingFunc)
				{
					(*osculatingFunc)(dateJD,calc_date,eclipticPos);
				}
				else
				{
					coordFunc(calc_date, eclipticPos, userDataPtr);
				}
				orbitP[d] = eclipticPos;
				orbit[d] = getHeliocentricEclipticPos();
			}

			lastOrbitJD = dateJD;
			if (!osculatingFunc) orbitCached = 1;
		}


		// calculate actual Planet position
		coordFunc(dateJD, eclipticPos, userDataPtr);

		lastJD = dateJD;

	}
	else if (fabs(lastJD-dateJD)>deltaJD)
	{
		// calculate actual Planet position
		coordFunc(dateJD, eclipticPos, userDataPtr);
		// XXX: do we need to do that even when the orbit is not visible?
		for( int d=0; d<ORBIT_SEGMENTS; d++ )
			orbit[d]=getHeliocentricPos(orbitP[d]);
		lastJD = dateJD;
	}

}

// Compute the transformation matrix from the local Planet coordinate to the parent Planet coordinate
void Planet::computeTransMatrix(double jd)
{
	axisRotation = getSiderealTime(jd);

	// Special case - heliocentric coordinates are on ecliptic,
	// not solar equator...
	if (parent)
	{
		rotLocalToParent = Mat4d::zrotation(re.ascendingNode - re.precessionRate*(jd-re.epoch)) * Mat4d::xrotation(re.obliquity);
	}
}

Mat4d Planet::getRotEquatorialToVsop87(void) const
{
	Mat4d rval = rotLocalToParent;
	if (parent)
	{
		for (PlanetP p=parent;p->parent;p=p->parent)
			rval = p->rotLocalToParent * rval;
	}
	return rval;
}

void Planet::setRotEquatorialToVsop87(const Mat4d &m)
{
	Mat4d a = Mat4d::identity();
	if (parent)
	{
		for (PlanetP p=parent;p->parent;p=p->parent)
			a = p->rotLocalToParent * a;
	}
	rotLocalToParent = a.transpose() * m;
}


// Compute the z rotation to use from equatorial to geographic coordinates
double Planet::getSiderealTime(double jd) const
{
	if (englishName=="Earth")
	{
		return get_apparent_sidereal_time(jd);
	}

	double t = jd - re.epoch;
	double rotations = t / (double) re.period;
	double wholeRotations = floor(rotations);
	double remainder = rotations - wholeRotations;

// TODO: This block need rewrite
	if (englishName=="Jupiter")
	{
		// use semi-empirical coefficient for GRS drift
		return remainder * 360. + re.offset - 0.2483 * std::abs(jd - 2456172);
	}
	else
		return remainder * 360. + re.offset;
}

double Planet::getMeanSolarDay() const
{
	double msd = 0.;

	if (englishName=="Sun")
		return msd;

	double sday = getSiderealDay();	
	double coeff = std::abs(sday/getSiderealPeriod());
	float sign = 1;
	// planets with retrograde rotation
	if (englishName=="Venus" || englishName=="Uranus" || englishName=="Pluto")
		sign = -1;

	if (pType==Planet::isMoon)
	{
		// duration of mean solar day on moon are same as synodic month on this moon
		double a = parent->getSiderealPeriod()/sday;
		msd = sday*(a/(a-1));
	}
	else
		msd = sign*sday/(1 - sign*coeff);

	return msd;
}

// Get the Planet position in the parent Planet ecliptic coordinate in AU
Vec3d Planet::getEclipticPos() const
{
	return eclipticPos;
}

// Return the heliocentric ecliptical position (Vsop87)
Vec3d Planet::getHeliocentricEclipticPos() const
{
	Vec3d pos = eclipticPos;
	PlanetP pp = parent;
	if (pp)
	{
		while (pp->parent)
		{
			pos += pp->eclipticPos;
			pp = pp->parent;
		}
	}
	return pos;
}

// Return heliocentric coordinate of p
Vec3d Planet::getHeliocentricPos(Vec3d p) const
{
	// Note: using shared copies is too slow here.  So we use direct access
	// instead.
	Vec3d pos = p;
	const Planet* pp = parent.data();
	if (pp)
	{
		while (pp->parent.data())
		{
			pos += pp->eclipticPos;
			pp = pp->parent.data();
		}
	}
	return pos;
}

void Planet::setHeliocentricEclipticPos(const Vec3d &pos)
{
	eclipticPos = pos;
	PlanetP p = parent;
	if (p)
	{
		while (p->parent)
		{
			eclipticPos -= p->eclipticPos;
			p = p->parent;
		}
	}
}

// Compute the distance to the given position in heliocentric coordinate (in AU)
// This is called by SolarSystem::draw()
double Planet::computeDistance(const Vec3d& obsHelioPos)
{
	distance = (obsHelioPos-getHeliocentricEclipticPos()).length();
	// GZ: improve fps by juggling updates for asteroids. They must be fast if close to observer, but can be slow if further away.
	if (pType == Planet::isAsteroid)
			deltaJD=distance*StelCore::JD_SECOND;
	return distance;
}

// Get the phase angle (radians) for an observer at pos obsPos in heliocentric coordinates (dist in AU)
double Planet::getPhaseAngle(const Vec3d& obsPos) const
{
	const double observerRq = obsPos.lengthSquared();
	const Vec3d& planetHelioPos = getHeliocentricEclipticPos();
	const double planetRq = planetHelioPos.lengthSquared();
	const double observerPlanetRq = (obsPos - planetHelioPos).lengthSquared();
	return std::acos((observerPlanetRq + planetRq - observerRq)/(2.0*sqrt(observerPlanetRq*planetRq)));
}

// Get the planet phase for an observer at pos obsPos in heliocentric coordinates (in AU)
float Planet::getPhase(const Vec3d& obsPos) const
{
	const double observerRq = obsPos.lengthSquared();
	const Vec3d& planetHelioPos = getHeliocentricEclipticPos();
	const double planetRq = planetHelioPos.lengthSquared();
	const double observerPlanetRq = (obsPos - planetHelioPos).lengthSquared();
	const double cos_chi = (observerPlanetRq + planetRq - observerRq)/(2.0*sqrt(observerPlanetRq*planetRq));
	return 0.5f * std::abs(1.f + cos_chi);
}

// Get the elongation angle (radians) for an observer at pos obsPos in heliocentric coordinates (dist in AU)
double Planet::getElongation(const Vec3d& obsPos) const
{
	const double observerRq = obsPos.lengthSquared();
	const Vec3d& planetHelioPos = getHeliocentricEclipticPos();
	const double planetRq = planetHelioPos.lengthSquared();
	const double observerPlanetRq = (obsPos - planetHelioPos).lengthSquared();
	return std::acos((observerPlanetRq  + observerRq - planetRq)/(2.0*sqrt(observerPlanetRq*observerRq)));
}

// Computation of the visual magnitude (V band) of the planet.
float Planet::getVMagnitude(const StelCore* core) const
{
	if (parent == 0)
	{
		// sun, compute the apparent magnitude for the absolute mag (4.83) and observer's distance
		const double distParsec = std::sqrt(core->getObserverHeliocentricEclipticPos().lengthSquared())*AU/PARSEC;
		return 4.83 + 5.*(std::log10(distParsec)-1.);
	}

	// Compute the angular phase
	const Vec3d& observerHelioPos = core->getObserverHeliocentricEclipticPos();
	const double observerRq = observerHelioPos.lengthSquared();
	const Vec3d& planetHelioPos = getHeliocentricEclipticPos();
	const double planetRq = planetHelioPos.lengthSquared();
	const double observerPlanetRq = (observerHelioPos - planetHelioPos).lengthSquared();
	const double cos_chi = (observerPlanetRq + planetRq - observerRq)/(2.0*std::sqrt(observerPlanetRq*planetRq));
	const double phase = std::acos(cos_chi);

	double shadowFactor = 1.;
	// Check if the satellite is inside the inner shadow of the parent planet:
	if (parent->parent != 0)
	{
		const Vec3d& parentHeliopos = parent->getHeliocentricEclipticPos();
		const double parent_Rq = parentHeliopos.lengthSquared();
		const double pos_times_parent_pos = planetHelioPos * parentHeliopos;
		if (pos_times_parent_pos > parent_Rq)
		{
			// The satellite is farther away from the sun than the parent planet.
			const double sun_radius = parent->parent->radius;
			const double sun_minus_parent_radius = sun_radius - parent->radius;
			const double quot = pos_times_parent_pos/parent_Rq;

			// Compute d = distance from satellite center to border of inner shadow.
			// d>0 means inside the shadow cone.
			double d = sun_radius - sun_minus_parent_radius*quot - std::sqrt((1.-sun_minus_parent_radius/sqrt(parent_Rq)) * (planetRq-pos_times_parent_pos*quot));
			if (d>=radius)
			{
				// The satellite is totally inside the inner shadow.
				shadowFactor = 1e-9;
			}
			else if (d>-radius)
			{
				// The satellite is partly inside the inner shadow,
				// compute a fantasy value for the magnitude:
				d /= radius;
				shadowFactor = (0.5 - (std::asin(d)+d*std::sqrt(1.0-d*d))/M_PI);
			}
		}
	}

	// Use empirical formulae for main planets when seen from earth
	if (core->getCurrentLocation().planetName=="Earth")
	{
		const double phaseDeg=phase*180./M_PI;
		const double d = 5. * log10(sqrt(observerPlanetRq*planetRq));

		// GZ: I prefer the values given by Meeus, Astronomical Algorithms (1992).
		// There are two solutions:
		// (1) G. Mueller, based on visual observations 1877-91. [Expl.Suppl.1961]
		// (2) Astronomical Almanac 1984 and later. These give V (instrumental) magnitudes.
		// The structure is almost identical, just the numbers are different!
		// I activate (1) for now, because we want to simulate the eye's impression. (Esp. Venus!)
		// AW: (2) activated by default

		switch (core->getCurrentPlanet()->getApparentMagnitudeAlgorithm())
		{
			case Planesas:
			{
				// Algorithm provided by Pere Planesas (Observatorio Astronomico Nacional)
				double f1 = phaseDeg/100.;

				if (englishName=="Mercury")
				{
					if ( phaseDeg > 150. ) f1 = 1.5;
					return -0.36 + d + 3.8*f1 - 2.73*f1*f1 + 2*f1*f1*f1;
				}
				if (englishName=="Venus")
					return -4.29 + d + 0.09*f1 + 2.39*f1*f1 - 0.65*f1*f1*f1;
				if (englishName=="Mars")
					return -1.52 + d + 0.016*phaseDeg;
				if (englishName=="Jupiter")
					return -9.25 + d + 0.005*phaseDeg;
				if (englishName=="Saturn")
				{
					// add rings computation
					// implemented from Meeus, Astr.Alg.1992
					const double jd=core->getJDay();
					const double T=(jd-2451545.0)/36525.0;
					const double i=((0.000004*T-0.012998)*T+28.075216)*M_PI/180.0;
					const double Omega=((0.000412*T+1.394681)*T+169.508470)*M_PI/180.0;
					static SolarSystem *ssystem=GETSTELMODULE(SolarSystem);
					const Vec3d saturnEarth=getHeliocentricEclipticPos() - ssystem->getEarth()->getHeliocentricEclipticPos();
					double lambda=atan2(saturnEarth[1], saturnEarth[0]);
					double beta=atan2(saturnEarth[2], sqrt(saturnEarth[0]*saturnEarth[0]+saturnEarth[1]*saturnEarth[1]));
					const double sinx=sin(i)*cos(beta)*sin(lambda-Omega)-cos(i)*sin(beta);
					double rings = -2.6*sinx + 1.25*sinx*sinx;
					return -8.88 + d + 0.044*phaseDeg + rings;
				}
				if (englishName=="Uranus")
					return -7.19 + d + 0.0028*phaseDeg;
				if (englishName=="Neptune")
					return -6.87 + d;
				if (englishName=="Pluto")
					return -1.01 + d + 0.041*phaseDeg;

				break;
			}
			case Mueller:
			{
				// (1)
				if (englishName=="Mercury")
				{
					double ph50=phaseDeg-50.0;
					return 1.16 + d + 0.02838*ph50 + 0.0001023*ph50*ph50;
				}
				if (englishName=="Venus")
					return -4.0 + d + 0.01322*phaseDeg + 0.0000004247*phaseDeg*phaseDeg*phaseDeg;
				if (englishName=="Mars")
					return -1.3 + d + 0.01486*phaseDeg;
				if (englishName=="Jupiter")
					return -8.93 + d;
				if (englishName=="Saturn")
				{
					// add rings computation
					// implemented from Meeus, Astr.Alg.1992
					const double jd=core->getJDay();
					const double T=(jd-2451545.0)/36525.0;
					const double i=((0.000004*T-0.012998)*T+28.075216)*M_PI/180.0;
					const double Omega=((0.000412*T+1.394681)*T+169.508470)*M_PI/180.0;
					SolarSystem *ssystem=GETSTELMODULE(SolarSystem);
					const Vec3d saturnEarth=getHeliocentricEclipticPos() - ssystem->getEarth()->getHeliocentricEclipticPos();
					double lambda=atan2(saturnEarth[1], saturnEarth[0]);
					double beta=atan2(saturnEarth[2], sqrt(saturnEarth[0]*saturnEarth[0]+saturnEarth[1]*saturnEarth[1]));
					const double sinB=sin(i)*cos(beta)*sin(lambda-Omega)-cos(i)*sin(beta);
					double rings = -2.6*fabs(sinB) + 1.25*sinB*sinB; // sinx=sinB, saturnicentric latitude of earth. longish, see Meeus.
					return -8.68 + d + 0.044*phaseDeg + rings;
				}
				if (englishName=="Uranus")
					return -6.85 + d;
				if (englishName=="Neptune")
					return -7.05 + d;
				if (englishName=="Pluto")
					return -1.0 + d;

				break;
			}
			case Harris:
			case UndefinedAlgorithm:	// activated by default
			{
				// (2)
				if (englishName=="Mercury")
					return 0.42 + d + .038*phaseDeg - 0.000273*phaseDeg*phaseDeg + 0.000002*phaseDeg*phaseDeg*phaseDeg;
				if (englishName=="Venus")
					return -4.40 + d + 0.0009*phaseDeg + 0.000239*phaseDeg*phaseDeg - 0.00000065*phaseDeg*phaseDeg*phaseDeg;
				if (englishName=="Mars")
					return -1.52 + d + 0.016*phaseDeg;
				if (englishName=="Jupiter")
					return -9.40 + d + 0.005*phaseDeg;
				if (englishName=="Saturn")
				{
					// add rings computation
					// implemented from Meeus, Astr.Alg.1992
					const double jd=core->getJDay();
					const double T=(jd-2451545.0)/36525.0;
					const double i=((0.000004*T-0.012998)*T+28.075216)*M_PI/180.0;
					const double Omega=((0.000412*T+1.394681)*T+169.508470)*M_PI/180.0;
					static SolarSystem *ssystem=GETSTELMODULE(SolarSystem);
					const Vec3d saturnEarth=getHeliocentricEclipticPos() - ssystem->getEarth()->getHeliocentricEclipticPos();
					double lambda=atan2(saturnEarth[1], saturnEarth[0]);
					double beta=atan2(saturnEarth[2], sqrt(saturnEarth[0]*saturnEarth[0]+saturnEarth[1]*saturnEarth[1]));
					const double sinB=sin(i)*cos(beta)*sin(lambda-Omega)-cos(i)*sin(beta);
					double rings = -2.6*fabs(sinB) + 1.25*sinB*sinB; // sinx=sinB, saturnicentric latitude of earth. longish, see Meeus.
					return -8.88 + d + 0.044*phaseDeg + rings;
				}
				if (englishName=="Uranus")
					return -7.19f + d;
				if (englishName=="Neptune")
					return -6.87f + d;
				if (englishName=="Pluto")
					return -1.00f + d;

				break;
			}
		}
	}

	// This formula seems to give wrong results
	const double p = (1.0 - phase/M_PI) * cos_chi + std::sqrt(1.0 - cos_chi*cos_chi) / M_PI;
	double F = 2.0 * albedo * radius * radius * p / (3.0*observerPlanetRq*planetRq) * shadowFactor;
	return -26.73 - 2.5 * std::log10(F);
}

double Planet::getAngularSize(const StelCore* core) const
{
	double rad = radius;
	if (rings)
		rad = rings->getSize();
	return std::atan2(rad*sphereScale,getJ2000EquatorialPos(core).length()) * 180./M_PI;
}


double Planet::getSpheroidAngularSize(const StelCore* core) const
{
	return std::atan2(radius*sphereScale,getJ2000EquatorialPos(core).length()) * 180./M_PI;
}

// Draw the Planet and all the related infos : name, circle etc..
void Planet::draw(StelCore* core, float maxMagLabels, const QFont& planetNameFont)
{
	if (hidden)
		return;
	// GZ: Try to improve speed for minor planets: test if visible at all.
	// For a full catalog of NEAs (11000 objects), with this and resetting deltaJD according to distance, rendering time went 4.5fps->12fps.	
	// AW: Apply this rule to asteroids only
	// Note that taking away the asteroids at this stage breaks dim-asteroid occultation of stars!
	if (((getVMagnitude(core)-1.0f) > core->getSkyDrawer()->getLimitMagnitude()) && pType==Planet::isAsteroid)
	{
		return;
	}

	Mat4d mat = Mat4d::translation(eclipticPos) * rotLocalToParent;
	PlanetP p = parent;
	while (p && p->parent)
	{
		mat = Mat4d::translation(p->eclipticPos) * mat * p->rotLocalToParent;
		p = p->parent;
	}

	// This removed totally the Planet shaking bug!!!
	StelProjector::ModelViewTranformP transfo = core->getHeliocentricEclipticModelViewTransform();
	transfo->combine(mat);
	if (getEnglishName() == core->getCurrentLocation().planetName)
	{
		// Draw the rings if we are located on a planet with rings, but not the planet itself.
		if (rings)
		{
			draw3dModel(core, transfo, 1024, true);
		}
		return;
	}

	// Compute the 2D position and check if in the screen
	const StelProjectorP prj = core->getProjection(transfo);
	float screenSz = getAngularSize(core)*M_PI/180.*prj->getPixelPerRadAtCenter();
	float viewport_left = prj->getViewportPosX();
	float viewport_bottom = prj->getViewportPosY();
	if (prj->project(Vec3d(0), screenPos)
	    && screenPos[1]>viewport_bottom - screenSz && screenPos[1] < viewport_bottom + prj->getViewportHeight()+screenSz
	    && screenPos[0]>viewport_left - screenSz && screenPos[0] < viewport_left + prj->getViewportWidth() + screenSz)
	{
		// Draw the name, and the circle if it's not too close from the body it's turning around
		// this prevents name overlapping (e.g. for Jupiter's satellites)
		float ang_dist = 300.f*atan(getEclipticPos().length()/getEquinoxEquatorialPos(core).length())/core->getMovementMgr()->getCurrentFov();
		if (ang_dist==0.f)
			ang_dist = 1.f; // if ang_dist == 0, the Planet is sun..

		// by putting here, only draw orbit if Planet is visible for clarity
		drawOrbit(core);  // TODO - fade in here also...

		if (flagLabels && ang_dist>0.25 && maxMagLabels>getVMagnitude(core))
		{
			labelsFader=true;
		}
		else
		{
			labelsFader=false;
		}
		drawHints(core, planetNameFont);

		draw3dModel(core,transfo,screenSz);
	}
	return;
}

class StelPainterLight
{
public:
	Vec3f position;
	Vec3f diffuse;
	Vec3f ambient;
};
static StelPainterLight light;

void Planet::PlanetShaderVars::initLocations(QOpenGLShaderProgram* p)
{
	GL(projectionMatrix = p->uniformLocation("projectionMatrix"));
	GL(texCoord = p->attributeLocation("texCoord"));
	GL(unprojectedVertex = p->attributeLocation("unprojectedVertex"));
	GL(vertex = p->attributeLocation("vertex"));
	GL(texture = p->uniformLocation("tex"));
	GL(lightDirection = p->uniformLocation("lightDirection"));
	GL(eyeDirection = p->uniformLocation("eyeDirection"));
	GL(diffuseLight = p->uniformLocation("diffuseLight"));
	GL(ambientLight = p->uniformLocation("ambientLight"));
	GL(shadowCount = p->uniformLocation("shadowCount"));
	GL(shadowData = p->uniformLocation("shadowData"));
	GL(sunInfo = p->uniformLocation("sunInfo"));
}

void Planet::initShader()
{
	qWarning() << "Intializing planets GL shaders... ";
	
	const char *vsrc =
		"attribute highp vec3 vertex;\n"
		"attribute highp vec3 unprojectedVertex;\n"
		"attribute mediump vec2 texCoord;\n"
		"uniform highp mat4 projectionMatrix;\n"
		"uniform highp vec3 lightDirection;\n"
		"uniform highp vec3 eyeDirection;\n"
		"varying mediump vec2 texc;\n"
		"varying highp vec3 P;\n"
		"#ifdef IS_MOON\n"
		"    varying highp vec3 normalX;\n"
		"    varying highp vec3 normalY;\n"
		"    varying highp vec3 normalZ;\n"
		"#else\n"
		"    varying mediump float lum_;\n"
		"#endif\n"
		"\n"
		"void main()\n"
		"{\n"
		"    gl_Position = projectionMatrix * vec4(vertex, 1.);\n"
		"    texc = texCoord;\n"
		"    highp vec3 normal = normalize(unprojectedVertex);\n"
		"#ifdef IS_MOON\n"
		"    normalX = normalize(cross(vec3(0,0,1), normal));\n"
		"    normalY = normalize(cross(normal, normalX));\n"
		"    normalZ = normal;\n"
		"#else\n"
		"    mediump float c = dot(lightDirection, normal);\n"
		"    lum_ = clamp(c, 0.0, 1.0);\n"
		"#endif\n"
		"\n"
		"    P = unprojectedVertex;\n"
		"}\n"
		"\n";
	
	const char *fsrc =
		"varying mediump vec2 texc;\n"
		"uniform sampler2D tex;\n"
		"uniform mediump vec3 ambientLight;\n"
		"uniform mediump vec3 diffuseLight;\n"
		"uniform highp vec4 sunInfo;\n"
		"varying highp vec3 P;\n"
		"\n"
		"uniform int shadowCount;\n"
		"uniform highp mat4 shadowData;\n"
		"\n"
		"#ifdef RINGS_SUPPORT\n"
		"uniform bool ring;\n"
		"uniform highp float outerRadius;\n"
		"uniform highp float innerRadius;\n"
		"uniform sampler2D ringS;\n"
		"uniform bool isRing;\n"
		"#endif\n"
		"\n"
		"#ifdef IS_MOON\n"
		"uniform sampler2D earthShadow;\n"
		"uniform sampler2D normalMap;\n"
		"uniform highp vec3 lightDirection;\n"
		"uniform highp vec3 eyeDirection;\n"
		"varying highp vec3 normalX;\n"
		"varying highp vec3 normalY;\n"
		"varying highp vec3 normalZ;\n"
		"#else\n"
		"varying mediump float lum_;\n"
		"#endif\n"
		"\n"
		"void main()\n"
		"{\n"
		"    mediump float final_illumination = 1.0;\n"
		"#ifdef IS_MOON\n"
		"    mediump float lum = 1.;\n"
		"#else\n"
		"    mediump float lum = lum_;\n"
		"#endif\n"
		"#ifdef RINGS_SUPPORT\n"
		"    if(isRing)"
		"        lum=1.0;\n"
		"#endif\n"
		"    if(lum > 0.0)\n"
		"    {\n"
		"        highp vec3 sunPosition = sunInfo.xyz;\n"
		"#ifdef RINGS_SUPPORT\n"
		"        if(ring && !isRing)\n"
		"        {\n"
		"            highp vec3 ray = normalize(sunPosition);\n"
		"            highp float u = - P.z / ray.z;\n"
		"            if(u > 0.0 && u < 1e10)\n"
		"            {\n"
		"                mediump float ring_radius = length(P + u * ray);\n"
		"                if(ring_radius > innerRadius && ring_radius < outerRadius)\n"
		"                {\n"
		"                    ring_radius = (ring_radius - innerRadius) / (outerRadius - innerRadius);\n"
		"                    lowp float ringAlpha = texture2D(ringS, vec2(ring_radius, 0.5)).w;\n"
		"                    final_illumination = 1.0 - ringAlpha;\n"
		"                }\n"
		"            }\n"
		"        }\n"
		"#endif\n"
		"\n"
		"        highp float sunRadius = sunInfo.w;\n"
		"        highp float L = length(sunPosition - P);\n"
		"        highp float R = asin(sunRadius / L);\n"
		"        for (int i = 0; i < shadowCount; ++i)\n"
		"        {\n"
		"            highp vec3 satellitePosition = shadowData[i].xyz;\n"
		"            highp float satelliteRadius = shadowData[i].w;\n"
		"            highp float l = length(satellitePosition - P);\n"
		"            highp float r = asin(satelliteRadius / l);\n"
		"            highp float d = acos(min(1.0, dot(normalize(sunPosition - P), normalize(satellitePosition - P))));\n"
		"\n"
		"            mediump float illumination = 1.0;\n"
		"            if(d >= R + r)\n"
		"            {\n"
		"                // distance too far\n"
		"                illumination = 1.0;\n"
		"            }\n"
		"            else if(r >= R + d)\n"
		"            {\n"
		"                // umbra\n"
		"#ifdef IS_MOON\n"
		"                illumination = d / (r - R) * 0.6;\n"
		"#else\n"
		"                illumination = 0.0;\n"
		"#endif\n"
		"            }\n"
		"            else if(d + r <= R)\n"
		"            {\n"
		"                // penumbra completely inside\n"
		"                illumination = 1.0 - r * r / (R * R);\n"
		"            }\n"
		"            else\n"
		"            {\n"
		"                // penumbra partially inside\n"
		"#ifdef IS_MOON\n"
		"                illumination = ((d - abs(R-r)) / (R + r - abs(R-r))) * 0.4 + 0.6;\n"
		"#else\n"
		"                mediump float x = (R * R + d * d - r * r) / (2.0 * d);\n"
		"                mediump float alpha = acos(x / R);\n"
		"                mediump float beta = acos((d - x) / r);\n"
		"                mediump float AR = R * R * (alpha - 0.5 * sin(2.0 * alpha));\n"
		"                mediump float Ar = r * r * (beta - 0.5 * sin(2.0 * beta));\n"
		"                mediump float AS = R * R * 2.0 * 1.57079633;\n"
		"                illumination = 1.0 - (AR + Ar) / AS;\n"
		"#endif\n"
		"            }\n"
		"\n"
		"            final_illumination = min(illumination, final_illumination);\n"
		"        }\n"
		"    }\n"
		"\n"
		"#ifdef IS_MOON\n"
		"    mediump vec3 normal = texture2D(normalMap, texc).rgb-vec3(0.5, 0.5, 0);\n"
		"    normal = normalize(normalX*normal.x+normalY*normal.y+normalZ*normal.z);\n"
		"    // normal now contains the real surface normal taking normal map into account\n"
		"    // Use an Oren-Nayar model for rough surfaces\n"
		"    // Ref: http://content.gpwiki.org/index.php/D3DBook:(Lighting)_Oren-Nayar\n"
		"    highp float cosAngleLightNormal = dot(normal, lightDirection);\n"
		"    highp float cosAngleEyeNormal = dot(normal, eyeDirection);\n"
		"    mediump float angleLightNormal = acos(cosAngleLightNormal);\n"
		"    mediump float angleEyeNormal = acos(cosAngleEyeNormal);\n"
		"    mediump float alpha = max(angleEyeNormal, angleLightNormal);\n"
		"    mediump float beta = min(angleEyeNormal, angleLightNormal);\n"
		"    mediump float gamma = dot(eyeDirection - normal * cosAngleEyeNormal, lightDirection - normal * cosAngleLightNormal);\n"
		"    mediump float roughness = 1.;\n"
		"    mediump float roughnessSquared = roughness * roughness;\n"
		"    mediump float A = 1.0 - 0.5 * (roughnessSquared / (roughnessSquared + 0.57));\n"
		"    mediump float B = 0.45 * (roughnessSquared / (roughnessSquared + 0.09));\n"
		"    mediump float C = sin(alpha) * tan(beta);\n"
		"    lum = max(0.0, cosAngleLightNormal) * (A + B * max(0.0, gamma) * C) * 2.;\n"
		"#endif\n"
		"    mediump vec4 litColor = vec4(lum * final_illumination * diffuseLight + ambientLight, 1.0);\n"
		"#ifdef IS_MOON\n"
		"    if(final_illumination < 0.99)\n"
		"    {\n"
		"        lowp vec4 shadowColor = texture2D(earthShadow, vec2(final_illumination, 0.5));\n"
		"        gl_FragColor = mix(texture2D(tex, texc) * litColor, shadowColor, shadowColor.a);\n"
		"    }\n"
		"    else\n"
		"#endif\n"
		"    {\n"
		"        gl_FragColor = texture2D(tex, texc) * litColor;\n"
		"    }\n"
		"}\n";
	
	// Default planet shader program
	QOpenGLShader vshader(QOpenGLShader::Vertex);
	vshader.compileSourceCode(vsrc);
	if (!vshader.log().isEmpty()) { qWarning() << "Planet: Warnings while compiling vshader: " << vshader.log(); }
	
	QOpenGLShader fshader(QOpenGLShader::Fragment);
	fshader.compileSourceCode(fsrc);
	if (!fshader.log().isEmpty()) { qWarning() << "Planet: Warnings while compiling fshader: " << fshader.log(); }

	planetShaderProgram = new QOpenGLShaderProgram(QOpenGLContext::currentContext());
	planetShaderProgram->addShader(&vshader);
	planetShaderProgram->addShader(&fshader);
	GL(StelPainter::linkProg(planetShaderProgram, "planetShaderProgram"));
	GL(planetShaderProgram->bind());
	planetShaderVars.initLocations(planetShaderProgram);
	GL(planetShaderProgram->release());
	
	// Planet with ring shader program
	QByteArray arr = "#define RINGS_SUPPORT\n\n";
	arr+=fsrc;
	QOpenGLShader ringFragmentShader(QOpenGLShader::Fragment);
	ringFragmentShader.compileSourceCode(arr.constData());
	if (!ringFragmentShader.log().isEmpty()) { qWarning() << "Planet: Warnings while compiling ringFragmentShader: " << ringFragmentShader.log(); }

	ringPlanetShaderProgram = new QOpenGLShaderProgram(QOpenGLContext::currentContext());
	ringPlanetShaderProgram->addShader(&vshader);
	ringPlanetShaderProgram->addShader(&ringFragmentShader);
	GL(StelPainter::linkProg(ringPlanetShaderProgram, "ringPlanetShaderProgram"));
	GL(ringPlanetShaderProgram->bind());
	ringPlanetShaderVars.initLocations(ringPlanetShaderProgram);
	GL(ringPlanetShaderVars.isRing = ringPlanetShaderProgram->uniformLocation("isRing"));
	GL(ringPlanetShaderVars.ring = ringPlanetShaderProgram->uniformLocation("ring"));
	GL(ringPlanetShaderVars.outerRadius = ringPlanetShaderProgram->uniformLocation("outerRadius"));
	GL(ringPlanetShaderVars.innerRadius = ringPlanetShaderProgram->uniformLocation("innerRadius"));
	GL(ringPlanetShaderVars.ringS = ringPlanetShaderProgram->uniformLocation("ringS"));
	GL(ringPlanetShaderProgram->release());
	
	// Moon shader program
	arr = "#define IS_MOON\n\n";
	arr+=vsrc;
	QOpenGLShader moonVertexShader(QOpenGLShader::Vertex);
	moonVertexShader.compileSourceCode(arr.constData());
	if (!moonVertexShader.log().isEmpty()) { qWarning() << "Planet: Warnings while compiling moonVertexShader: " << moonVertexShader.log(); }
	
	arr = "#define IS_MOON\n\n";
	arr+=fsrc;
	QOpenGLShader moonFragmentShader(QOpenGLShader::Fragment);
	moonFragmentShader.compileSourceCode(arr.constData());
	if (!moonFragmentShader.log().isEmpty()) { qWarning() << "Planet: Warnings while compiling moonFragmentShader: " << moonFragmentShader.log(); }

	moonShaderProgram = new QOpenGLShaderProgram(QOpenGLContext::currentContext());
	moonShaderProgram->addShader(&moonVertexShader);
	moonShaderProgram->addShader(&moonFragmentShader);
	GL(StelPainter::linkProg(moonShaderProgram, "moonPlanetShaderProgram"));
	GL(moonShaderProgram->bind());
	moonShaderVars.initLocations(moonShaderProgram);
	GL(moonShaderVars.earthShadow = moonShaderProgram->uniformLocation("earthShadow"));
	GL(moonShaderVars.normalMap = moonShaderProgram->uniformLocation("normalMap"));
	GL(moonShaderProgram->release());
}

void Planet::deinitShader()
{
	delete planetShaderProgram;
	planetShaderProgram = NULL;
}

void Planet::draw3dModel(StelCore* core, StelProjector::ModelViewTranformP transfo, float screenSz, bool drawOnlyRing)
{
	// This is the main method drawing a planet 3d model
	// Some work has to be done on this method to make the rendering nicer
	SolarSystem* ssm = GETSTELMODULE(SolarSystem);

	if (screenSz>1.)
	{
		StelProjector::ModelViewTranformP transfo2 = transfo->clone();
		transfo2->combine(Mat4d::zrotation(M_PI/180*(axisRotation + 90.)));
		StelPainter* sPainter = new StelPainter(core->getProjection(transfo2));
		
		if (flagLighting)
		{
			// Set the main source of light to be the sun
			Vec3d sunPos(0);
			core->getHeliocentricEclipticModelViewTransform()->forward(sunPos);
			light.position=Vec4f(sunPos[0],sunPos[1],sunPos[2],1.f);

			// Set the light parameters taking sun as the light source
			light.diffuse = Vec4f(1.f,1.f,1.f);
			light.ambient = Vec4f(0.02f,0.02f,0.02f);

			if (this==ssm->getMoon())
			{
				// Special case for the Moon (maybe better use 1.5,1.5,1.5,1.0 ?)
				light.diffuse = Vec4f(1.6f,1.6f,1.6f,1.f);
			}
		}
		else
		{
			sPainter->setColor(albedo,albedo,albedo);
		}

		if (rings)
		{
			// The planet has rings, we need to use depth buffer and adjust the clipping planes to avoid 
			// reaching the maximum resolution of the depth buffer
			const double dist = getEquinoxEquatorialPos(core).length();
			double z_near = 0.9*(dist - rings->getSize());
			double z_far  = 1.1*(dist + rings->getSize());
			if (z_near < 0.0) z_near = 0.0;
			double n,f;
			core->getClippingPlanes(&n,&f); // Save clipping planes
			core->setClippingPlanes(z_near,z_far);

			drawSphere(sPainter, screenSz, drawOnlyRing);
			
			core->setClippingPlanes(n,f);  // Restore old clipping planes
		}
		else
		{
			// Normal planet
			drawSphere(sPainter, screenSz);
		}
		delete sPainter;
		sPainter=NULL;
	}

	// Draw the halo if it enabled in the ssystem.ini file (+ special case for backward compatible for the Sun)
	if (hasHalo() || this==ssm->getSun())
	{
		// Prepare openGL lighting parameters according to luminance
		float surfArcMin2 = getSpheroidAngularSize(core)*60;
		surfArcMin2 = surfArcMin2*surfArcMin2*M_PI; // the total illuminated area in arcmin^2

		StelPainter sPainter(core->getProjection(StelCore::FrameJ2000));
		Vec3d tmp = getJ2000EquatorialPos(core);
		core->getSkyDrawer()->postDrawSky3dModel(&sPainter, Vec3f(tmp[0], tmp[1], tmp[2]), surfArcMin2, getVMagnitudeWithExtinction(core), color);
	}
}

struct Planet3DModel
{
	QVector<float> vertexArr;
	QVector<float> texCoordArr;
	QVector<unsigned short> indiceArr;
};

void sSphere(Planet3DModel* model, const float radius, const float oneMinusOblateness, const int slices, const int stacks)
{
	model->indiceArr.resize(0);
	model->vertexArr.resize(0);
	model->texCoordArr.resize(0);
	
	GLfloat x, y, z;
	GLfloat s=0.f, t=1.f;
	GLint i, j;

	const float* cos_sin_rho = StelUtils::ComputeCosSinRho(stacks);
	const float* cos_sin_theta =  StelUtils::ComputeCosSinTheta(slices);
	
	const float* cos_sin_rho_p;
	const float *cos_sin_theta_p;

	// texturing: s goes from 0.0/0.25/0.5/0.75/1.0 at +y/+x/-y/-x/+y axis
	// t goes from -1.0/+1.0 at z = -radius/+radius (linear along longitudes)
	// cannot use triangle fan on texturing (s coord. at top/bottom tip varies)
	// If the texture is flipped, we iterate the coordinates backward.
	const GLfloat ds = 1.f / slices;
	const GLfloat dt = 1.f / stacks; // from inside texture is reversed

	// draw intermediate  as quad strips
	for (i = 0,cos_sin_rho_p = cos_sin_rho; i < stacks; ++i,cos_sin_rho_p+=2)
	{
		s = 0.f;
		for (j = 0,cos_sin_theta_p = cos_sin_theta; j<=slices;++j,cos_sin_theta_p+=2)
		{
			x = -cos_sin_theta_p[1] * cos_sin_rho_p[1];
			y = cos_sin_theta_p[0] * cos_sin_rho_p[1];
			z = cos_sin_rho_p[0];
			model->texCoordArr << s << t;
			model->vertexArr << x * radius << y * radius << z * oneMinusOblateness * radius;
			x = -cos_sin_theta_p[1] * cos_sin_rho_p[3];
			y = cos_sin_theta_p[0] * cos_sin_rho_p[3];
			z = cos_sin_rho_p[2];
			model->texCoordArr << s << t - dt;
			model->vertexArr << x * radius << y * radius << z * oneMinusOblateness * radius;
			s += ds;
		}
		unsigned int offset = i*(slices+1)*2;
		for (j = 2;j<slices*2+2;j+=2)
		{
			model->indiceArr << offset+j-2 << offset+j-1 << offset+j;
			model->indiceArr << offset+j << offset+j-1 << offset+j+1;
		}
		t -= dt;
	}
}

struct Ring3DModel
{
	QVector<float> vertexArr;
	QVector<float> texCoordArr;
	QVector<unsigned short> indiceArr;
};


void sRing(Ring3DModel* model, const float rMin, const float rMax, int slices, const int stacks)
{
	float x,y;
	
	const float dr = (rMax-rMin) / stacks;
	const float* cos_sin_theta = StelUtils::ComputeCosSinTheta(slices);
	const float* cos_sin_theta_p;

	model->vertexArr.resize(0);
	model->texCoordArr.resize(0);
	model->indiceArr.resize(0);

	float r = rMin;
	for (int i=0; i<=stacks; ++i)
	{
		const float tex_r0 = (r-rMin)/(rMax-rMin);
		int j;
		for (j=0,cos_sin_theta_p=cos_sin_theta; j<=slices; ++j,cos_sin_theta_p+=2)
		{
			x = r*cos_sin_theta_p[0];
			y = r*cos_sin_theta_p[1];
			model->texCoordArr << tex_r0 << 0.5f;
			model->vertexArr << x << y << 0.f;
		}
		r+=dr;
	}
	for (int i=0; i<stacks; ++i)
	{
		for (int j=0; j<slices; ++j)
		{
			model->indiceArr << i*slices+j << (i+1)*slices+j << i*slices+j+1;
			model->indiceArr << i*slices+j+1 << (i+1)*slices+j << (i+1)*slices+j+1;
		}
	}
}

void Planet::computeModelMatrix(Mat4d &result) const
{
	result = Mat4d::translation(eclipticPos) * rotLocalToParent * Mat4d::zrotation(M_PI/180*(axisRotation + 90.));
	PlanetP p = parent;
	while (p && p->parent)
	{
		result = Mat4d::translation(p->eclipticPos) * result * p->rotLocalToParent;
		p = p->parent;
	}
}

void Planet::drawSphere(StelPainter* painter, float screenSz, bool drawOnlyRing)
{
	if (texMap)
	{
		// For lazy loading, return if texture not yet loaded
		if (!texMap->bind(0))
		{
			return;
		}
	}
	painter->enableTexture2d(true);
	glDisable(GL_BLEND);
	glEnable(GL_CULL_FACE);

	// Draw the spheroid itself
	// Adapt the number of facets according with the size of the sphere for optimization
	int nb_facet = (int)(screenSz * 40.f/50.f);	// 40 facets for 1024 pixels diameter on screen
	if (nb_facet<10) nb_facet = 10;
	if (nb_facet>100) nb_facet = 100;

	// Generates the vertice
	Planet3DModel model;
	sSphere(&model, radius*sphereScale, oneMinusOblateness, nb_facet, nb_facet);
	
	QVector<float> projectedVertexArr;
	projectedVertexArr.resize(model.vertexArr.size());
	for (int i=0;i<model.vertexArr.size()/3;++i)
		painter->getProjector()->project(*((Vec3f*)(model.vertexArr.constData()+i*3)), *((Vec3f*)(projectedVertexArr.data()+i*3)));
	
	const SolarSystem* ssm = GETSTELMODULE(SolarSystem);
		
	if (this==ssm->getSun())
	{
		texMap->bind();
		painter->setColor(2, 2, 2);
		painter->setArrays((Vec3f*)projectedVertexArr.constData(), (Vec2f*)model.texCoordArr.constData());
		painter->drawFromArray(StelPainter::Triangles, model.indiceArr.size(), 0, false, model.indiceArr.constData());
		return;
	}
	
	if (planetShaderProgram==NULL)
		Planet::initShader();
	Q_ASSERT(planetShaderProgram!=NULL);
	Q_ASSERT(ringPlanetShaderProgram!=NULL);
	Q_ASSERT(moonShaderProgram!=NULL);
	
	QOpenGLShaderProgram* shader = planetShaderProgram;
	const PlanetShaderVars* shaderVars = &planetShaderVars;
	if (rings)
	{
		shader = ringPlanetShaderProgram;
		shaderVars = &ringPlanetShaderVars;
	}
	if (this==ssm->getMoon())
	{
		shader = moonShaderProgram;
		shaderVars = &moonShaderVars;
	}
	GL(shader->bind());
	
	const Mat4f& m = painter->getProjector()->getProjectionMatrix();
	const QMatrix4x4 qMat(m[0], m[4], m[8], m[12], m[1], m[5], m[9], m[13], m[2], m[6], m[10], m[14], m[3], m[7], m[11], m[15]);
	
	Mat4d modelMatrix;
	computeModelMatrix(modelMatrix);
	// TODO explain this
	const Mat4d mTarget = modelMatrix.inverse();
	
	QMatrix4x4 shadowCandidatesData;
	QVector<const Planet*> shadowCandidates = getCandidatesForShadow();
	// Our shader doesn't support more than 4 planets creating shadow
	if (shadowCandidates.size()>4)
	{
		qDebug() << "Too many satellite shadows, some won't be displayed";
		shadowCandidates.resize(4);
	}
	for (int i=0;i<shadowCandidates.size();++i)
	{
		shadowCandidates.at(i)->computeModelMatrix(modelMatrix);
		const Vec4d position = mTarget * modelMatrix.getColumn(3);
		shadowCandidatesData(0, i) = position[0];
		shadowCandidatesData(1, i) = position[1];
		shadowCandidatesData(2, i) = position[2];
		shadowCandidatesData(3, i) = shadowCandidates.at(i)->getRadius();
	}
	
	const StelProjectorP& projector = painter->getProjector();
	
	Vec3f lightPos3(light.position[0], light.position[1], light.position[2]);
	projector->getModelViewTransform()->backward(lightPos3);
	lightPos3.normalize();
	
	Vec3d eyePos = StelApp::getInstance().getCore()->getObserverHeliocentricEclipticPos();
	StelApp::getInstance().getCore()->getHeliocentricEclipticModelViewTransform()->forward(eyePos);
	projector->getModelViewTransform()->backward(eyePos);
	eyePos.normalize();
	
	GL(shader->setUniformValue(shaderVars->projectionMatrix, qMat));
	GL(shader->setUniformValue(shaderVars->lightDirection, lightPos3[0], lightPos3[1], lightPos3[2]));
	GL(shader->setUniformValue(shaderVars->eyeDirection, eyePos[0], eyePos[1], eyePos[2]));
	GL(shader->setUniformValue(shaderVars->diffuseLight, light.diffuse[0], light.diffuse[1], light.diffuse[2]));
	GL(shader->setUniformValue(shaderVars->ambientLight, light.ambient[0], light.ambient[1], light.ambient[2]));
	GL(shader->setUniformValue(shaderVars->texture, 0));
	GL(shader->setUniformValue(shaderVars->shadowCount, shadowCandidates.size()));
	GL(shader->setUniformValue(shaderVars->shadowData, shadowCandidatesData));
	GL(shader->setUniformValue(shaderVars->sunInfo, mTarget[12], mTarget[13], mTarget[14], ssm->getSun()->getRadius()));
	GL(texMap->bind(1));
	
	if (rings!=NULL)
	{
		GL(ringPlanetShaderProgram->setUniformValue(ringPlanetShaderVars.isRing, false));
		GL(ringPlanetShaderProgram->setUniformValue(ringPlanetShaderVars.ring, true));
		GL(ringPlanetShaderProgram->setUniformValue(ringPlanetShaderVars.outerRadius, rings->radiusMax));
		GL(ringPlanetShaderProgram->setUniformValue(ringPlanetShaderVars.innerRadius, rings->radiusMin));
		GL(ringPlanetShaderProgram->setUniformValue(ringPlanetShaderVars.ringS, 2));
		rings->tex->bind(2);
	}

	if (this==ssm->getMoon())
	{
		GL(normalMap->bind(2));
		GL(moonShaderProgram->setUniformValue(moonShaderVars.normalMap, 2));
		if (!shadowCandidates.isEmpty())
		{
			GL(texEarthShadow->bind(3));
			GL(moonShaderProgram->setUniformValue(moonShaderVars.earthShadow, 3));
		}
	}

	GL(shader->setAttributeArray(shaderVars->vertex, (const GLfloat*)projectedVertexArr.constData(), 3));
	GL(shader->enableAttributeArray(shaderVars->vertex));
	GL(shader->setAttributeArray(shaderVars->unprojectedVertex, (const GLfloat*)model.vertexArr.constData(), 3));
	GL(shader->enableAttributeArray(shaderVars->unprojectedVertex));
	GL(shader->setAttributeArray(shaderVars->texCoord, (const GLfloat*)model.texCoordArr.constData(), 2));
	GL(shader->enableAttributeArray(shaderVars->texCoord));

	if (rings)
	{
		glDepthMask(GL_TRUE);
		glClear(GL_DEPTH_BUFFER_BIT);
		glEnable(GL_DEPTH_TEST);
	}
	
	if (!drawOnlyRing)
		GL(glDrawElements(GL_TRIANGLES, model.indiceArr.size(), GL_UNSIGNED_SHORT, model.indiceArr.constData()));

	if (rings)
	{
		// Draw the rings just after the planet
		glDepthMask(GL_FALSE);
	
		// Normal transparency mode
		glBlendFunc(GL_SRC_ALPHA, GL_ONE_MINUS_SRC_ALPHA);
		glEnable(GL_BLEND);
	
		Ring3DModel ringModel;
		sRing(&ringModel, rings->radiusMin, rings->radiusMax, 128, 32);
		
		GL(ringPlanetShaderProgram->setUniformValue(ringPlanetShaderVars.isRing, true));
		GL(ringPlanetShaderProgram->setUniformValue(ringPlanetShaderVars.texture, 2));
		
		computeModelMatrix(modelMatrix);
		const Vec4d position = mTarget * modelMatrix.getColumn(3);
		shadowCandidatesData(0, 0) = position[0];
		shadowCandidatesData(1, 0) = position[1];
		shadowCandidatesData(2, 0) = position[2];
		shadowCandidatesData(3, 0) = getRadius();
		GL(ringPlanetShaderProgram->setUniformValue(ringPlanetShaderVars.shadowCount, 1));
		GL(ringPlanetShaderProgram->setUniformValue(ringPlanetShaderVars.shadowData, shadowCandidatesData));
		
		projectedVertexArr.resize(ringModel.vertexArr.size());
		for (int i=0;i<ringModel.vertexArr.size()/3;++i)
			painter->getProjector()->project(*((Vec3f*)(ringModel.vertexArr.constData()+i*3)), *((Vec3f*)(projectedVertexArr.data()+i*3)));
		
		GL(ringPlanetShaderProgram->setAttributeArray(ringPlanetShaderVars.vertex, (const GLfloat*)projectedVertexArr.constData(), 3));
		GL(ringPlanetShaderProgram->enableAttributeArray(ringPlanetShaderVars.vertex));
		GL(ringPlanetShaderProgram->setAttributeArray(ringPlanetShaderVars.unprojectedVertex, (const GLfloat*)ringModel.vertexArr.constData(), 3));
		GL(ringPlanetShaderProgram->enableAttributeArray(ringPlanetShaderVars.unprojectedVertex));
		GL(ringPlanetShaderProgram->setAttributeArray(ringPlanetShaderVars.texCoord, (const GLfloat*)ringModel.texCoordArr.constData(), 2));
		GL(ringPlanetShaderProgram->enableAttributeArray(ringPlanetShaderVars.texCoord));
		
		if (eyePos[2]<0)
			glCullFace(GL_FRONT);
					
		GL(glDrawElements(GL_TRIANGLES, ringModel.indiceArr.size(), GL_UNSIGNED_SHORT, ringModel.indiceArr.constData()));
		
		if (eyePos[2]<0)
			glCullFace(GL_BACK);
		
		glDisable(GL_DEPTH_TEST);
	}
	
	GL(shader->release());
	
	glDisable(GL_CULL_FACE);
}


void Planet::drawHints(const StelCore* core, const QFont& planetNameFont)
{
	if (labelsFader.getInterstate()<=0.f)
		return;

	const StelProjectorP prj = core->getProjection(StelCore::FrameJ2000);
	StelPainter sPainter(prj);
	sPainter.setFont(planetNameFont);
	// Draw nameI18 + scaling if it's not == 1.
	float tmp = (hintFader.getInterstate()<=0 ? 7.f : 10.f) + getAngularSize(core)*M_PI/180.f*prj->getPixelPerRadAtCenter()/1.44f; // Shift for nameI18 printing
	sPainter.setColor(labelColor[0], labelColor[1], labelColor[2],labelsFader.getInterstate());
	sPainter.drawText(screenPos[0],screenPos[1], getSkyLabel(core), 0, tmp, tmp, false);

	// hint disappears smoothly on close view
	if (hintFader.getInterstate()<=0)
		return;
	tmp -= 10.f;
	if (tmp<1) tmp=1;
	sPainter.setColor(labelColor[0], labelColor[1], labelColor[2],labelsFader.getInterstate()*hintFader.getInterstate()/tmp*0.7f);

	// Draw the 2D small circle
	glEnable(GL_BLEND);
	sPainter.enableTexture2d(true);
	glBlendFunc(GL_SRC_ALPHA, GL_ONE_MINUS_SRC_ALPHA);
	Planet::hintCircleTex->bind();
	sPainter.drawSprite2dMode(screenPos[0], screenPos[1], 11);
}

Ring::Ring(float radiusMin, float radiusMax, const QString &texname)
	 :radiusMin(radiusMin),radiusMax(radiusMax)
{
	tex = StelApp::getInstance().getTextureManager().createTexture(StelFileMgr::getInstallationDir()+"/textures/"+texname);
}


// draw orbital path of Planet
void Planet::drawOrbit(const StelCore* core)
{
	if (!orbitFader.getInterstate())
		return;
	if (!re.siderealPeriod)
		return;

	const StelProjectorP prj = core->getProjection(StelCore::FrameHeliocentricEcliptic);

	StelPainter sPainter(prj);

	// Normal transparency mode
	glBlendFunc(GL_SRC_ALPHA, GL_ONE_MINUS_SRC_ALPHA);
	glEnable(GL_BLEND);

	sPainter.setColor(orbitColor[0], orbitColor[1], orbitColor[2], orbitFader.getInterstate());
	Vec3d onscreen;
	// special case - use current Planet position as center vertex so that draws
	// on it's orbit all the time (since segmented rather than smooth curve)
	Vec3d savePos = orbit[ORBIT_SEGMENTS/2];
	orbit[ORBIT_SEGMENTS/2]=getHeliocentricEclipticPos();
	orbit[ORBIT_SEGMENTS]=orbit[0];
	int nbIter = closeOrbit ? ORBIT_SEGMENTS : ORBIT_SEGMENTS-1;
	QVarLengthArray<float, 1024> vertexArray;

	sPainter.enableClientStates(true, false, false);

	for (int n=0; n<=nbIter; ++n)
	{
		if (prj->project(orbit[n],onscreen) && (vertexArray.size()==0 || !prj->intersectViewportDiscontinuity(orbit[n-1], orbit[n])))
		{
			vertexArray.append(onscreen[0]);
			vertexArray.append(onscreen[1]);
		}
		else if (!vertexArray.isEmpty())
		{
			sPainter.setVertexPointer(2, GL_FLOAT, vertexArray.constData());
			sPainter.drawFromArray(StelPainter::LineStrip, vertexArray.size()/2, 0, false);
			vertexArray.clear();
		}
	}
	orbit[ORBIT_SEGMENTS/2]=savePos;
	if (!vertexArray.isEmpty())
	{
		sPainter.setVertexPointer(2, GL_FLOAT, vertexArray.constData());
		sPainter.drawFromArray(StelPainter::LineStrip, vertexArray.size()/2, 0, false);
	}
	sPainter.enableClientStates(false);
}

void Planet::update(int deltaTime)
{
	hintFader.update(deltaTime);
	labelsFader.update(deltaTime);
	orbitFader.update(deltaTime);
}

void Planet::setApparentMagnitudeAlgorithm(QString algorithm)
{
	vMagAlgorithm = vMagAlgorithmMap.key(algorithm.toLower(), Planet::UndefinedAlgorithm);
}
=======
/*
 * Stellarium
 * Copyright (C) 2002 Fabien Chereau
 *
 * This program is free software; you can redistribute it and/or
 * modify it under the terms of the GNU General Public License
 * as published by the Free Software Foundation; either version 2
 * of the License, or (at your option) any later version.
 *
 * This program is distributed in the hope that it will be useful,
 * but WITHOUT ANY WARRANTY; without even the implied warranty of
 * MERCHANTABILITY or FITNESS FOR A PARTICULAR PURPOSE.  See the
 * GNU General Public License for more details.
 *
 * You should have received a copy of the GNU General Public License
 * along with this program; if not, write to the Free Software
 * Foundation, Inc., 51 Franklin Street, Suite 500, Boston, MA  02110-1335, USA.
 */

#include "StelApp.hpp"
#include "StelCore.hpp"
#include "StelFileMgr.hpp"
#include "StelTexture.hpp"
#include "StelSkyDrawer.hpp"
#include "SolarSystem.hpp"
#include "Planet.hpp"

#include "StelProjector.hpp"
#include "sidereal_time.h"
#include "StelTextureMgr.hpp"
#include "StelModuleMgr.hpp"
#include "StarMgr.hpp"
#include "StelMovementMgr.hpp"
#include "StelPainter.hpp"
#include "StelTranslator.hpp"
#include "StelUtils.hpp"
#include "StelOpenGL.hpp"

#include <iomanip>
#include <QTextStream>
#include <QString>
#include <QDebug>
#include <QVarLengthArray>
#include <QOpenGLContext>
#include <QOpenGLShader>

Vec3f Planet::labelColor = Vec3f(0.4,0.4,0.8);
Vec3f Planet::orbitColor = Vec3f(1,0.6,1);
StelTextureSP Planet::hintCircleTex;
StelTextureSP Planet::texEarthShadow;

QOpenGLShaderProgram* Planet::planetShaderProgram=NULL;
Planet::PlanetShaderVars Planet::planetShaderVars;
QOpenGLShaderProgram* Planet::ringPlanetShaderProgram=NULL;
Planet::RingPlanetShaderVars Planet::ringPlanetShaderVars;
QOpenGLShaderProgram* Planet::moonShaderProgram=NULL;
Planet::MoonShaderVars Planet::moonShaderVars;

QMap<Planet::PlanetType, QString> Planet::pTypeMap;
QMap<Planet::ApparentMagnitudeAlgorithm, QString> Planet::vMagAlgorithmMap;
	
Planet::Planet(const QString& englishName,
	       int flagLighting,
	       double radius,
	       double oblateness,
	       Vec3f color,
	       float albedo,
	       const QString& atexMapName,
	       const QString& anormalMapName,
	       posFuncType coordFunc,
	       void* auserDataPtr,
	       OsculatingFunctType *osculatingFunc,
	       bool acloseOrbit,
	       bool hidden,
	       bool hasAtmosphere,
	       bool hasHalo,
	       const QString& pTypeStr)
	: englishName(englishName),
	  flagLighting(flagLighting),
	  radius(radius),
	  oneMinusOblateness(1.0-oblateness),
	  color(color),
	  albedo(albedo),
	  axisRotation(0.),
	  rings(NULL),
	  sphereScale(1.f),
	  lastJD(J2000),
	  coordFunc(coordFunc),
	  userDataPtr(auserDataPtr),
	  osculatingFunc(osculatingFunc),
	  parent(NULL),
	  hidden(hidden),
	  atmosphere(hasAtmosphere),
	  halo(hasHalo)
{
	texMapName = atexMapName;
	normalMapName = anormalMapName;
	lastOrbitJD =0;
	deltaJD = StelCore::JD_SECOND;
	orbitCached = 0;
	closeOrbit = acloseOrbit;
	deltaOrbitJD = 0;
	distance = 0;

	// Initialize pType with the key found in pTypeMap, or mark planet type as undefined.
	// The latter condition should obviously never happen.
	pType = pTypeMap.key(pTypeStr, Planet::isUNDEFINED);
	vMagAlgorithm = Planet::UndefinedAlgorithm;

	eclipticPos = Vec3d(0.,0.,0.);
	rotLocalToParent = Mat4d::identity();
	texMap = StelApp::getInstance().getTextureManager().createTextureThread(StelFileMgr::getInstallationDir()+"/textures/"+texMapName, StelTexture::StelTextureParams(true, GL_LINEAR, GL_REPEAT));
	normalMap = StelApp::getInstance().getTextureManager().createTextureThread(StelFileMgr::getInstallationDir()+"/textures/"+normalMapName, StelTexture::StelTextureParams(true, GL_LINEAR, GL_REPEAT));

	nameI18 = englishName;
	nativeName = "";
	if (englishName!="Pluto")
	{
		deltaJD = 0.001*StelCore::JD_SECOND;
	}
	flagLabels = true;
	flagNativeName = true;
	flagTranslatedName = true;
}

// called in SolarSystem::init() before first planet is created. Loads pTypeMap.
void Planet::init()
{
	if (pTypeMap.count() > 0 )
	{
		// This should never happen. But it's uncritical.
		qDebug() << "Planet::init(): Non-empty static map. This is a programming error, but we can fix that.";
		pTypeMap.clear();
	}
	pTypeMap.insert(Planet::isStar,     "star");
	pTypeMap.insert(Planet::isPlanet,   "planet");
	pTypeMap.insert(Planet::isMoon,     "moon");
	pTypeMap.insert(Planet::isAsteroid, "asteroid");
	pTypeMap.insert(Planet::isPlutoid,  "plutoid");
	pTypeMap.insert(Planet::isComet,    "comet");
	pTypeMap.insert(Planet::isUNDEFINED,"UNDEFINED"); // something must be broken before we ever see this!

	if (vMagAlgorithmMap.count() > 0)
	{
		qDebug() << "Planet::init(): Non-empty static map. This is a programming error, but we can fix that.";
		vMagAlgorithmMap.clear();
	}
	vMagAlgorithmMap.insert(Planet::Planesas,	"planesas");
	vMagAlgorithmMap.insert(Planet::Mueller,	"mueller");
	vMagAlgorithmMap.insert(Planet::Harris,		"harris");
	vMagAlgorithmMap.insert(Planet::UndefinedAlgorithm, "");
}

Planet::~Planet()
{
	if (rings)
		delete rings;
}

void Planet::translateName(const StelTranslator& trans)
{
	if (!nativeName.isEmpty() && getFlagNativeName())
	{
		if (getFlagTranslatedName())
			nameI18 = trans.qtranslate(nativeName);
		else
			nameI18 = nativeName;
	}
	else
	{
		if (getFlagTranslatedName())
			nameI18 = trans.qtranslate(englishName);
		else
			nameI18 = englishName;
	}
}

QString Planet::getEnglishName() const
{
	return englishName;
}

QString Planet::getNameI18n() const
{
	return nameI18;
}

// Return the information string "ready to print" :)
QString Planet::getInfoString(const StelCore* core, const InfoStringGroup& flags) const
{
	QString str;
	QTextStream oss(&str);

	if (flags&Name)
	{
		oss << "<h2>" << getNameI18n();  // UI translation can differ from sky translation
		oss.setRealNumberNotation(QTextStream::FixedNotation);
		oss.setRealNumberPrecision(1);
		if (sphereScale != 1.f)
			oss << QString::fromUtf8(" (\xC3\x97") << sphereScale << ")";
		oss << "</h2>";
	}

	if (flags&ObjectType && getPlanetType()!=isUNDEFINED)
	{
		oss << q_("Type: <b>%1</b>").arg(q_(getPlanetTypeString())) << "<br />";
	}

	if (flags&Magnitude)
	{
		if (core->getSkyDrawer()->getFlagHasAtmosphere())
		    oss << q_("Magnitude: <b>%1</b> (extincted to: <b>%2</b>)").arg(QString::number(getVMagnitude(core), 'f', 2),
										    QString::number(getVMagnitudeWithExtinction(core), 'f', 2)) << "<br>";
		else
		    oss << q_("Magnitude: <b>%1</b>").arg(getVMagnitude(core), 0, 'f', 2) << "<br>";
	}
	if (flags&AbsoluteMagnitude)
		oss << q_("Absolute Magnitude: %1").arg(getVMagnitude(core)-5.*(std::log10(getJ2000EquatorialPos(core).length()*AU/PARSEC)-1.), 0, 'f', 2) << "<br>";

	oss << getPositionInfoString(core, flags);

	if (flags&Extra)
	{
		static SolarSystem *ssystem=GETSTELMODULE(SolarSystem);
		double ecl= ssystem->getEarth()->getRotObliquity(core->getJDay());
		if (core->getCurrentLocation().planetName=="Earth")
			oss << q_("Obliquity (of date, for Earth): %1").arg(StelUtils::radToDmsStr(ecl, true)) << "<br>";
		//if (englishName!="Sun")
		//	oss << q_("Obliquity (of date): %1").arg(StelUtils::radToDmsStr(getRotObliquity(core->getJDay()), true)) << "<br>";
	}

	if (flags&Distance)
	{
		double distanceAu = getJ2000EquatorialPos(core).length();
		double distanceKm = AU * distanceAu;
		if (distanceAu < 0.1)
		{
			// xgettext:no-c-format
			oss << QString(q_("Distance: %1AU (%2 km)"))
				   .arg(distanceAu, 0, 'f', 6)
				   .arg(distanceKm, 0, 'f', 3);
		}
		else
		{
			// xgettext:no-c-format
			oss << QString(q_("Distance: %1AU (%2 Mio km)"))
				   .arg(distanceAu, 0, 'f', 3)
				   .arg(distanceKm / 1.0e6, 0, 'f', 3);
		}
		oss << "<br>";
	}

	if (flags&Size)
	{
		double angularSize = 2.*getAngularSize(core)*M_PI/180.;
		if (rings)
		{
			double withoutRings = 2.*getSpheroidAngularSize(core)*M_PI/180.;
			oss << q_("Apparent diameter: %1, with rings: %2")
			       .arg(StelUtils::radToDmsStr(withoutRings, true),
			            StelUtils::radToDmsStr(angularSize, true));
		}
		else
		{
			oss << q_("Apparent diameter: %1").arg(StelUtils::radToDmsStr(angularSize, true));
		}
		oss << "<br>";
	}

	double siderealPeriod = getSiderealPeriod();
	double siderealDay = getSiderealDay();
	if (flags&Extra)
	{
		if (siderealPeriod>0)
		{
			// TRANSLATORS: Sidereal (orbital) period for solar system bodies in days and in Julian years (symbol: a)
			oss << q_("Sidereal period: %1 days (%2 a)").arg(QString::number(siderealPeriod, 'f', 2)).arg(QString::number(siderealPeriod/365.25, 'f', 3)) << "<br>";
			if (qAbs(siderealDay)>0)
			{
				oss << q_("Sidereal day: %1").arg(StelUtils::hoursToHmsStr(qAbs(siderealDay*24))) << "<br>";
				oss << q_("Mean solar day: %1").arg(StelUtils::hoursToHmsStr(qAbs(getMeanSolarDay()*24))) << "<br>";
			}
			else if (re.period==0.)
			{
				oss << q_("The period of rotation is chaotic") << "<br>";
			}
		}
		if (englishName.compare("Sun")!=0)
		{
			const Vec3d& observerHelioPos = core->getObserverHeliocentricEclipticPos();
			oss << QString(q_("Phase Angle: %1")).arg(StelUtils::radToDmsStr(getPhaseAngle(observerHelioPos))) << "<br>";
			oss << QString(q_("Elongation: %1")).arg(StelUtils::radToDmsStr(getElongation(observerHelioPos))) << "<br>";
			oss << QString(q_("Phase: %1")).arg(getPhase(observerHelioPos), 0, 'f', 2) << "<br>";
			oss << QString(q_("Illuminated: %1%")).arg(getPhase(observerHelioPos) * 100, 0, 'f', 1) << "<br>";
		}
	}

	postProcessInfoString(str, flags);

	return str;
}

//! Get sky label (sky translation)
QString Planet::getSkyLabel(const StelCore*) const
{
	QString str;
	QTextStream oss(&str);
	oss.setRealNumberPrecision(2);
	oss << getNameI18n();

	if (sphereScale != 1.f)
	{
		oss << QString::fromUtf8(" (\xC3\x97") << sphereScale << ")";
	}
	return str;
}

float Planet::getSelectPriority(const StelCore* core) const
{
	if( ((SolarSystem*)StelApp::getInstance().getModuleMgr().getModule("SolarSystem"))->getFlagHints() )
	{
	// easy to select, especially pluto
		return getVMagnitudeWithExtinction(core)-15.f;
	}
	else
	{
		return getVMagnitudeWithExtinction(core) - 8.f;
	}
}

Vec3f Planet::getInfoColor(void) const
{
	return ((SolarSystem*)StelApp::getInstance().getModuleMgr().getModule("SolarSystem"))->getLabelsColor();
}


double Planet::getCloseViewFov(const StelCore* core) const
{
	return std::atan(radius*sphereScale*2.f/getEquinoxEquatorialPos(core).length())*180./M_PI * 4;
}

double Planet::getSatellitesFov(const StelCore* core) const
{
	// TODO: calculate from satellite orbits rather than hard code
	if (englishName=="Jupiter") return std::atan(0.005f/getEquinoxEquatorialPos(core).length())*180./M_PI * 4;
	if (englishName=="Saturn") return std::atan(0.005f/getEquinoxEquatorialPos(core).length())*180./M_PI * 4;
	if (englishName=="Mars") return std::atan(0.0001f/getEquinoxEquatorialPos(core).length())*180./M_PI * 4;
	if (englishName=="Uranus") return std::atan(0.002f/getEquinoxEquatorialPos(core).length())*180./M_PI * 4;
	return -1.;
}

double Planet::getParentSatellitesFov(const StelCore* core) const
{
	if (parent && parent->parent) return parent->getSatellitesFov(core);
	return -1.0;
}

// Set the rotational elements of the planet body.
void Planet::setRotationElements(float _period, float _offset, double _epoch, float _obliquity, float _ascendingNode, float _precessionRate, double _siderealPeriod )
{
	re.period = _period;
	re.offset = _offset;
	re.epoch = _epoch;
	re.obliquity = _obliquity;
	re.ascendingNode = _ascendingNode;
	re.precessionRate = _precessionRate;
	re.siderealPeriod = _siderealPeriod;  // used for drawing orbit lines

	deltaOrbitJD = re.siderealPeriod/ORBIT_SEGMENTS;
}

Vec3d Planet::getJ2000EquatorialPos(const StelCore *core) const
{
	return StelCore::matVsop87ToJ2000.multiplyWithoutTranslation(getHeliocentricEclipticPos() - core->getObserverHeliocentricEclipticPos());
}

// Compute the position in the parent Planet coordinate system
// Actually call the provided function to compute the ecliptical position
void Planet::computePositionWithoutOrbits(const double dateJD)
{
	if (fabs(lastJD-dateJD)>deltaJD)
	{
		coordFunc(dateJD, eclipticPos, userDataPtr);
		lastJD = dateJD;
	}
}

double Planet::getRotObliquity(double JDay) const
{
	// JDay=2451545.0 for J2000.0
	if (englishName=="Earth")
		return get_mean_ecliptical_obliquity(JDay) *M_PI/180.0;
	else
		return re.obliquity;
}


bool willCastShadow(const Planet* thisPlanet, const Planet* p)
{
	Vec3d thisPos = thisPlanet->getHeliocentricEclipticPos();
	Vec3d planetPos = p->getHeliocentricEclipticPos();
	
	// If the planet p is farther from the sun than this planet, it can't cast shadow on it.
	if (planetPos.lengthSquared()>thisPos.lengthSquared())
		return false;
	
	Vec3d ppVector = planetPos;
	ppVector.normalize();
	
	double shadowDistance = ppVector * thisPos;
	static const double sunRadius = 696000./AU;
	double d = planetPos.length() / (p->getRadius()/sunRadius+1);
	double penumbraRadius = (shadowDistance-d)/d*sunRadius;
	
	double penumbraCenterToThisPlanetCenterDistance = (ppVector*shadowDistance-thisPos).length();
	
	if (penumbraCenterToThisPlanetCenterDistance<penumbraRadius+thisPlanet->getRadius())
		return true;
	return false;
}

QVector<const Planet*> Planet::getCandidatesForShadow() const
{
	QVector<const Planet*> res;
	const SolarSystem *ssystem=GETSTELMODULE(SolarSystem);
	const Planet* sun = ssystem->getSun().data();
	if (this==sun || (parent.data()==sun && satellites.empty()))
		return res;
	
	foreach (const PlanetP& planet, satellites)
	{
		if (willCastShadow(this, planet.data()))
			res.append(planet.data());
	}
	if (willCastShadow(this, parent.data()))
		res.append(parent.data());
	
	return res;
}

void Planet::computePosition(const double dateJD)
{

	if (orbitFader.getInterstate()>0.000001 && deltaOrbitJD > 0 && (fabs(lastOrbitJD-dateJD)>deltaOrbitJD || !orbitCached))
	{
		double calc_date;
		// int delta_points = (int)(0.5 + (date - lastOrbitJD)/date_increment);
		int delta_points;

		if( dateJD > lastOrbitJD )
		{
			delta_points = (int)(0.5 + (dateJD - lastOrbitJD)/deltaOrbitJD);
		}
		else
		{
			delta_points = (int)(-0.5 + (dateJD - lastOrbitJD)/deltaOrbitJD);
		}
		double new_date = lastOrbitJD + delta_points*deltaOrbitJD;

		// qDebug( "Updating orbit coordinates for %s (delta %f) (%d points)\n", name.c_str(), deltaOrbitJD, delta_points);

		if( delta_points > 0 && delta_points < ORBIT_SEGMENTS && orbitCached)
		{

			for( int d=0; d<ORBIT_SEGMENTS; d++ )
			{
				if(d + delta_points >= ORBIT_SEGMENTS )
				{
					// calculate new points
					calc_date = new_date + (d-ORBIT_SEGMENTS/2)*deltaOrbitJD;

					// date increments between points will not be completely constant though
					computeTransMatrix(calc_date);
					if (osculatingFunc)
					{
						(*osculatingFunc)(dateJD,calc_date,eclipticPos);
					}
					else
					{
						coordFunc(calc_date, eclipticPos, userDataPtr);
					}
					orbitP[d] = eclipticPos;
					orbit[d] = getHeliocentricEclipticPos();
				}
				else
				{
					orbitP[d] = orbitP[d+delta_points];
					orbit[d] = getHeliocentricPos(orbitP[d]);
				}
			}

			lastOrbitJD = new_date;
		}
		else if( delta_points < 0 && abs(delta_points) < ORBIT_SEGMENTS  && orbitCached)
		{

			for( int d=ORBIT_SEGMENTS-1; d>=0; d-- )
			{
				if(d + delta_points < 0 )
				{
					// calculate new points
					calc_date = new_date + (d-ORBIT_SEGMENTS/2)*deltaOrbitJD;

					computeTransMatrix(calc_date);
					if (osculatingFunc) {
						(*osculatingFunc)(dateJD,calc_date,eclipticPos);
					}
					else
					{
						coordFunc(calc_date, eclipticPos, userDataPtr);
					}
					orbitP[d] = eclipticPos;
					orbit[d] = getHeliocentricEclipticPos();
				}
				else
				{
					orbitP[d] = orbitP[d+delta_points];
					orbit[d] = getHeliocentricPos(orbitP[d]);
				}
			}

			lastOrbitJD = new_date;

		}
		else if( delta_points || !orbitCached)
		{

			// update all points (less efficient)
			for( int d=0; d<ORBIT_SEGMENTS; d++ )
			{
				calc_date = dateJD + (d-ORBIT_SEGMENTS/2)*deltaOrbitJD;
				computeTransMatrix(calc_date);
				if (osculatingFunc)
				{
					(*osculatingFunc)(dateJD,calc_date,eclipticPos);
				}
				else
				{
					coordFunc(calc_date, eclipticPos, userDataPtr);
				}
				orbitP[d] = eclipticPos;
				orbit[d] = getHeliocentricEclipticPos();
			}

			lastOrbitJD = dateJD;
			if (!osculatingFunc) orbitCached = 1;
		}


		// calculate actual Planet position
		coordFunc(dateJD, eclipticPos, userDataPtr);

		lastJD = dateJD;

	}
	else if (fabs(lastJD-dateJD)>deltaJD)
	{
		// calculate actual Planet position
		coordFunc(dateJD, eclipticPos, userDataPtr);
		// XXX: do we need to do that even when the orbit is not visible?
		for( int d=0; d<ORBIT_SEGMENTS; d++ )
			orbit[d]=getHeliocentricPos(orbitP[d]);
		lastJD = dateJD;
	}

}

// Compute the transformation matrix from the local Planet coordinate to the parent Planet coordinate
void Planet::computeTransMatrix(double jd)
{
	axisRotation = getSiderealTime(jd);

	// Special case - heliocentric coordinates are on ecliptic,
	// not solar equator...
	if (parent)
	{
		rotLocalToParent = Mat4d::zrotation(re.ascendingNode - re.precessionRate*(jd-re.epoch)) * Mat4d::xrotation(re.obliquity);
	}
}

Mat4d Planet::getRotEquatorialToVsop87(void) const
{
	Mat4d rval = rotLocalToParent;
	if (parent)
	{
		for (PlanetP p=parent;p->parent;p=p->parent)
			rval = p->rotLocalToParent * rval;
	}
	return rval;
}

void Planet::setRotEquatorialToVsop87(const Mat4d &m)
{
	Mat4d a = Mat4d::identity();
	if (parent)
	{
		for (PlanetP p=parent;p->parent;p=p->parent)
			a = p->rotLocalToParent * a;
	}
	rotLocalToParent = a.transpose() * m;
}


// Compute the z rotation to use from equatorial to geographic coordinates
double Planet::getSiderealTime(double jd) const
{
	if (englishName=="Earth")
	{
		return get_apparent_sidereal_time(jd);
	}

	double t = jd - re.epoch;
	// oops... avoid division by zero (typical case for moons with chaotic period of rotation)
	double rotations = 1.f; // NOTE: Maybe 1e-3 will be better?
	if (re.period!=0.) // OK, it's not a moon with chaotic period of rotation :)
	{
		rotations = t / (double) re.period;
	}
	double wholeRotations = floor(rotations);
	double remainder = rotations - wholeRotations;

// TODO: This block need rewrite
	if (englishName=="Jupiter")
	{
		// use semi-empirical coefficient for GRS drift
		return remainder * 360. + re.offset - 0.2483 * qAbs(jd - 2456172);
	}
	else
		return remainder * 360. + re.offset;
}

double Planet::getMeanSolarDay() const
{
	double msd = 0.;

	if (englishName=="Sun")
		return msd;

	double sday = getSiderealDay();	
	double coeff = qAbs(sday/getSiderealPeriod());
	float sign = 1;
	// planets with retrograde rotation
	if (englishName=="Venus" || englishName=="Uranus" || englishName=="Pluto")
		sign = -1;

	if (pType==Planet::isMoon)
	{
		// duration of mean solar day on moon are same as synodic month on this moon
		double a = parent->getSiderealPeriod()/sday;
		msd = sday*(a/(a-1));
	}
	else
		msd = sign*sday/(1 - sign*coeff);

	return msd;
}

// Get the Planet position in the parent Planet ecliptic coordinate in AU
Vec3d Planet::getEclipticPos() const
{
	return eclipticPos;
}

// Return the heliocentric ecliptical position (Vsop87)
Vec3d Planet::getHeliocentricEclipticPos() const
{
	Vec3d pos = eclipticPos;
	PlanetP pp = parent;
	if (pp)
	{
		while (pp->parent)
		{
			pos += pp->eclipticPos;
			pp = pp->parent;
		}
	}
	return pos;
}

// Return heliocentric coordinate of p
Vec3d Planet::getHeliocentricPos(Vec3d p) const
{
	// Note: using shared copies is too slow here.  So we use direct access
	// instead.
	Vec3d pos = p;
	const Planet* pp = parent.data();
	if (pp)
	{
		while (pp->parent.data())
		{
			pos += pp->eclipticPos;
			pp = pp->parent.data();
		}
	}
	return pos;
}

void Planet::setHeliocentricEclipticPos(const Vec3d &pos)
{
	eclipticPos = pos;
	PlanetP p = parent;
	if (p)
	{
		while (p->parent)
		{
			eclipticPos -= p->eclipticPos;
			p = p->parent;
		}
	}
}

// Compute the distance to the given position in heliocentric coordinate (in AU)
// This is called by SolarSystem::draw()
double Planet::computeDistance(const Vec3d& obsHelioPos)
{
	distance = (obsHelioPos-getHeliocentricEclipticPos()).length();
	// improve fps by juggling updates for asteroids. They must be fast if close to observer, but can be slow if further away.
	if (pType == Planet::isAsteroid)
			deltaJD=distance*StelCore::JD_SECOND;
	return distance;
}

// Get the phase angle (radians) for an observer at pos obsPos in heliocentric coordinates (dist in AU)
double Planet::getPhaseAngle(const Vec3d& obsPos) const
{
	const double observerRq = obsPos.lengthSquared();
	const Vec3d& planetHelioPos = getHeliocentricEclipticPos();
	const double planetRq = planetHelioPos.lengthSquared();
	const double observerPlanetRq = (obsPos - planetHelioPos).lengthSquared();
	return std::acos((observerPlanetRq + planetRq - observerRq)/(2.0*sqrt(observerPlanetRq*planetRq)));
}

// Get the planet phase for an observer at pos obsPos in heliocentric coordinates (in AU)
float Planet::getPhase(const Vec3d& obsPos) const
{
	const double observerRq = obsPos.lengthSquared();
	const Vec3d& planetHelioPos = getHeliocentricEclipticPos();
	const double planetRq = planetHelioPos.lengthSquared();
	const double observerPlanetRq = (obsPos - planetHelioPos).lengthSquared();
	const double cos_chi = (observerPlanetRq + planetRq - observerRq)/(2.0*sqrt(observerPlanetRq*planetRq));
	return 0.5f * qAbs(1.f + cos_chi);
}

// Get the elongation angle (radians) for an observer at pos obsPos in heliocentric coordinates (dist in AU)
double Planet::getElongation(const Vec3d& obsPos) const
{
	const double observerRq = obsPos.lengthSquared();
	const Vec3d& planetHelioPos = getHeliocentricEclipticPos();
	const double planetRq = planetHelioPos.lengthSquared();
	const double observerPlanetRq = (obsPos - planetHelioPos).lengthSquared();
	return std::acos((observerPlanetRq  + observerRq - planetRq)/(2.0*sqrt(observerPlanetRq*observerRq)));
}

// Computation of the visual magnitude (V band) of the planet.
float Planet::getVMagnitude(const StelCore* core) const
{
	if (parent == 0)
	{
		// sun, compute the apparent magnitude for the absolute mag (4.83) and observer's distance
		const double distParsec = std::sqrt(core->getObserverHeliocentricEclipticPos().lengthSquared())*AU/PARSEC;
		return 4.83 + 5.*(std::log10(distParsec)-1.);
	}

	// Compute the angular phase
	const Vec3d& observerHelioPos = core->getObserverHeliocentricEclipticPos();
	const double observerRq = observerHelioPos.lengthSquared();
	const Vec3d& planetHelioPos = getHeliocentricEclipticPos();
	const double planetRq = planetHelioPos.lengthSquared();
	const double observerPlanetRq = (observerHelioPos - planetHelioPos).lengthSquared();
	const double cos_chi = (observerPlanetRq + planetRq - observerRq)/(2.0*std::sqrt(observerPlanetRq*planetRq));
	const double phase = std::acos(cos_chi);

	double shadowFactor = 1.;
	// Check if the satellite is inside the inner shadow of the parent planet:
	if (parent->parent != 0)
	{
		const Vec3d& parentHeliopos = parent->getHeliocentricEclipticPos();
		const double parent_Rq = parentHeliopos.lengthSquared();
		const double pos_times_parent_pos = planetHelioPos * parentHeliopos;
		if (pos_times_parent_pos > parent_Rq)
		{
			// The satellite is farther away from the sun than the parent planet.
			const double sun_radius = parent->parent->radius;
			const double sun_minus_parent_radius = sun_radius - parent->radius;
			const double quot = pos_times_parent_pos/parent_Rq;

			// Compute d = distance from satellite center to border of inner shadow.
			// d>0 means inside the shadow cone.
			double d = sun_radius - sun_minus_parent_radius*quot - std::sqrt((1.-sun_minus_parent_radius/sqrt(parent_Rq)) * (planetRq-pos_times_parent_pos*quot));
			if (d>=radius)
			{
				// The satellite is totally inside the inner shadow.
				if (englishName=="Moon")
				{
					// Fit a more realistic magnitude for the Moon case.
					// I used some empirical data for fitting. --AW
					// TODO: This factor should be improved!
					shadowFactor = 2.718e-5;
				}
				else
					shadowFactor = 1e-9;
			}
			else if (d>-radius)
			{
				// The satellite is partly inside the inner shadow,
				// compute a fantasy value for the magnitude:
				d /= radius;
				shadowFactor = (0.5 - (std::asin(d)+d*std::sqrt(1.0-d*d))/M_PI);
			}
		}
	}

	// Use empirical formulae for main planets when seen from earth
	if (core->getCurrentLocation().planetName=="Earth")
	{
		const double phaseDeg=phase*180./M_PI;
		const double d = 5. * log10(sqrt(observerPlanetRq*planetRq));

		// GZ: I prefer the values given by Meeus, Astronomical Algorithms (1992).
		// There are two solutions:
		// (1) G. Mueller, based on visual observations 1877-91. [Expl.Suppl.1961]
		// (2) Astronomical Almanac 1984 and later. These give V (instrumental) magnitudes.
		// The structure is almost identical, just the numbers are different!
		// I activate (1) for now, because we want to simulate the eye's impression. (Esp. Venus!)
		// AW: (2) activated by default

		switch (core->getCurrentPlanet()->getApparentMagnitudeAlgorithm())
		{
			case Planesas:
			{
				// Algorithm provided by Pere Planesas (Observatorio Astronomico Nacional)
				double f1 = phaseDeg/100.;

				if (englishName=="Mercury")
				{
					if ( phaseDeg > 150. ) f1 = 1.5;
					return -0.36 + d + 3.8*f1 - 2.73*f1*f1 + 2*f1*f1*f1;
				}
				if (englishName=="Venus")
					return -4.29 + d + 0.09*f1 + 2.39*f1*f1 - 0.65*f1*f1*f1;
				if (englishName=="Mars")
					return -1.52 + d + 0.016*phaseDeg;
				if (englishName=="Jupiter")
					return -9.25 + d + 0.005*phaseDeg;
				if (englishName=="Saturn")
				{
					// add rings computation
					// implemented from Meeus, Astr.Alg.1992
					const double jd=core->getJDay();
					const double T=(jd-2451545.0)/36525.0;
					const double i=((0.000004*T-0.012998)*T+28.075216)*M_PI/180.0;
					const double Omega=((0.000412*T+1.394681)*T+169.508470)*M_PI/180.0;
					static SolarSystem *ssystem=GETSTELMODULE(SolarSystem);
					const Vec3d saturnEarth=getHeliocentricEclipticPos() - ssystem->getEarth()->getHeliocentricEclipticPos();
					double lambda=atan2(saturnEarth[1], saturnEarth[0]);
					double beta=atan2(saturnEarth[2], sqrt(saturnEarth[0]*saturnEarth[0]+saturnEarth[1]*saturnEarth[1]));
					const double sinx=sin(i)*cos(beta)*sin(lambda-Omega)-cos(i)*sin(beta);
					double rings = -2.6*sinx + 1.25*sinx*sinx;
					return -8.88 + d + 0.044*phaseDeg + rings;
				}
				if (englishName=="Uranus")
					return -7.19 + d + 0.0028*phaseDeg;
				if (englishName=="Neptune")
					return -6.87 + d;
				if (englishName=="Pluto")
					return -1.01 + d + 0.041*phaseDeg;

				break;
			}
			case Mueller:
			{
				// (1)
				if (englishName=="Mercury")
				{
					double ph50=phaseDeg-50.0;
					return 1.16 + d + 0.02838*ph50 + 0.0001023*ph50*ph50;
				}
				if (englishName=="Venus")
					return -4.0 + d + 0.01322*phaseDeg + 0.0000004247*phaseDeg*phaseDeg*phaseDeg;
				if (englishName=="Mars")
					return -1.3 + d + 0.01486*phaseDeg;
				if (englishName=="Jupiter")
					return -8.93 + d;
				if (englishName=="Saturn")
				{
					// add rings computation
					// implemented from Meeus, Astr.Alg.1992
					const double jd=core->getJDay();
					const double T=(jd-2451545.0)/36525.0;
					const double i=((0.000004*T-0.012998)*T+28.075216)*M_PI/180.0;
					const double Omega=((0.000412*T+1.394681)*T+169.508470)*M_PI/180.0;
					SolarSystem *ssystem=GETSTELMODULE(SolarSystem);
					const Vec3d saturnEarth=getHeliocentricEclipticPos() - ssystem->getEarth()->getHeliocentricEclipticPos();
					double lambda=atan2(saturnEarth[1], saturnEarth[0]);
					double beta=atan2(saturnEarth[2], sqrt(saturnEarth[0]*saturnEarth[0]+saturnEarth[1]*saturnEarth[1]));
					const double sinB=sin(i)*cos(beta)*sin(lambda-Omega)-cos(i)*sin(beta);
					double rings = -2.6*fabs(sinB) + 1.25*sinB*sinB; // sinx=sinB, saturnicentric latitude of earth. longish, see Meeus.
					return -8.68 + d + 0.044*phaseDeg + rings;
				}
				if (englishName=="Uranus")
					return -6.85 + d;
				if (englishName=="Neptune")
					return -7.05 + d;
				if (englishName=="Pluto")
					return -1.0 + d;

				break;
			}
			case Harris:
			case UndefinedAlgorithm:	// activated by default
			{
				// (2)
				if (englishName=="Mercury")
					return 0.42 + d + .038*phaseDeg - 0.000273*phaseDeg*phaseDeg + 0.000002*phaseDeg*phaseDeg*phaseDeg;
				if (englishName=="Venus")
					return -4.40 + d + 0.0009*phaseDeg + 0.000239*phaseDeg*phaseDeg - 0.00000065*phaseDeg*phaseDeg*phaseDeg;
				if (englishName=="Mars")
					return -1.52 + d + 0.016*phaseDeg;
				if (englishName=="Jupiter")
					return -9.40 + d + 0.005*phaseDeg;
				if (englishName=="Saturn")
				{
					// add rings computation
					// implemented from Meeus, Astr.Alg.1992
					const double jd=core->getJDay();
					const double T=(jd-2451545.0)/36525.0;
					const double i=((0.000004*T-0.012998)*T+28.075216)*M_PI/180.0;
					const double Omega=((0.000412*T+1.394681)*T+169.508470)*M_PI/180.0;
					static SolarSystem *ssystem=GETSTELMODULE(SolarSystem);
					const Vec3d saturnEarth=getHeliocentricEclipticPos() - ssystem->getEarth()->getHeliocentricEclipticPos();
					double lambda=atan2(saturnEarth[1], saturnEarth[0]);
					double beta=atan2(saturnEarth[2], sqrt(saturnEarth[0]*saturnEarth[0]+saturnEarth[1]*saturnEarth[1]));
					const double sinB=sin(i)*cos(beta)*sin(lambda-Omega)-cos(i)*sin(beta);
					double rings = -2.6*fabs(sinB) + 1.25*sinB*sinB; // sinx=sinB, saturnicentric latitude of earth. longish, see Meeus.
					return -8.88 + d + 0.044*phaseDeg + rings;
				}
				if (englishName=="Uranus")
					return -7.19f + d;
				if (englishName=="Neptune")
					return -6.87f + d;
				if (englishName=="Pluto")
					return -1.00f + d;

				break;
			}
		}
	}

	// This formula seems to give wrong results
	const double p = (1.0 - phase/M_PI) * cos_chi + std::sqrt(1.0 - cos_chi*cos_chi) / M_PI;
	double F = 2.0 * albedo * radius * radius * p / (3.0*observerPlanetRq*planetRq) * shadowFactor;
	return -26.73 - 2.5 * std::log10(F);
}

double Planet::getAngularSize(const StelCore* core) const
{
	double rad = radius;
	if (rings)
		rad = rings->getSize();
	return std::atan2(rad*sphereScale,getJ2000EquatorialPos(core).length()) * 180./M_PI;
}


double Planet::getSpheroidAngularSize(const StelCore* core) const
{
	return std::atan2(radius*sphereScale,getJ2000EquatorialPos(core).length()) * 180./M_PI;
}

// Draw the Planet and all the related infos : name, circle etc..
void Planet::draw(StelCore* core, float maxMagLabels, const QFont& planetNameFont)
{
	if (hidden)
		return;
	// Try to improve speed for minor planets: test if visible at all.
	// For a full catalog of NEAs (11000 objects), with this and resetting deltaJD according to distance, rendering time went 4.5fps->12fps.	
	// TBD: Note that taking away the asteroids at this stage breaks dim-asteroid occultation of stars!
	//      Maybe make another configurable flag for those interested?
	// Problematic: Early-out here of course disables the wanted hint circles for dim asteroids.
	// The line makes hints for asteroids 5 magnitudes below sky limiting magnitude visible.
	// If asteroid is too faint to be seen, don't bother rendering. (Massive speedup if people have hundreds of orbital elements!)
	if (((getVMagnitude(core)-5.0f) > core->getSkyDrawer()->getLimitMagnitude()) && pType==Planet::isAsteroid)
	{
		return;
	}

	Mat4d mat = Mat4d::translation(eclipticPos) * rotLocalToParent;
	PlanetP p = parent;
	while (p && p->parent)
	{
		mat = Mat4d::translation(p->eclipticPos) * mat * p->rotLocalToParent;
		p = p->parent;
	}

	// This removed totally the Planet shaking bug!!!
	StelProjector::ModelViewTranformP transfo = core->getHeliocentricEclipticModelViewTransform();
	transfo->combine(mat);
	if (getEnglishName() == core->getCurrentLocation().planetName)
	{
		// Draw the rings if we are located on a planet with rings, but not the planet itself.
		if (rings)
		{
			draw3dModel(core, transfo, 1024, true);
		}
		return;
	}

	// Compute the 2D position and check if in the screen
	const StelProjectorP prj = core->getProjection(transfo);
	float screenSz = getAngularSize(core)*M_PI/180.*prj->getPixelPerRadAtCenter();
	float viewport_left = prj->getViewportPosX();
	float viewport_bottom = prj->getViewportPosY();
	if (prj->project(Vec3d(0), screenPos)
	    && screenPos[1]>viewport_bottom - screenSz && screenPos[1] < viewport_bottom + prj->getViewportHeight()+screenSz
	    && screenPos[0]>viewport_left - screenSz && screenPos[0] < viewport_left + prj->getViewportWidth() + screenSz)
	{
		// Draw the name, and the circle if it's not too close from the body it's turning around
		// this prevents name overlapping (e.g. for Jupiter's satellites)
		float ang_dist = 300.f*atan(getEclipticPos().length()/getEquinoxEquatorialPos(core).length())/core->getMovementMgr()->getCurrentFov();
		if (ang_dist==0.f)
			ang_dist = 1.f; // if ang_dist == 0, the Planet is sun..

		// by putting here, only draw orbit if Planet is visible for clarity
		drawOrbit(core);  // TODO - fade in here also...

		if (flagLabels && ang_dist>0.25 && maxMagLabels>getVMagnitude(core))
		{
			labelsFader=true;
		}
		else
		{
			labelsFader=false;
		}
		drawHints(core, planetNameFont);

		draw3dModel(core,transfo,screenSz);
	}
	return;
}

class StelPainterLight
{
public:
	Vec3f position;
	Vec3f diffuse;
	Vec3f ambient;
};
static StelPainterLight light;

void Planet::PlanetShaderVars::initLocations(QOpenGLShaderProgram* p)
{
	GL(projectionMatrix = p->uniformLocation("projectionMatrix"));
	GL(texCoord = p->attributeLocation("texCoord"));
	GL(unprojectedVertex = p->attributeLocation("unprojectedVertex"));
	GL(vertex = p->attributeLocation("vertex"));
	GL(texture = p->uniformLocation("tex"));
	GL(lightDirection = p->uniformLocation("lightDirection"));
	GL(eyeDirection = p->uniformLocation("eyeDirection"));
	GL(diffuseLight = p->uniformLocation("diffuseLight"));
	GL(ambientLight = p->uniformLocation("ambientLight"));
	GL(shadowCount = p->uniformLocation("shadowCount"));
	GL(shadowData = p->uniformLocation("shadowData"));
	GL(sunInfo = p->uniformLocation("sunInfo"));
}

void Planet::initShader()
{
	qWarning() << "Intializing planets GL shaders... ";
	
	const char *vsrc =
		"attribute highp vec3 vertex;\n"
		"attribute highp vec3 unprojectedVertex;\n"
		"attribute mediump vec2 texCoord;\n"
		"uniform highp mat4 projectionMatrix;\n"
		"uniform highp vec3 lightDirection;\n"
		"uniform highp vec3 eyeDirection;\n"
		"varying mediump vec2 texc;\n"
		"varying highp vec3 P;\n"
		"#ifdef IS_MOON\n"
		"    varying highp vec3 normalX;\n"
		"    varying highp vec3 normalY;\n"
		"    varying highp vec3 normalZ;\n"
		"#else\n"
		"    varying mediump float lum_;\n"
		"#endif\n"
		"\n"
		"void main()\n"
		"{\n"
		"    gl_Position = projectionMatrix * vec4(vertex, 1.);\n"
		"    texc = texCoord;\n"
		"    highp vec3 normal = normalize(unprojectedVertex);\n"
		"#ifdef IS_MOON\n"
		"    normalX = normalize(cross(vec3(0,0,1), normal));\n"
		"    normalY = normalize(cross(normal, normalX));\n"
		"    normalZ = normal;\n"
		"#else\n"
		"    mediump float c = dot(lightDirection, normal);\n"
		"    lum_ = clamp(c, 0.0, 1.0);\n"
		"#endif\n"
		"\n"
		"    P = unprojectedVertex;\n"
		"}\n"
		"\n";
	
	const char *fsrc =
		"varying mediump vec2 texc;\n"
		"uniform sampler2D tex;\n"
		"uniform mediump vec3 ambientLight;\n"
		"uniform mediump vec3 diffuseLight;\n"
		"uniform highp vec4 sunInfo;\n"
		"varying highp vec3 P;\n"
		"\n"
		"uniform int shadowCount;\n"
		"uniform highp mat4 shadowData;\n"
		"\n"
		"#ifdef RINGS_SUPPORT\n"
		"uniform bool ring;\n"
		"uniform highp float outerRadius;\n"
		"uniform highp float innerRadius;\n"
		"uniform sampler2D ringS;\n"
		"uniform bool isRing;\n"
		"#endif\n"
		"\n"
		"#ifdef IS_MOON\n"
		"uniform sampler2D earthShadow;\n"
		"uniform sampler2D normalMap;\n"
		"uniform highp vec3 lightDirection;\n"
		"uniform highp vec3 eyeDirection;\n"
		"varying highp vec3 normalX;\n"
		"varying highp vec3 normalY;\n"
		"varying highp vec3 normalZ;\n"
		"#else\n"
		"varying mediump float lum_;\n"
		"#endif\n"
		"\n"
		"void main()\n"
		"{\n"
		"    mediump float final_illumination = 1.0;\n"
		"#ifdef IS_MOON\n"
		"    mediump float lum = 1.;\n"
		"#else\n"
		"    mediump float lum = lum_;\n"
		"#endif\n"
		"#ifdef RINGS_SUPPORT\n"
		"    if(isRing)"
		"        lum=1.0;\n"
		"#endif\n"
		"    if(lum > 0.0)\n"
		"    {\n"
		"        highp vec3 sunPosition = sunInfo.xyz;\n"
		"#ifdef RINGS_SUPPORT\n"
		"        if(ring && !isRing)\n"
		"        {\n"
		"            highp vec3 ray = normalize(sunPosition);\n"
		"            highp float u = - P.z / ray.z;\n"
		"            if(u > 0.0 && u < 1e10)\n"
		"            {\n"
		"                mediump float ring_radius = length(P + u * ray);\n"
		"                if(ring_radius > innerRadius && ring_radius < outerRadius)\n"
		"                {\n"
		"                    ring_radius = (ring_radius - innerRadius) / (outerRadius - innerRadius);\n"
		"                    lowp float ringAlpha = texture2D(ringS, vec2(ring_radius, 0.5)).w;\n"
		"                    final_illumination = 1.0 - ringAlpha;\n"
		"                }\n"
		"            }\n"
		"        }\n"
		"#endif\n"
		"\n"
		"        highp float sunRadius = sunInfo.w;\n"
		"        highp float L = length(sunPosition - P);\n"
		"        highp float R = asin(sunRadius / L);\n"
		"        for (int i = 0; i < 4; ++i)\n"
		"        {\n"
		"            if (shadowCount>i)\n"
		"            {\n"
		"                highp vec3 satellitePosition = shadowData[0].xyz;\n"
		"                highp float satelliteRadius = shadowData[0].w;\n"
		"                highp float l = length(satellitePosition - P);\n"
		"                highp float r = asin(satelliteRadius / l);\n"
		"                highp float d = acos(min(1.0, dot(normalize(sunPosition - P), normalize(satellitePosition - P))));\n"
		"\n"
		"                mediump float illumination = 1.0;\n"
		"                if(d >= R + r)\n"
		"                {\n"
		"                    // distance too far\n"
		"                    illumination = 1.0;\n"
		"                }\n"
		"                else if(r >= R + d)\n"
		"                {\n"
		"                    // umbra\n"
		"#ifdef IS_MOON\n"
		"                    illumination = d / (r - R) * 0.6;\n"
		"#else\n"
		"                    illumination = 0.0;\n"
		"#endif\n"
		"                }\n"
		"                else if(d + r <= R)\n"
		"                {\n"
		"                    // penumbra completely inside\n"
		"                    illumination = 1.0 - r * r / (R * R);\n"
		"                }\n"
		"                else\n"
		"                {\n"
		"                    // penumbra partially inside\n"
		"#ifdef IS_MOON\n"
		"                    illumination = ((d - abs(R-r)) / (R + r - abs(R-r))) * 0.4 + 0.6;\n"
		"#else\n"
		"                    mediump float x = (R * R + d * d - r * r) / (2.0 * d);\n"
		"                    mediump float alpha = acos(x / R);\n"
		"                    mediump float beta = acos((d - x) / r);\n"
		"                    mediump float AR = R * R * (alpha - 0.5 * sin(2.0 * alpha));\n"
		"                    mediump float Ar = r * r * (beta - 0.5 * sin(2.0 * beta));\n"
		"                    mediump float AS = R * R * 2.0 * 1.57079633;\n"
		"                    illumination = 1.0 - (AR + Ar) / AS;\n"
		"#endif\n"
		"                }\n"
		"                final_illumination = min(illumination, final_illumination);\n"
		"            }\n"
		"        }\n"
		"    }\n"
		"\n"
		"#ifdef IS_MOON\n"
		"    mediump vec3 normal = texture2D(normalMap, texc).rgb-vec3(0.5, 0.5, 0);\n"
		"    normal = normalize(normalX*normal.x+normalY*normal.y+normalZ*normal.z);\n"
		"    // normal now contains the real surface normal taking normal map into account\n"
		"    // Use an Oren-Nayar model for rough surfaces\n"
		"    // Ref: http://content.gpwiki.org/index.php/D3DBook:(Lighting)_Oren-Nayar\n"
		"    highp float cosAngleLightNormal = dot(normal, lightDirection);\n"
		"    highp float cosAngleEyeNormal = dot(normal, eyeDirection);\n"
		"    mediump float angleLightNormal = acos(cosAngleLightNormal);\n"
		"    mediump float angleEyeNormal = acos(cosAngleEyeNormal);\n"
		"    mediump float alpha = max(angleEyeNormal, angleLightNormal);\n"
		"    mediump float beta = min(angleEyeNormal, angleLightNormal);\n"
		"    mediump float gamma = dot(eyeDirection - normal * cosAngleEyeNormal, lightDirection - normal * cosAngleLightNormal);\n"
		"    mediump float roughness = 1.;\n"
		"    mediump float roughnessSquared = roughness * roughness;\n"
		"    mediump float A = 1.0 - 0.5 * (roughnessSquared / (roughnessSquared + 0.57));\n"
		"    mediump float B = 0.45 * (roughnessSquared / (roughnessSquared + 0.09));\n"
		"    mediump float C = sin(alpha) * tan(beta);\n"
		"    lum = max(0.0, cosAngleLightNormal) * (A + B * max(0.0, gamma) * C) * 2.;\n"
		"#endif\n"
		"    mediump vec4 litColor = vec4(lum * final_illumination * diffuseLight + ambientLight, 1.0);\n"
		"#ifdef IS_MOON\n"
		"    if(final_illumination < 0.99)\n"
		"    {\n"
		"        lowp vec4 shadowColor = texture2D(earthShadow, vec2(final_illumination, 0.5));\n"
		"        gl_FragColor = mix(texture2D(tex, texc) * litColor, shadowColor, shadowColor.a);\n"
		"    }\n"
		"    else\n"
		"#endif\n"
		"    {\n"
		"        gl_FragColor = texture2D(tex, texc) * litColor;\n"
		"    }\n"
		"}\n";
	
	// Default planet shader program
	QOpenGLShader vshader(QOpenGLShader::Vertex);
	vshader.compileSourceCode(vsrc);
	if (!vshader.log().isEmpty()) { qWarning() << "Planet: Warnings while compiling vshader: " << vshader.log(); }
	
	QOpenGLShader fshader(QOpenGLShader::Fragment);
	fshader.compileSourceCode(fsrc);
	if (!fshader.log().isEmpty()) { qWarning() << "Planet: Warnings while compiling fshader: " << fshader.log(); }

	planetShaderProgram = new QOpenGLShaderProgram(QOpenGLContext::currentContext());
	planetShaderProgram->addShader(&vshader);
	planetShaderProgram->addShader(&fshader);
	GL(StelPainter::linkProg(planetShaderProgram, "planetShaderProgram"));
	GL(planetShaderProgram->bind());
	planetShaderVars.initLocations(planetShaderProgram);
	GL(planetShaderProgram->release());
	
	// Planet with ring shader program
	QByteArray arr = "#define RINGS_SUPPORT\n\n";
	arr+=fsrc;
	QOpenGLShader ringFragmentShader(QOpenGLShader::Fragment);
	ringFragmentShader.compileSourceCode(arr.constData());
	if (!ringFragmentShader.log().isEmpty()) { qWarning() << "Planet: Warnings while compiling ringFragmentShader: " << ringFragmentShader.log(); }

	ringPlanetShaderProgram = new QOpenGLShaderProgram(QOpenGLContext::currentContext());
	ringPlanetShaderProgram->addShader(&vshader);
	ringPlanetShaderProgram->addShader(&ringFragmentShader);
	GL(StelPainter::linkProg(ringPlanetShaderProgram, "ringPlanetShaderProgram"));
	GL(ringPlanetShaderProgram->bind());
	ringPlanetShaderVars.initLocations(ringPlanetShaderProgram);
	GL(ringPlanetShaderVars.isRing = ringPlanetShaderProgram->uniformLocation("isRing"));
	GL(ringPlanetShaderVars.ring = ringPlanetShaderProgram->uniformLocation("ring"));
	GL(ringPlanetShaderVars.outerRadius = ringPlanetShaderProgram->uniformLocation("outerRadius"));
	GL(ringPlanetShaderVars.innerRadius = ringPlanetShaderProgram->uniformLocation("innerRadius"));
	GL(ringPlanetShaderVars.ringS = ringPlanetShaderProgram->uniformLocation("ringS"));
	GL(ringPlanetShaderProgram->release());
	
	// Moon shader program
	arr = "#define IS_MOON\n\n";
	arr+=vsrc;
	QOpenGLShader moonVertexShader(QOpenGLShader::Vertex);
	moonVertexShader.compileSourceCode(arr.constData());
	if (!moonVertexShader.log().isEmpty()) { qWarning() << "Planet: Warnings while compiling moonVertexShader: " << moonVertexShader.log(); }
	
	arr = "#define IS_MOON\n\n";
	arr+=fsrc;
	QOpenGLShader moonFragmentShader(QOpenGLShader::Fragment);
	moonFragmentShader.compileSourceCode(arr.constData());
	if (!moonFragmentShader.log().isEmpty()) { qWarning() << "Planet: Warnings while compiling moonFragmentShader: " << moonFragmentShader.log(); }

	moonShaderProgram = new QOpenGLShaderProgram(QOpenGLContext::currentContext());
	moonShaderProgram->addShader(&moonVertexShader);
	moonShaderProgram->addShader(&moonFragmentShader);
	GL(StelPainter::linkProg(moonShaderProgram, "moonPlanetShaderProgram"));
	GL(moonShaderProgram->bind());
	moonShaderVars.initLocations(moonShaderProgram);
	GL(moonShaderVars.earthShadow = moonShaderProgram->uniformLocation("earthShadow"));
	GL(moonShaderVars.normalMap = moonShaderProgram->uniformLocation("normalMap"));
	GL(moonShaderProgram->release());
}

void Planet::deinitShader()
{
	delete planetShaderProgram;
	planetShaderProgram = NULL;
	delete ringPlanetShaderProgram;
	ringPlanetShaderProgram = NULL;
	delete moonShaderProgram;
	moonShaderProgram = NULL;
}

void Planet::draw3dModel(StelCore* core, StelProjector::ModelViewTranformP transfo, float screenSz, bool drawOnlyRing)
{
	// This is the main method drawing a planet 3d model
	// Some work has to be done on this method to make the rendering nicer
	SolarSystem* ssm = GETSTELMODULE(SolarSystem);

	if (screenSz>1.)
	{
		StelProjector::ModelViewTranformP transfo2 = transfo->clone();
		transfo2->combine(Mat4d::zrotation(M_PI/180*(axisRotation + 90.)));
		StelPainter* sPainter = new StelPainter(core->getProjection(transfo2));
		
		if (flagLighting)
		{
			// Set the main source of light to be the sun
			Vec3d sunPos(0);
			core->getHeliocentricEclipticModelViewTransform()->forward(sunPos);
			light.position=Vec4f(sunPos[0],sunPos[1],sunPos[2],1.f);

			// Set the light parameters taking sun as the light source
			light.diffuse = Vec4f(1.f,1.f,1.f);
			light.ambient = Vec4f(0.02f,0.02f,0.02f);

			if (this==ssm->getMoon())
			{
				// Special case for the Moon (maybe better use 1.5,1.5,1.5,1.0 ?)
				light.diffuse = Vec4f(1.6f,1.6f,1.6f,1.f);
			}
		}
		else
		{
			sPainter->setColor(albedo,albedo,albedo);
		}

		if (rings)
		{
			// The planet has rings, we need to use depth buffer and adjust the clipping planes to avoid 
			// reaching the maximum resolution of the depth buffer
			const double dist = getEquinoxEquatorialPos(core).length();
			double z_near = 0.9*(dist - rings->getSize());
			double z_far  = 1.1*(dist + rings->getSize());
			if (z_near < 0.0) z_near = 0.0;
			double n,f;
			core->getClippingPlanes(&n,&f); // Save clipping planes
			core->setClippingPlanes(z_near,z_far);

			drawSphere(sPainter, screenSz, drawOnlyRing);
			
			core->setClippingPlanes(n,f);  // Restore old clipping planes
		}
		else
		{
			// Normal planet
			drawSphere(sPainter, screenSz);
		}
		delete sPainter;
		sPainter=NULL;
	}

	// Draw the halo if it enabled in the ssystem.ini file (+ special case for backward compatible for the Sun)
	if (hasHalo() || this==ssm->getSun())
	{
		// Prepare openGL lighting parameters according to luminance
		float surfArcMin2 = getSpheroidAngularSize(core)*60;
		surfArcMin2 = surfArcMin2*surfArcMin2*M_PI; // the total illuminated area in arcmin^2

		StelPainter sPainter(core->getProjection(StelCore::FrameJ2000));
		Vec3d tmp = getJ2000EquatorialPos(core);
		core->getSkyDrawer()->postDrawSky3dModel(&sPainter, Vec3f(tmp[0], tmp[1], tmp[2]), surfArcMin2, getVMagnitudeWithExtinction(core), color);
	}
}

struct Planet3DModel
{
	QVector<float> vertexArr;
	QVector<float> texCoordArr;
	QVector<unsigned short> indiceArr;
};

void sSphere(Planet3DModel* model, const float radius, const float oneMinusOblateness, const int slices, const int stacks)
{
	model->indiceArr.resize(0);
	model->vertexArr.resize(0);
	model->texCoordArr.resize(0);
	
	GLfloat x, y, z;
	GLfloat s=0.f, t=1.f;
	GLint i, j;

	const float* cos_sin_rho = StelUtils::ComputeCosSinRho(stacks);
	const float* cos_sin_theta =  StelUtils::ComputeCosSinTheta(slices);
	
	const float* cos_sin_rho_p;
	const float *cos_sin_theta_p;

	// texturing: s goes from 0.0/0.25/0.5/0.75/1.0 at +y/+x/-y/-x/+y axis
	// t goes from -1.0/+1.0 at z = -radius/+radius (linear along longitudes)
	// cannot use triangle fan on texturing (s coord. at top/bottom tip varies)
	// If the texture is flipped, we iterate the coordinates backward.
	const GLfloat ds = 1.f / slices;
	const GLfloat dt = 1.f / stacks; // from inside texture is reversed

	// draw intermediate  as quad strips
	for (i = 0,cos_sin_rho_p = cos_sin_rho; i < stacks; ++i,cos_sin_rho_p+=2)
	{
		s = 0.f;
		for (j = 0,cos_sin_theta_p = cos_sin_theta; j<=slices;++j,cos_sin_theta_p+=2)
		{
			x = -cos_sin_theta_p[1] * cos_sin_rho_p[1];
			y = cos_sin_theta_p[0] * cos_sin_rho_p[1];
			z = cos_sin_rho_p[0];
			model->texCoordArr << s << t;
			model->vertexArr << x * radius << y * radius << z * oneMinusOblateness * radius;
			x = -cos_sin_theta_p[1] * cos_sin_rho_p[3];
			y = cos_sin_theta_p[0] * cos_sin_rho_p[3];
			z = cos_sin_rho_p[2];
			model->texCoordArr << s << t - dt;
			model->vertexArr << x * radius << y * radius << z * oneMinusOblateness * radius;
			s += ds;
		}
		unsigned int offset = i*(slices+1)*2;
		for (j = 2;j<slices*2+2;j+=2)
		{
			model->indiceArr << offset+j-2 << offset+j-1 << offset+j;
			model->indiceArr << offset+j << offset+j-1 << offset+j+1;
		}
		t -= dt;
	}
}

struct Ring3DModel
{
	QVector<float> vertexArr;
	QVector<float> texCoordArr;
	QVector<unsigned short> indiceArr;
};


void sRing(Ring3DModel* model, const float rMin, const float rMax, int slices, const int stacks)
{
	float x,y;
	
	const float dr = (rMax-rMin) / stacks;
	const float* cos_sin_theta = StelUtils::ComputeCosSinTheta(slices);
	const float* cos_sin_theta_p;

	model->vertexArr.resize(0);
	model->texCoordArr.resize(0);
	model->indiceArr.resize(0);

	float r = rMin;
	for (int i=0; i<=stacks; ++i)
	{
		const float tex_r0 = (r-rMin)/(rMax-rMin);
		int j;
		for (j=0,cos_sin_theta_p=cos_sin_theta; j<=slices; ++j,cos_sin_theta_p+=2)
		{
			x = r*cos_sin_theta_p[0];
			y = r*cos_sin_theta_p[1];
			model->texCoordArr << tex_r0 << 0.5f;
			model->vertexArr << x << y << 0.f;
		}
		r+=dr;
	}
	for (int i=0; i<stacks; ++i)
	{
		for (int j=0; j<slices; ++j)
		{
			model->indiceArr << i*slices+j << (i+1)*slices+j << i*slices+j+1;
			model->indiceArr << i*slices+j+1 << (i+1)*slices+j << (i+1)*slices+j+1;
		}
	}
}

void Planet::computeModelMatrix(Mat4d &result) const
{
	result = Mat4d::translation(eclipticPos) * rotLocalToParent * Mat4d::zrotation(M_PI/180*(axisRotation + 90.));
	PlanetP p = parent;
	while (p && p->parent)
	{
		result = Mat4d::translation(p->eclipticPos) * result * p->rotLocalToParent;
		p = p->parent;
	}
}

void Planet::drawSphere(StelPainter* painter, float screenSz, bool drawOnlyRing)
{
	if (texMap)
	{
		// For lazy loading, return if texture not yet loaded
		if (!texMap->bind(0))
		{
			return;
		}
	}
	painter->enableTexture2d(true);
	glDisable(GL_BLEND);
	glEnable(GL_CULL_FACE);

	// Draw the spheroid itself
	// Adapt the number of facets according with the size of the sphere for optimization
	int nb_facet = (int)(screenSz * 40.f/50.f);	// 40 facets for 1024 pixels diameter on screen
	if (nb_facet<10) nb_facet = 10;
	if (nb_facet>100) nb_facet = 100;

	// Generates the vertice
	Planet3DModel model;
	sSphere(&model, radius*sphereScale, oneMinusOblateness, nb_facet, nb_facet);
	
	QVector<float> projectedVertexArr;
	projectedVertexArr.resize(model.vertexArr.size());
	for (int i=0;i<model.vertexArr.size()/3;++i)
		painter->getProjector()->project(*((Vec3f*)(model.vertexArr.constData()+i*3)), *((Vec3f*)(projectedVertexArr.data()+i*3)));
	
	const SolarSystem* ssm = GETSTELMODULE(SolarSystem);
		
	if (this==ssm->getSun())
	{
		texMap->bind();
		painter->setColor(2, 2, 2);
		painter->setArrays((Vec3f*)projectedVertexArr.constData(), (Vec2f*)model.texCoordArr.constData());
		painter->drawFromArray(StelPainter::Triangles, model.indiceArr.size(), 0, false, model.indiceArr.constData());
		return;
	}
	
	if (planetShaderProgram==NULL)
		Planet::initShader();
	Q_ASSERT(planetShaderProgram!=NULL);
	Q_ASSERT(ringPlanetShaderProgram!=NULL);
	Q_ASSERT(moonShaderProgram!=NULL);
	
	QOpenGLShaderProgram* shader = planetShaderProgram;
	const PlanetShaderVars* shaderVars = &planetShaderVars;
	if (rings)
	{
		shader = ringPlanetShaderProgram;
		shaderVars = &ringPlanetShaderVars;
	}
	if (this==ssm->getMoon())
	{
		shader = moonShaderProgram;
		shaderVars = &moonShaderVars;
	}
	GL(shader->bind());
	
	const Mat4f& m = painter->getProjector()->getProjectionMatrix();
	const QMatrix4x4 qMat(m[0], m[4], m[8], m[12], m[1], m[5], m[9], m[13], m[2], m[6], m[10], m[14], m[3], m[7], m[11], m[15]);
	
	Mat4d modelMatrix;
	computeModelMatrix(modelMatrix);
	// TODO explain this
	const Mat4d mTarget = modelMatrix.inverse();
	
	QMatrix4x4 shadowCandidatesData;
	QVector<const Planet*> shadowCandidates = getCandidatesForShadow();
	// Our shader doesn't support more than 4 planets creating shadow
	if (shadowCandidates.size()>4)
	{
		qDebug() << "Too many satellite shadows, some won't be displayed";
		shadowCandidates.resize(4);
	}
	for (int i=0;i<shadowCandidates.size();++i)
	{
		shadowCandidates.at(i)->computeModelMatrix(modelMatrix);
		const Vec4d position = mTarget * modelMatrix.getColumn(3);
		shadowCandidatesData(0, i) = position[0];
		shadowCandidatesData(1, i) = position[1];
		shadowCandidatesData(2, i) = position[2];
		shadowCandidatesData(3, i) = shadowCandidates.at(i)->getRadius();
	}
	
	const StelProjectorP& projector = painter->getProjector();
	
	Vec3f lightPos3(light.position[0], light.position[1], light.position[2]);
	projector->getModelViewTransform()->backward(lightPos3);
	lightPos3.normalize();
	
	Vec3d eyePos = StelApp::getInstance().getCore()->getObserverHeliocentricEclipticPos();
	StelApp::getInstance().getCore()->getHeliocentricEclipticModelViewTransform()->forward(eyePos);
	projector->getModelViewTransform()->backward(eyePos);
	eyePos.normalize();
	
	GL(shader->setUniformValue(shaderVars->projectionMatrix, qMat));
	GL(shader->setUniformValue(shaderVars->lightDirection, lightPos3[0], lightPos3[1], lightPos3[2]));
	GL(shader->setUniformValue(shaderVars->eyeDirection, eyePos[0], eyePos[1], eyePos[2]));
	GL(shader->setUniformValue(shaderVars->diffuseLight, light.diffuse[0], light.diffuse[1], light.diffuse[2]));
	GL(shader->setUniformValue(shaderVars->ambientLight, light.ambient[0], light.ambient[1], light.ambient[2]));
	GL(shader->setUniformValue(shaderVars->texture, 0));
	GL(shader->setUniformValue(shaderVars->shadowCount, shadowCandidates.size()));
	GL(shader->setUniformValue(shaderVars->shadowData, shadowCandidatesData));
	GL(shader->setUniformValue(shaderVars->sunInfo, mTarget[12], mTarget[13], mTarget[14], ssm->getSun()->getRadius()));
	GL(texMap->bind(1));
	
	if (rings!=NULL)
	{
		GL(ringPlanetShaderProgram->setUniformValue(ringPlanetShaderVars.isRing, false));
		GL(ringPlanetShaderProgram->setUniformValue(ringPlanetShaderVars.ring, true));
		GL(ringPlanetShaderProgram->setUniformValue(ringPlanetShaderVars.outerRadius, rings->radiusMax));
		GL(ringPlanetShaderProgram->setUniformValue(ringPlanetShaderVars.innerRadius, rings->radiusMin));
		GL(ringPlanetShaderProgram->setUniformValue(ringPlanetShaderVars.ringS, 2));
		rings->tex->bind(2);
	}

	if (this==ssm->getMoon())
	{
		GL(normalMap->bind(2));
		GL(moonShaderProgram->setUniformValue(moonShaderVars.normalMap, 2));
		if (!shadowCandidates.isEmpty())
		{
			GL(texEarthShadow->bind(3));
			GL(moonShaderProgram->setUniformValue(moonShaderVars.earthShadow, 3));
		}
	}

	GL(shader->setAttributeArray(shaderVars->vertex, (const GLfloat*)projectedVertexArr.constData(), 3));
	GL(shader->enableAttributeArray(shaderVars->vertex));
	GL(shader->setAttributeArray(shaderVars->unprojectedVertex, (const GLfloat*)model.vertexArr.constData(), 3));
	GL(shader->enableAttributeArray(shaderVars->unprojectedVertex));
	GL(shader->setAttributeArray(shaderVars->texCoord, (const GLfloat*)model.texCoordArr.constData(), 2));
	GL(shader->enableAttributeArray(shaderVars->texCoord));

	if (rings)
	{
		glDepthMask(GL_TRUE);
		glClear(GL_DEPTH_BUFFER_BIT);
		glEnable(GL_DEPTH_TEST);
	}
	
	if (!drawOnlyRing)
		GL(glDrawElements(GL_TRIANGLES, model.indiceArr.size(), GL_UNSIGNED_SHORT, model.indiceArr.constData()));

	if (rings)
	{
		// Draw the rings just after the planet
		glDepthMask(GL_FALSE);
	
		// Normal transparency mode
		glBlendFunc(GL_SRC_ALPHA, GL_ONE_MINUS_SRC_ALPHA);
		glEnable(GL_BLEND);
	
		Ring3DModel ringModel;
		sRing(&ringModel, rings->radiusMin, rings->radiusMax, 128, 32);
		
		GL(ringPlanetShaderProgram->setUniformValue(ringPlanetShaderVars.isRing, true));
		GL(ringPlanetShaderProgram->setUniformValue(ringPlanetShaderVars.texture, 2));
		
		computeModelMatrix(modelMatrix);
		const Vec4d position = mTarget * modelMatrix.getColumn(3);
		shadowCandidatesData(0, 0) = position[0];
		shadowCandidatesData(1, 0) = position[1];
		shadowCandidatesData(2, 0) = position[2];
		shadowCandidatesData(3, 0) = getRadius();
		GL(ringPlanetShaderProgram->setUniformValue(ringPlanetShaderVars.shadowCount, 1));
		GL(ringPlanetShaderProgram->setUniformValue(ringPlanetShaderVars.shadowData, shadowCandidatesData));
		
		projectedVertexArr.resize(ringModel.vertexArr.size());
		for (int i=0;i<ringModel.vertexArr.size()/3;++i)
			painter->getProjector()->project(*((Vec3f*)(ringModel.vertexArr.constData()+i*3)), *((Vec3f*)(projectedVertexArr.data()+i*3)));
		
		GL(ringPlanetShaderProgram->setAttributeArray(ringPlanetShaderVars.vertex, (const GLfloat*)projectedVertexArr.constData(), 3));
		GL(ringPlanetShaderProgram->enableAttributeArray(ringPlanetShaderVars.vertex));
		GL(ringPlanetShaderProgram->setAttributeArray(ringPlanetShaderVars.unprojectedVertex, (const GLfloat*)ringModel.vertexArr.constData(), 3));
		GL(ringPlanetShaderProgram->enableAttributeArray(ringPlanetShaderVars.unprojectedVertex));
		GL(ringPlanetShaderProgram->setAttributeArray(ringPlanetShaderVars.texCoord, (const GLfloat*)ringModel.texCoordArr.constData(), 2));
		GL(ringPlanetShaderProgram->enableAttributeArray(ringPlanetShaderVars.texCoord));
		
		if (eyePos[2]<0)
			glCullFace(GL_FRONT);
					
		GL(glDrawElements(GL_TRIANGLES, ringModel.indiceArr.size(), GL_UNSIGNED_SHORT, ringModel.indiceArr.constData()));
		
		if (eyePos[2]<0)
			glCullFace(GL_BACK);
		
		glDisable(GL_DEPTH_TEST);
	}
	
	GL(shader->release());
	
	glDisable(GL_CULL_FACE);
}


void Planet::drawHints(const StelCore* core, const QFont& planetNameFont)
{
	if (labelsFader.getInterstate()<=0.f)
		return;

	const StelProjectorP prj = core->getProjection(StelCore::FrameJ2000);
	StelPainter sPainter(prj);
	sPainter.setFont(planetNameFont);
	// Draw nameI18 + scaling if it's not == 1.
	float tmp = (hintFader.getInterstate()<=0 ? 7.f : 10.f) + getAngularSize(core)*M_PI/180.f*prj->getPixelPerRadAtCenter()/1.44f; // Shift for nameI18 printing
	sPainter.setColor(labelColor[0], labelColor[1], labelColor[2],labelsFader.getInterstate());
	sPainter.drawText(screenPos[0],screenPos[1], getSkyLabel(core), 0, tmp, tmp, false);

	// hint disappears smoothly on close view
	if (hintFader.getInterstate()<=0)
		return;
	tmp -= 10.f;
	if (tmp<1) tmp=1;
	sPainter.setColor(labelColor[0], labelColor[1], labelColor[2],labelsFader.getInterstate()*hintFader.getInterstate()/tmp*0.7f);

	// Draw the 2D small circle
	glEnable(GL_BLEND);
	sPainter.enableTexture2d(true);
	glBlendFunc(GL_SRC_ALPHA, GL_ONE_MINUS_SRC_ALPHA);
	Planet::hintCircleTex->bind();
	sPainter.drawSprite2dMode(screenPos[0], screenPos[1], 11);
}

Ring::Ring(float radiusMin, float radiusMax, const QString &texname)
	 :radiusMin(radiusMin),radiusMax(radiusMax)
{
	tex = StelApp::getInstance().getTextureManager().createTexture(StelFileMgr::getInstallationDir()+"/textures/"+texname);
}


// draw orbital path of Planet
void Planet::drawOrbit(const StelCore* core)
{
	if (!orbitFader.getInterstate())
		return;
	if (!re.siderealPeriod)
		return;

	const StelProjectorP prj = core->getProjection(StelCore::FrameHeliocentricEcliptic);

	StelPainter sPainter(prj);

	// Normal transparency mode
	glBlendFunc(GL_SRC_ALPHA, GL_ONE_MINUS_SRC_ALPHA);
	glEnable(GL_BLEND);

	sPainter.setColor(orbitColor[0], orbitColor[1], orbitColor[2], orbitFader.getInterstate());
	Vec3d onscreen;
	// special case - use current Planet position as center vertex so that draws
	// on it's orbit all the time (since segmented rather than smooth curve)
	Vec3d savePos = orbit[ORBIT_SEGMENTS/2];
	orbit[ORBIT_SEGMENTS/2]=getHeliocentricEclipticPos();
	orbit[ORBIT_SEGMENTS]=orbit[0];
	int nbIter = closeOrbit ? ORBIT_SEGMENTS : ORBIT_SEGMENTS-1;
	QVarLengthArray<float, 1024> vertexArray;

	sPainter.enableClientStates(true, false, false);

	for (int n=0; n<=nbIter; ++n)
	{
		if (prj->project(orbit[n],onscreen) && (vertexArray.size()==0 || !prj->intersectViewportDiscontinuity(orbit[n-1], orbit[n])))
		{
			vertexArray.append(onscreen[0]);
			vertexArray.append(onscreen[1]);
		}
		else if (!vertexArray.isEmpty())
		{
			sPainter.setVertexPointer(2, GL_FLOAT, vertexArray.constData());
			sPainter.drawFromArray(StelPainter::LineStrip, vertexArray.size()/2, 0, false);
			vertexArray.clear();
		}
	}
	orbit[ORBIT_SEGMENTS/2]=savePos;
	if (!vertexArray.isEmpty())
	{
		sPainter.setVertexPointer(2, GL_FLOAT, vertexArray.constData());
		sPainter.drawFromArray(StelPainter::LineStrip, vertexArray.size()/2, 0, false);
	}
	sPainter.enableClientStates(false);
}

void Planet::update(int deltaTime)
{
	hintFader.update(deltaTime);
	labelsFader.update(deltaTime);
	orbitFader.update(deltaTime);
}

void Planet::setApparentMagnitudeAlgorithm(QString algorithm)
{
	vMagAlgorithm = vMagAlgorithmMap.key(algorithm.toLower(), Planet::UndefinedAlgorithm);
}
>>>>>>> 71549f42
<|MERGE_RESOLUTION|>--- conflicted
+++ resolved
@@ -1,3561 +1,1805 @@
-<<<<<<< HEAD
-/*
- * Stellarium
- * Copyright (C) 2002 Fabien Chereau
- *
- * This program is free software; you can redistribute it and/or
- * modify it under the terms of the GNU General Public License
- * as published by the Free Software Foundation; either version 2
- * of the License, or (at your option) any later version.
- *
- * This program is distributed in the hope that it will be useful,
- * but WITHOUT ANY WARRANTY; without even the implied warranty of
- * MERCHANTABILITY or FITNESS FOR A PARTICULAR PURPOSE.  See the
- * GNU General Public License for more details.
- *
- * You should have received a copy of the GNU General Public License
- * along with this program; if not, write to the Free Software
- * Foundation, Inc., 51 Franklin Street, Suite 500, Boston, MA  02110-1335, USA.
- */
-
-#include "StelApp.hpp"
-#include "StelCore.hpp"
-#include "StelFileMgr.hpp"
-#include "StelTexture.hpp"
-#include "StelSkyDrawer.hpp"
-#include "SolarSystem.hpp"
-#include "Planet.hpp"
-
-#include "StelProjector.hpp"
-#include "sidereal_time.h"
-#include "StelTextureMgr.hpp"
-#include "StelModuleMgr.hpp"
-#include "StarMgr.hpp"
-#include "StelMovementMgr.hpp"
-#include "StelPainter.hpp"
-#include "StelTranslator.hpp"
-#include "StelUtils.hpp"
-#include "StelOpenGL.hpp"
-
-#include <iomanip>
-#include <QTextStream>
-#include <QString>
-#include <QDebug>
-#include <QVarLengthArray>
-#include <QOpenGLContext>
-#include <QOpenGLShader>
-
-Vec3f Planet::labelColor = Vec3f(0.4,0.4,0.8);
-Vec3f Planet::orbitColor = Vec3f(1,0.6,1);
-StelTextureSP Planet::hintCircleTex;
-StelTextureSP Planet::texEarthShadow;
-
-QOpenGLShaderProgram* Planet::planetShaderProgram=NULL;
-Planet::PlanetShaderVars Planet::planetShaderVars;
-QOpenGLShaderProgram* Planet::ringPlanetShaderProgram=NULL;
-Planet::RingPlanetShaderVars Planet::ringPlanetShaderVars;
-QOpenGLShaderProgram* Planet::moonShaderProgram=NULL;
-Planet::MoonShaderVars Planet::moonShaderVars;
-
-QMap<Planet::PlanetType, QString> Planet::pTypeMap;
-QMap<Planet::ApparentMagnitudeAlgorithm, QString> Planet::vMagAlgorithmMap;
-	
-Planet::Planet(const QString& englishName,
-	       int flagLighting,
-	       double radius,
-	       double oblateness,
-	       Vec3f color,
-	       float albedo,
-	       const QString& atexMapName,
-	       const QString& anormalMapName,
-	       posFuncType coordFunc,
-	       void* auserDataPtr,
-	       OsculatingFunctType *osculatingFunc,
-	       bool acloseOrbit,
-	       bool hidden,
-	       bool hasAtmosphere,
-	       bool hasHalo,
-	       const QString& pTypeStr)
-	: englishName(englishName),
-	  flagLighting(flagLighting),
-	  radius(radius),
-	  oneMinusOblateness(1.0-oblateness),
-	  color(color),
-	  albedo(albedo),
-	  axisRotation(0.),
-	  rings(NULL),
-	  sphereScale(1.f),
-	  lastJD(J2000),
-	  coordFunc(coordFunc),
-	  userDataPtr(auserDataPtr),
-	  osculatingFunc(osculatingFunc),
-	  parent(NULL),
-	  hidden(hidden),
-	  atmosphere(hasAtmosphere),
-	  halo(hasHalo)
-{
-	texMapName = atexMapName;
-	normalMapName = anormalMapName;
-	lastOrbitJD =0;
-	deltaJD = StelCore::JD_SECOND;
-	orbitCached = 0;
-	closeOrbit = acloseOrbit;
-	deltaOrbitJD = 0;
-	distance = 0;
-
-	// Initialize pType with the key found in pTypeMap, or mark planet type as undefined.
-	// The latter condition should obviously never happen.
-	pType = pTypeMap.key(pTypeStr, Planet::isUNDEFINED);
-	vMagAlgorithm = Planet::UndefinedAlgorithm;
-
-	eclipticPos = Vec3d(0.,0.,0.);
-	rotLocalToParent = Mat4d::identity();
-	texMap = StelApp::getInstance().getTextureManager().createTextureThread(StelFileMgr::getInstallationDir()+"/textures/"+texMapName, StelTexture::StelTextureParams(true, GL_LINEAR, GL_REPEAT));
-	normalMap = StelApp::getInstance().getTextureManager().createTextureThread(StelFileMgr::getInstallationDir()+"/textures/"+normalMapName, StelTexture::StelTextureParams(true, GL_LINEAR, GL_REPEAT));
-
-	nameI18 = englishName;
-	if (englishName!="Pluto")
-	{
-		deltaJD = 0.001*StelCore::JD_SECOND;
-	}
-	flagLabels = true;
-}
-
-// called in SolarSystem::init() before first planet is created. Loads pTypeMap.
-void Planet::init()
-{
-	if (pTypeMap.count() > 0 )
-	{
-		// This should never happen. But it's uncritical.
-		qDebug() << "Planet::init(): Non-empty static map. This is a programming error, but we can fix that.";
-		pTypeMap.clear();
-	}
-	pTypeMap.insert(Planet::isStar,     "star");
-	pTypeMap.insert(Planet::isPlanet,   "planet");
-	pTypeMap.insert(Planet::isMoon,     "moon");
-	pTypeMap.insert(Planet::isAsteroid, "asteroid");
-	pTypeMap.insert(Planet::isPlutoid,  "plutoid");
-	pTypeMap.insert(Planet::isComet,    "comet");
-	pTypeMap.insert(Planet::isUNDEFINED,"UNDEFINED"); // something must be broken before we ever see this!
-
-	if (vMagAlgorithmMap.count() > 0)
-	{
-		qDebug() << "Planet::init(): Non-empty static map. This is a programming error, but we can fix that.";
-		vMagAlgorithmMap.clear();
-	}
-	vMagAlgorithmMap.insert(Planet::Planesas,	"planesas");
-	vMagAlgorithmMap.insert(Planet::Mueller,	"mueller");
-	vMagAlgorithmMap.insert(Planet::Harris,		"harris");
-	vMagAlgorithmMap.insert(Planet::UndefinedAlgorithm, "");
-}
-
-Planet::~Planet()
-{
-	if (rings)
-		delete rings;
-}
-
-void Planet::translateName(const StelTranslator& trans)
-{
-	nameI18 = trans.qtranslate(englishName);
-}
-
-// Return the information string "ready to print" :)
-QString Planet::getInfoString(const StelCore* core, const InfoStringGroup& flags) const
-{
-	QString str;
-	QTextStream oss(&str);
-
-	if (flags&Name)
-	{
-		oss << "<h2>" << q_(englishName);  // UI translation can differ from sky translation
-		oss.setRealNumberNotation(QTextStream::FixedNotation);
-		oss.setRealNumberPrecision(1);
-		if (sphereScale != 1.f)
-			oss << QString::fromUtf8(" (\xC3\x97") << sphereScale << ")";
-		oss << "</h2>";
-	}
-
-	if (flags&ObjectType)
-	{
-		oss << q_("Type: <b>%1</b>").arg(q_(getPlanetTypeString())) << "<br />";
-	}
-
-	if (flags&Magnitude)
-	{
-		if (core->getSkyDrawer()->getFlagHasAtmosphere())
-		    oss << q_("Magnitude: <b>%1</b> (extincted to: <b>%2</b>)").arg(QString::number(getVMagnitude(core), 'f', 2),
-										    QString::number(getVMagnitudeWithExtinction(core), 'f', 2)) << "<br>";
-		else
-		    oss << q_("Magnitude: <b>%1</b>").arg(getVMagnitude(core), 0, 'f', 2) << "<br>";
-	}
-	if (flags&AbsoluteMagnitude)
-		oss << q_("Absolute Magnitude: %1").arg(getVMagnitude(core)-5.*(std::log10(getJ2000EquatorialPos(core).length()*AU/PARSEC)-1.), 0, 'f', 2) << "<br>";
-
-	oss << getPositionInfoString(core, flags);
-
-	if (flags&Extra)
-	{
-		static SolarSystem *ssystem=GETSTELMODULE(SolarSystem);
-		double ecl= ssystem->getEarth()->getRotObliquity(core->getJDay());
-		if (core->getCurrentLocation().planetName=="Earth")
-			oss << q_("Obliquity (of date, for Earth): %1").arg(StelUtils::radToDmsStr(ecl, true)) << "<br>";
-		//if (englishName!="Sun")
-		//	oss << q_("Obliquity (of date): %1").arg(StelUtils::radToDmsStr(getRotObliquity(core->getJDay()), true)) << "<br>";
-	}
-
-	if (flags&Distance)
-	{
-		double distanceAu = getJ2000EquatorialPos(core).length();
-		double distanceKm = AU * distanceAu;
-		if (distanceAu < 0.1)
-		{
-			// xgettext:no-c-format
-			oss << QString(q_("Distance: %1AU (%2 km)"))
-				   .arg(distanceAu, 0, 'f', 6)
-				   .arg(distanceKm, 0, 'f', 3);
-		}
-		else
-		{
-			// xgettext:no-c-format
-			oss << QString(q_("Distance: %1AU (%2 Mio km)"))
-				   .arg(distanceAu, 0, 'f', 3)
-				   .arg(distanceKm / 1.0e6, 0, 'f', 3);
-		}
-		oss << "<br>";
-	}
-
-	if (flags&Size)
-	{
-		double angularSize = 2.*getAngularSize(core)*M_PI/180.;
-		if (rings)
-		{
-			double withoutRings = 2.*getSpheroidAngularSize(core)*M_PI/180.;
-			oss << q_("Apparent diameter: %1, with rings: %2")
-			       .arg(StelUtils::radToDmsStr(withoutRings, true),
-			            StelUtils::radToDmsStr(angularSize, true));
-		}
-		else
-		{
-			oss << q_("Apparent diameter: %1").arg(StelUtils::radToDmsStr(angularSize, true));
-		}
-		oss << "<br>";
-	}
-
-	double siderealPeriod = getSiderealPeriod();
-	double siderealDay = getSiderealDay();
-	if (flags&Extra)
-	{
-		if (siderealPeriod>0)
-		{
-			// TRANSLATORS: Sidereal (orbital) period for solar system bodies in days and in Julian years (symbol: a)
-			oss << q_("Sidereal period: %1 days (%2 a)").arg(QString::number(siderealPeriod, 'f', 2)).arg(QString::number(siderealPeriod/365.25, 'f', 3)) << "<br>";
-			if (std::abs(siderealDay)>0)
-			{
-				oss << q_("Sidereal day: %1").arg(StelUtils::hoursToHmsStr(std::abs(siderealDay*24))) << "<br>";
-				oss << q_("Mean solar day: %1").arg(StelUtils::hoursToHmsStr(std::abs(getMeanSolarDay()*24))) << "<br>";
-			}
-		}
-		if (englishName.compare("Sun")!=0)
-		{
-			const Vec3d& observerHelioPos = core->getObserverHeliocentricEclipticPos();
-			oss << QString(q_("Phase Angle: %1")).arg(StelUtils::radToDmsStr(getPhaseAngle(observerHelioPos))) << "<br>";
-			oss << QString(q_("Elongation: %1")).arg(StelUtils::radToDmsStr(getElongation(observerHelioPos))) << "<br>";
-			oss << QString(q_("Phase: %1")).arg(getPhase(observerHelioPos), 0, 'f', 2) << "<br>";
-			oss << QString(q_("Illuminated: %1%")).arg(getPhase(observerHelioPos) * 100, 0, 'f', 1) << "<br>";
-		}
-	}
-
-	postProcessInfoString(str, flags);
-
-	return str;
-}
-
-//! Get sky label (sky translation)
-QString Planet::getSkyLabel(const StelCore*) const
-{
-	QString str;
-	QTextStream oss(&str);
-	oss.setRealNumberPrecision(2);
-	oss << nameI18;
-
-	if (sphereScale != 1.f)
-	{
-		oss << QString::fromUtf8(" (\xC3\x97") << sphereScale << ")";
-	}
-	return str;
-}
-
-float Planet::getSelectPriority(const StelCore* core) const
-{
-	if( ((SolarSystem*)StelApp::getInstance().getModuleMgr().getModule("SolarSystem"))->getFlagHints() )
-	{
-	// easy to select, especially pluto
-		return getVMagnitudeWithExtinction(core)-15.f;
-	}
-	else
-	{
-		return getVMagnitudeWithExtinction(core) - 8.f;
-	}
-}
-
-Vec3f Planet::getInfoColor(void) const
-{
-	return ((SolarSystem*)StelApp::getInstance().getModuleMgr().getModule("SolarSystem"))->getLabelsColor();
-}
-
-
-double Planet::getCloseViewFov(const StelCore* core) const
-{
-	return std::atan(radius*sphereScale*2.f/getEquinoxEquatorialPos(core).length())*180./M_PI * 4;
-}
-
-double Planet::getSatellitesFov(const StelCore* core) const
-{
-	// TODO: calculate from satellite orbits rather than hard code
-	if (englishName=="Jupiter") return std::atan(0.005f/getEquinoxEquatorialPos(core).length())*180./M_PI * 4;
-	if (englishName=="Saturn") return std::atan(0.005f/getEquinoxEquatorialPos(core).length())*180./M_PI * 4;
-	if (englishName=="Mars") return std::atan(0.0001f/getEquinoxEquatorialPos(core).length())*180./M_PI * 4;
-	if (englishName=="Uranus") return std::atan(0.002f/getEquinoxEquatorialPos(core).length())*180./M_PI * 4;
-	return -1.;
-}
-
-double Planet::getParentSatellitesFov(const StelCore* core) const
-{
-	if (parent && parent->parent) return parent->getSatellitesFov(core);
-	return -1.0;
-}
-
-// Set the rotational elements of the planet body.
-void Planet::setRotationElements(float _period, float _offset, double _epoch, float _obliquity, float _ascendingNode, float _precessionRate, double _siderealPeriod )
-{
-	re.period = _period;
-	re.offset = _offset;
-	re.epoch = _epoch;
-	re.obliquity = _obliquity;
-	re.ascendingNode = _ascendingNode;
-	re.precessionRate = _precessionRate;
-	re.siderealPeriod = _siderealPeriod;  // used for drawing orbit lines
-
-	deltaOrbitJD = re.siderealPeriod/ORBIT_SEGMENTS;
-}
-
-Vec3d Planet::getJ2000EquatorialPos(const StelCore *core) const
-{
-	return StelCore::matVsop87ToJ2000.multiplyWithoutTranslation(getHeliocentricEclipticPos() - core->getObserverHeliocentricEclipticPos());
-}
-
-// Compute the position in the parent Planet coordinate system
-// Actually call the provided function to compute the ecliptical position
-void Planet::computePositionWithoutOrbits(const double dateJD)
-{
-	if (fabs(lastJD-dateJD)>deltaJD)
-	{
-		coordFunc(dateJD, eclipticPos, userDataPtr);
-		lastJD = dateJD;
-	}
-}
-
-double Planet::getRotObliquity(double JDay) const
-{
-	// JDay=2451545.0 for J2000.0
-	if (englishName=="Earth")
-		return get_mean_ecliptical_obliquity(JDay) *M_PI/180.0;
-	else
-		return re.obliquity;
-}
-
-
-bool willCastShadow(const Planet* thisPlanet, const Planet* p)
-{
-	Vec3d thisPos = thisPlanet->getHeliocentricEclipticPos();
-	Vec3d planetPos = p->getHeliocentricEclipticPos();
-	
-	// If the planet p is farther from the sun than this planet, it can't cast shadow on it.
-	if (planetPos.lengthSquared()>thisPos.lengthSquared())
-		return false;
-	
-	Vec3d ppVector = planetPos;
-	ppVector.normalize();
-	
-	double shadowDistance = ppVector * thisPos;
-	static const double sunRadius = 696000./AU;
-	double d = planetPos.length() / (p->getRadius()/sunRadius+1);
-	double penumbraRadius = (shadowDistance-d)/d*sunRadius;
-	
-	double penumbraCenterToThisPlanetCenterDistance = (ppVector*shadowDistance-thisPos).length();
-	
-	if (penumbraCenterToThisPlanetCenterDistance<penumbraRadius+thisPlanet->getRadius())
-		return true;
-	return false;
-}
-
-QVector<const Planet*> Planet::getCandidatesForShadow() const
-{
-	QVector<const Planet*> res;
-	const SolarSystem *ssystem=GETSTELMODULE(SolarSystem);
-	const Planet* sun = ssystem->getSun().data();
-	if (this==sun || (parent.data()==sun && satellites.empty()))
-		return res;
-	
-	foreach (const PlanetP& planet, satellites)
-	{
-		if (willCastShadow(this, planet.data()))
-			res.append(planet.data());
-	}
-	if (willCastShadow(this, parent.data()))
-		res.append(parent.data());
-	
-	return res;
-}
-
-void Planet::computePosition(const double dateJD)
-{
-
-	if (orbitFader.getInterstate()>0.000001 && deltaOrbitJD > 0 && (fabs(lastOrbitJD-dateJD)>deltaOrbitJD || !orbitCached))
-	{
-		double calc_date;
-		// int delta_points = (int)(0.5 + (date - lastOrbitJD)/date_increment);
-		int delta_points;
-
-		if( dateJD > lastOrbitJD )
-		{
-			delta_points = (int)(0.5 + (dateJD - lastOrbitJD)/deltaOrbitJD);
-		}
-		else
-		{
-			delta_points = (int)(-0.5 + (dateJD - lastOrbitJD)/deltaOrbitJD);
-		}
-		double new_date = lastOrbitJD + delta_points*deltaOrbitJD;
-
-		// qDebug( "Updating orbit coordinates for %s (delta %f) (%d points)\n", name.c_str(), deltaOrbitJD, delta_points);
-
-		if( delta_points > 0 && delta_points < ORBIT_SEGMENTS && orbitCached)
-		{
-
-			for( int d=0; d<ORBIT_SEGMENTS; d++ )
-			{
-				if(d + delta_points >= ORBIT_SEGMENTS )
-				{
-					// calculate new points
-					calc_date = new_date + (d-ORBIT_SEGMENTS/2)*deltaOrbitJD;
-
-					// date increments between points will not be completely constant though
-					computeTransMatrix(calc_date);
-					if (osculatingFunc)
-					{
-						(*osculatingFunc)(dateJD,calc_date,eclipticPos);
-					}
-					else
-					{
-						coordFunc(calc_date, eclipticPos, userDataPtr);
-					}
-					orbitP[d] = eclipticPos;
-					orbit[d] = getHeliocentricEclipticPos();
-				}
-				else
-				{
-					orbitP[d] = orbitP[d+delta_points];
-					orbit[d] = getHeliocentricPos(orbitP[d]);
-				}
-			}
-
-			lastOrbitJD = new_date;
-		}
-		else if( delta_points < 0 && abs(delta_points) < ORBIT_SEGMENTS  && orbitCached)
-		{
-
-			for( int d=ORBIT_SEGMENTS-1; d>=0; d-- )
-			{
-				if(d + delta_points < 0 )
-				{
-					// calculate new points
-					calc_date = new_date + (d-ORBIT_SEGMENTS/2)*deltaOrbitJD;
-
-					computeTransMatrix(calc_date);
-					if (osculatingFunc) {
-						(*osculatingFunc)(dateJD,calc_date,eclipticPos);
-					}
-					else
-					{
-						coordFunc(calc_date, eclipticPos, userDataPtr);
-					}
-					orbitP[d] = eclipticPos;
-					orbit[d] = getHeliocentricEclipticPos();
-				}
-				else
-				{
-					orbitP[d] = orbitP[d+delta_points];
-					orbit[d] = getHeliocentricPos(orbitP[d]);
-				}
-			}
-
-			lastOrbitJD = new_date;
-
-		}
-		else if( delta_points || !orbitCached)
-		{
-
-			// update all points (less efficient)
-			for( int d=0; d<ORBIT_SEGMENTS; d++ )
-			{
-				calc_date = dateJD + (d-ORBIT_SEGMENTS/2)*deltaOrbitJD;
-				computeTransMatrix(calc_date);
-				if (osculatingFunc)
-				{
-					(*osculatingFunc)(dateJD,calc_date,eclipticPos);
-				}
-				else
-				{
-					coordFunc(calc_date, eclipticPos, userDataPtr);
-				}
-				orbitP[d] = eclipticPos;
-				orbit[d] = getHeliocentricEclipticPos();
-			}
-
-			lastOrbitJD = dateJD;
-			if (!osculatingFunc) orbitCached = 1;
-		}
-
-
-		// calculate actual Planet position
-		coordFunc(dateJD, eclipticPos, userDataPtr);
-
-		lastJD = dateJD;
-
-	}
-	else if (fabs(lastJD-dateJD)>deltaJD)
-	{
-		// calculate actual Planet position
-		coordFunc(dateJD, eclipticPos, userDataPtr);
-		// XXX: do we need to do that even when the orbit is not visible?
-		for( int d=0; d<ORBIT_SEGMENTS; d++ )
-			orbit[d]=getHeliocentricPos(orbitP[d]);
-		lastJD = dateJD;
-	}
-
-}
-
-// Compute the transformation matrix from the local Planet coordinate to the parent Planet coordinate
-void Planet::computeTransMatrix(double jd)
-{
-	axisRotation = getSiderealTime(jd);
-
-	// Special case - heliocentric coordinates are on ecliptic,
-	// not solar equator...
-	if (parent)
-	{
-		rotLocalToParent = Mat4d::zrotation(re.ascendingNode - re.precessionRate*(jd-re.epoch)) * Mat4d::xrotation(re.obliquity);
-	}
-}
-
-Mat4d Planet::getRotEquatorialToVsop87(void) const
-{
-	Mat4d rval = rotLocalToParent;
-	if (parent)
-	{
-		for (PlanetP p=parent;p->parent;p=p->parent)
-			rval = p->rotLocalToParent * rval;
-	}
-	return rval;
-}
-
-void Planet::setRotEquatorialToVsop87(const Mat4d &m)
-{
-	Mat4d a = Mat4d::identity();
-	if (parent)
-	{
-		for (PlanetP p=parent;p->parent;p=p->parent)
-			a = p->rotLocalToParent * a;
-	}
-	rotLocalToParent = a.transpose() * m;
-}
-
-
-// Compute the z rotation to use from equatorial to geographic coordinates
-double Planet::getSiderealTime(double jd) const
-{
-	if (englishName=="Earth")
-	{
-		return get_apparent_sidereal_time(jd);
-	}
-
-	double t = jd - re.epoch;
-	double rotations = t / (double) re.period;
-	double wholeRotations = floor(rotations);
-	double remainder = rotations - wholeRotations;
-
-// TODO: This block need rewrite
-	if (englishName=="Jupiter")
-	{
-		// use semi-empirical coefficient for GRS drift
-		return remainder * 360. + re.offset - 0.2483 * std::abs(jd - 2456172);
-	}
-	else
-		return remainder * 360. + re.offset;
-}
-
-double Planet::getMeanSolarDay() const
-{
-	double msd = 0.;
-
-	if (englishName=="Sun")
-		return msd;
-
-	double sday = getSiderealDay();	
-	double coeff = std::abs(sday/getSiderealPeriod());
-	float sign = 1;
-	// planets with retrograde rotation
-	if (englishName=="Venus" || englishName=="Uranus" || englishName=="Pluto")
-		sign = -1;
-
-	if (pType==Planet::isMoon)
-	{
-		// duration of mean solar day on moon are same as synodic month on this moon
-		double a = parent->getSiderealPeriod()/sday;
-		msd = sday*(a/(a-1));
-	}
-	else
-		msd = sign*sday/(1 - sign*coeff);
-
-	return msd;
-}
-
-// Get the Planet position in the parent Planet ecliptic coordinate in AU
-Vec3d Planet::getEclipticPos() const
-{
-	return eclipticPos;
-}
-
-// Return the heliocentric ecliptical position (Vsop87)
-Vec3d Planet::getHeliocentricEclipticPos() const
-{
-	Vec3d pos = eclipticPos;
-	PlanetP pp = parent;
-	if (pp)
-	{
-		while (pp->parent)
-		{
-			pos += pp->eclipticPos;
-			pp = pp->parent;
-		}
-	}
-	return pos;
-}
-
-// Return heliocentric coordinate of p
-Vec3d Planet::getHeliocentricPos(Vec3d p) const
-{
-	// Note: using shared copies is too slow here.  So we use direct access
-	// instead.
-	Vec3d pos = p;
-	const Planet* pp = parent.data();
-	if (pp)
-	{
-		while (pp->parent.data())
-		{
-			pos += pp->eclipticPos;
-			pp = pp->parent.data();
-		}
-	}
-	return pos;
-}
-
-void Planet::setHeliocentricEclipticPos(const Vec3d &pos)
-{
-	eclipticPos = pos;
-	PlanetP p = parent;
-	if (p)
-	{
-		while (p->parent)
-		{
-			eclipticPos -= p->eclipticPos;
-			p = p->parent;
-		}
-	}
-}
-
-// Compute the distance to the given position in heliocentric coordinate (in AU)
-// This is called by SolarSystem::draw()
-double Planet::computeDistance(const Vec3d& obsHelioPos)
-{
-	distance = (obsHelioPos-getHeliocentricEclipticPos()).length();
-	// GZ: improve fps by juggling updates for asteroids. They must be fast if close to observer, but can be slow if further away.
-	if (pType == Planet::isAsteroid)
-			deltaJD=distance*StelCore::JD_SECOND;
-	return distance;
-}
-
-// Get the phase angle (radians) for an observer at pos obsPos in heliocentric coordinates (dist in AU)
-double Planet::getPhaseAngle(const Vec3d& obsPos) const
-{
-	const double observerRq = obsPos.lengthSquared();
-	const Vec3d& planetHelioPos = getHeliocentricEclipticPos();
-	const double planetRq = planetHelioPos.lengthSquared();
-	const double observerPlanetRq = (obsPos - planetHelioPos).lengthSquared();
-	return std::acos((observerPlanetRq + planetRq - observerRq)/(2.0*sqrt(observerPlanetRq*planetRq)));
-}
-
-// Get the planet phase for an observer at pos obsPos in heliocentric coordinates (in AU)
-float Planet::getPhase(const Vec3d& obsPos) const
-{
-	const double observerRq = obsPos.lengthSquared();
-	const Vec3d& planetHelioPos = getHeliocentricEclipticPos();
-	const double planetRq = planetHelioPos.lengthSquared();
-	const double observerPlanetRq = (obsPos - planetHelioPos).lengthSquared();
-	const double cos_chi = (observerPlanetRq + planetRq - observerRq)/(2.0*sqrt(observerPlanetRq*planetRq));
-	return 0.5f * std::abs(1.f + cos_chi);
-}
-
-// Get the elongation angle (radians) for an observer at pos obsPos in heliocentric coordinates (dist in AU)
-double Planet::getElongation(const Vec3d& obsPos) const
-{
-	const double observerRq = obsPos.lengthSquared();
-	const Vec3d& planetHelioPos = getHeliocentricEclipticPos();
-	const double planetRq = planetHelioPos.lengthSquared();
-	const double observerPlanetRq = (obsPos - planetHelioPos).lengthSquared();
-	return std::acos((observerPlanetRq  + observerRq - planetRq)/(2.0*sqrt(observerPlanetRq*observerRq)));
-}
-
-// Computation of the visual magnitude (V band) of the planet.
-float Planet::getVMagnitude(const StelCore* core) const
-{
-	if (parent == 0)
-	{
-		// sun, compute the apparent magnitude for the absolute mag (4.83) and observer's distance
-		const double distParsec = std::sqrt(core->getObserverHeliocentricEclipticPos().lengthSquared())*AU/PARSEC;
-		return 4.83 + 5.*(std::log10(distParsec)-1.);
-	}
-
-	// Compute the angular phase
-	const Vec3d& observerHelioPos = core->getObserverHeliocentricEclipticPos();
-	const double observerRq = observerHelioPos.lengthSquared();
-	const Vec3d& planetHelioPos = getHeliocentricEclipticPos();
-	const double planetRq = planetHelioPos.lengthSquared();
-	const double observerPlanetRq = (observerHelioPos - planetHelioPos).lengthSquared();
-	const double cos_chi = (observerPlanetRq + planetRq - observerRq)/(2.0*std::sqrt(observerPlanetRq*planetRq));
-	const double phase = std::acos(cos_chi);
-
-	double shadowFactor = 1.;
-	// Check if the satellite is inside the inner shadow of the parent planet:
-	if (parent->parent != 0)
-	{
-		const Vec3d& parentHeliopos = parent->getHeliocentricEclipticPos();
-		const double parent_Rq = parentHeliopos.lengthSquared();
-		const double pos_times_parent_pos = planetHelioPos * parentHeliopos;
-		if (pos_times_parent_pos > parent_Rq)
-		{
-			// The satellite is farther away from the sun than the parent planet.
-			const double sun_radius = parent->parent->radius;
-			const double sun_minus_parent_radius = sun_radius - parent->radius;
-			const double quot = pos_times_parent_pos/parent_Rq;
-
-			// Compute d = distance from satellite center to border of inner shadow.
-			// d>0 means inside the shadow cone.
-			double d = sun_radius - sun_minus_parent_radius*quot - std::sqrt((1.-sun_minus_parent_radius/sqrt(parent_Rq)) * (planetRq-pos_times_parent_pos*quot));
-			if (d>=radius)
-			{
-				// The satellite is totally inside the inner shadow.
-				shadowFactor = 1e-9;
-			}
-			else if (d>-radius)
-			{
-				// The satellite is partly inside the inner shadow,
-				// compute a fantasy value for the magnitude:
-				d /= radius;
-				shadowFactor = (0.5 - (std::asin(d)+d*std::sqrt(1.0-d*d))/M_PI);
-			}
-		}
-	}
-
-	// Use empirical formulae for main planets when seen from earth
-	if (core->getCurrentLocation().planetName=="Earth")
-	{
-		const double phaseDeg=phase*180./M_PI;
-		const double d = 5. * log10(sqrt(observerPlanetRq*planetRq));
-
-		// GZ: I prefer the values given by Meeus, Astronomical Algorithms (1992).
-		// There are two solutions:
-		// (1) G. Mueller, based on visual observations 1877-91. [Expl.Suppl.1961]
-		// (2) Astronomical Almanac 1984 and later. These give V (instrumental) magnitudes.
-		// The structure is almost identical, just the numbers are different!
-		// I activate (1) for now, because we want to simulate the eye's impression. (Esp. Venus!)
-		// AW: (2) activated by default
-
-		switch (core->getCurrentPlanet()->getApparentMagnitudeAlgorithm())
-		{
-			case Planesas:
-			{
-				// Algorithm provided by Pere Planesas (Observatorio Astronomico Nacional)
-				double f1 = phaseDeg/100.;
-
-				if (englishName=="Mercury")
-				{
-					if ( phaseDeg > 150. ) f1 = 1.5;
-					return -0.36 + d + 3.8*f1 - 2.73*f1*f1 + 2*f1*f1*f1;
-				}
-				if (englishName=="Venus")
-					return -4.29 + d + 0.09*f1 + 2.39*f1*f1 - 0.65*f1*f1*f1;
-				if (englishName=="Mars")
-					return -1.52 + d + 0.016*phaseDeg;
-				if (englishName=="Jupiter")
-					return -9.25 + d + 0.005*phaseDeg;
-				if (englishName=="Saturn")
-				{
-					// add rings computation
-					// implemented from Meeus, Astr.Alg.1992
-					const double jd=core->getJDay();
-					const double T=(jd-2451545.0)/36525.0;
-					const double i=((0.000004*T-0.012998)*T+28.075216)*M_PI/180.0;
-					const double Omega=((0.000412*T+1.394681)*T+169.508470)*M_PI/180.0;
-					static SolarSystem *ssystem=GETSTELMODULE(SolarSystem);
-					const Vec3d saturnEarth=getHeliocentricEclipticPos() - ssystem->getEarth()->getHeliocentricEclipticPos();
-					double lambda=atan2(saturnEarth[1], saturnEarth[0]);
-					double beta=atan2(saturnEarth[2], sqrt(saturnEarth[0]*saturnEarth[0]+saturnEarth[1]*saturnEarth[1]));
-					const double sinx=sin(i)*cos(beta)*sin(lambda-Omega)-cos(i)*sin(beta);
-					double rings = -2.6*sinx + 1.25*sinx*sinx;
-					return -8.88 + d + 0.044*phaseDeg + rings;
-				}
-				if (englishName=="Uranus")
-					return -7.19 + d + 0.0028*phaseDeg;
-				if (englishName=="Neptune")
-					return -6.87 + d;
-				if (englishName=="Pluto")
-					return -1.01 + d + 0.041*phaseDeg;
-
-				break;
-			}
-			case Mueller:
-			{
-				// (1)
-				if (englishName=="Mercury")
-				{
-					double ph50=phaseDeg-50.0;
-					return 1.16 + d + 0.02838*ph50 + 0.0001023*ph50*ph50;
-				}
-				if (englishName=="Venus")
-					return -4.0 + d + 0.01322*phaseDeg + 0.0000004247*phaseDeg*phaseDeg*phaseDeg;
-				if (englishName=="Mars")
-					return -1.3 + d + 0.01486*phaseDeg;
-				if (englishName=="Jupiter")
-					return -8.93 + d;
-				if (englishName=="Saturn")
-				{
-					// add rings computation
-					// implemented from Meeus, Astr.Alg.1992
-					const double jd=core->getJDay();
-					const double T=(jd-2451545.0)/36525.0;
-					const double i=((0.000004*T-0.012998)*T+28.075216)*M_PI/180.0;
-					const double Omega=((0.000412*T+1.394681)*T+169.508470)*M_PI/180.0;
-					SolarSystem *ssystem=GETSTELMODULE(SolarSystem);
-					const Vec3d saturnEarth=getHeliocentricEclipticPos() - ssystem->getEarth()->getHeliocentricEclipticPos();
-					double lambda=atan2(saturnEarth[1], saturnEarth[0]);
-					double beta=atan2(saturnEarth[2], sqrt(saturnEarth[0]*saturnEarth[0]+saturnEarth[1]*saturnEarth[1]));
-					const double sinB=sin(i)*cos(beta)*sin(lambda-Omega)-cos(i)*sin(beta);
-					double rings = -2.6*fabs(sinB) + 1.25*sinB*sinB; // sinx=sinB, saturnicentric latitude of earth. longish, see Meeus.
-					return -8.68 + d + 0.044*phaseDeg + rings;
-				}
-				if (englishName=="Uranus")
-					return -6.85 + d;
-				if (englishName=="Neptune")
-					return -7.05 + d;
-				if (englishName=="Pluto")
-					return -1.0 + d;
-
-				break;
-			}
-			case Harris:
-			case UndefinedAlgorithm:	// activated by default
-			{
-				// (2)
-				if (englishName=="Mercury")
-					return 0.42 + d + .038*phaseDeg - 0.000273*phaseDeg*phaseDeg + 0.000002*phaseDeg*phaseDeg*phaseDeg;
-				if (englishName=="Venus")
-					return -4.40 + d + 0.0009*phaseDeg + 0.000239*phaseDeg*phaseDeg - 0.00000065*phaseDeg*phaseDeg*phaseDeg;
-				if (englishName=="Mars")
-					return -1.52 + d + 0.016*phaseDeg;
-				if (englishName=="Jupiter")
-					return -9.40 + d + 0.005*phaseDeg;
-				if (englishName=="Saturn")
-				{
-					// add rings computation
-					// implemented from Meeus, Astr.Alg.1992
-					const double jd=core->getJDay();
-					const double T=(jd-2451545.0)/36525.0;
-					const double i=((0.000004*T-0.012998)*T+28.075216)*M_PI/180.0;
-					const double Omega=((0.000412*T+1.394681)*T+169.508470)*M_PI/180.0;
-					static SolarSystem *ssystem=GETSTELMODULE(SolarSystem);
-					const Vec3d saturnEarth=getHeliocentricEclipticPos() - ssystem->getEarth()->getHeliocentricEclipticPos();
-					double lambda=atan2(saturnEarth[1], saturnEarth[0]);
-					double beta=atan2(saturnEarth[2], sqrt(saturnEarth[0]*saturnEarth[0]+saturnEarth[1]*saturnEarth[1]));
-					const double sinB=sin(i)*cos(beta)*sin(lambda-Omega)-cos(i)*sin(beta);
-					double rings = -2.6*fabs(sinB) + 1.25*sinB*sinB; // sinx=sinB, saturnicentric latitude of earth. longish, see Meeus.
-					return -8.88 + d + 0.044*phaseDeg + rings;
-				}
-				if (englishName=="Uranus")
-					return -7.19f + d;
-				if (englishName=="Neptune")
-					return -6.87f + d;
-				if (englishName=="Pluto")
-					return -1.00f + d;
-
-				break;
-			}
-		}
-	}
-
-	// This formula seems to give wrong results
-	const double p = (1.0 - phase/M_PI) * cos_chi + std::sqrt(1.0 - cos_chi*cos_chi) / M_PI;
-	double F = 2.0 * albedo * radius * radius * p / (3.0*observerPlanetRq*planetRq) * shadowFactor;
-	return -26.73 - 2.5 * std::log10(F);
-}
-
-double Planet::getAngularSize(const StelCore* core) const
-{
-	double rad = radius;
-	if (rings)
-		rad = rings->getSize();
-	return std::atan2(rad*sphereScale,getJ2000EquatorialPos(core).length()) * 180./M_PI;
-}
-
-
-double Planet::getSpheroidAngularSize(const StelCore* core) const
-{
-	return std::atan2(radius*sphereScale,getJ2000EquatorialPos(core).length()) * 180./M_PI;
-}
-
-// Draw the Planet and all the related infos : name, circle etc..
-void Planet::draw(StelCore* core, float maxMagLabels, const QFont& planetNameFont)
-{
-	if (hidden)
-		return;
-	// GZ: Try to improve speed for minor planets: test if visible at all.
-	// For a full catalog of NEAs (11000 objects), with this and resetting deltaJD according to distance, rendering time went 4.5fps->12fps.	
-	// AW: Apply this rule to asteroids only
-	// Note that taking away the asteroids at this stage breaks dim-asteroid occultation of stars!
-	if (((getVMagnitude(core)-1.0f) > core->getSkyDrawer()->getLimitMagnitude()) && pType==Planet::isAsteroid)
-	{
-		return;
-	}
-
-	Mat4d mat = Mat4d::translation(eclipticPos) * rotLocalToParent;
-	PlanetP p = parent;
-	while (p && p->parent)
-	{
-		mat = Mat4d::translation(p->eclipticPos) * mat * p->rotLocalToParent;
-		p = p->parent;
-	}
-
-	// This removed totally the Planet shaking bug!!!
-	StelProjector::ModelViewTranformP transfo = core->getHeliocentricEclipticModelViewTransform();
-	transfo->combine(mat);
-	if (getEnglishName() == core->getCurrentLocation().planetName)
-	{
-		// Draw the rings if we are located on a planet with rings, but not the planet itself.
-		if (rings)
-		{
-			draw3dModel(core, transfo, 1024, true);
-		}
-		return;
-	}
-
-	// Compute the 2D position and check if in the screen
-	const StelProjectorP prj = core->getProjection(transfo);
-	float screenSz = getAngularSize(core)*M_PI/180.*prj->getPixelPerRadAtCenter();
-	float viewport_left = prj->getViewportPosX();
-	float viewport_bottom = prj->getViewportPosY();
-	if (prj->project(Vec3d(0), screenPos)
-	    && screenPos[1]>viewport_bottom - screenSz && screenPos[1] < viewport_bottom + prj->getViewportHeight()+screenSz
-	    && screenPos[0]>viewport_left - screenSz && screenPos[0] < viewport_left + prj->getViewportWidth() + screenSz)
-	{
-		// Draw the name, and the circle if it's not too close from the body it's turning around
-		// this prevents name overlapping (e.g. for Jupiter's satellites)
-		float ang_dist = 300.f*atan(getEclipticPos().length()/getEquinoxEquatorialPos(core).length())/core->getMovementMgr()->getCurrentFov();
-		if (ang_dist==0.f)
-			ang_dist = 1.f; // if ang_dist == 0, the Planet is sun..
-
-		// by putting here, only draw orbit if Planet is visible for clarity
-		drawOrbit(core);  // TODO - fade in here also...
-
-		if (flagLabels && ang_dist>0.25 && maxMagLabels>getVMagnitude(core))
-		{
-			labelsFader=true;
-		}
-		else
-		{
-			labelsFader=false;
-		}
-		drawHints(core, planetNameFont);
-
-		draw3dModel(core,transfo,screenSz);
-	}
-	return;
-}
-
-class StelPainterLight
-{
-public:
-	Vec3f position;
-	Vec3f diffuse;
-	Vec3f ambient;
-};
-static StelPainterLight light;
-
-void Planet::PlanetShaderVars::initLocations(QOpenGLShaderProgram* p)
-{
-	GL(projectionMatrix = p->uniformLocation("projectionMatrix"));
-	GL(texCoord = p->attributeLocation("texCoord"));
-	GL(unprojectedVertex = p->attributeLocation("unprojectedVertex"));
-	GL(vertex = p->attributeLocation("vertex"));
-	GL(texture = p->uniformLocation("tex"));
-	GL(lightDirection = p->uniformLocation("lightDirection"));
-	GL(eyeDirection = p->uniformLocation("eyeDirection"));
-	GL(diffuseLight = p->uniformLocation("diffuseLight"));
-	GL(ambientLight = p->uniformLocation("ambientLight"));
-	GL(shadowCount = p->uniformLocation("shadowCount"));
-	GL(shadowData = p->uniformLocation("shadowData"));
-	GL(sunInfo = p->uniformLocation("sunInfo"));
-}
-
-void Planet::initShader()
-{
-	qWarning() << "Intializing planets GL shaders... ";
-	
-	const char *vsrc =
-		"attribute highp vec3 vertex;\n"
-		"attribute highp vec3 unprojectedVertex;\n"
-		"attribute mediump vec2 texCoord;\n"
-		"uniform highp mat4 projectionMatrix;\n"
-		"uniform highp vec3 lightDirection;\n"
-		"uniform highp vec3 eyeDirection;\n"
-		"varying mediump vec2 texc;\n"
-		"varying highp vec3 P;\n"
-		"#ifdef IS_MOON\n"
-		"    varying highp vec3 normalX;\n"
-		"    varying highp vec3 normalY;\n"
-		"    varying highp vec3 normalZ;\n"
-		"#else\n"
-		"    varying mediump float lum_;\n"
-		"#endif\n"
-		"\n"
-		"void main()\n"
-		"{\n"
-		"    gl_Position = projectionMatrix * vec4(vertex, 1.);\n"
-		"    texc = texCoord;\n"
-		"    highp vec3 normal = normalize(unprojectedVertex);\n"
-		"#ifdef IS_MOON\n"
-		"    normalX = normalize(cross(vec3(0,0,1), normal));\n"
-		"    normalY = normalize(cross(normal, normalX));\n"
-		"    normalZ = normal;\n"
-		"#else\n"
-		"    mediump float c = dot(lightDirection, normal);\n"
-		"    lum_ = clamp(c, 0.0, 1.0);\n"
-		"#endif\n"
-		"\n"
-		"    P = unprojectedVertex;\n"
-		"}\n"
-		"\n";
-	
-	const char *fsrc =
-		"varying mediump vec2 texc;\n"
-		"uniform sampler2D tex;\n"
-		"uniform mediump vec3 ambientLight;\n"
-		"uniform mediump vec3 diffuseLight;\n"
-		"uniform highp vec4 sunInfo;\n"
-		"varying highp vec3 P;\n"
-		"\n"
-		"uniform int shadowCount;\n"
-		"uniform highp mat4 shadowData;\n"
-		"\n"
-		"#ifdef RINGS_SUPPORT\n"
-		"uniform bool ring;\n"
-		"uniform highp float outerRadius;\n"
-		"uniform highp float innerRadius;\n"
-		"uniform sampler2D ringS;\n"
-		"uniform bool isRing;\n"
-		"#endif\n"
-		"\n"
-		"#ifdef IS_MOON\n"
-		"uniform sampler2D earthShadow;\n"
-		"uniform sampler2D normalMap;\n"
-		"uniform highp vec3 lightDirection;\n"
-		"uniform highp vec3 eyeDirection;\n"
-		"varying highp vec3 normalX;\n"
-		"varying highp vec3 normalY;\n"
-		"varying highp vec3 normalZ;\n"
-		"#else\n"
-		"varying mediump float lum_;\n"
-		"#endif\n"
-		"\n"
-		"void main()\n"
-		"{\n"
-		"    mediump float final_illumination = 1.0;\n"
-		"#ifdef IS_MOON\n"
-		"    mediump float lum = 1.;\n"
-		"#else\n"
-		"    mediump float lum = lum_;\n"
-		"#endif\n"
-		"#ifdef RINGS_SUPPORT\n"
-		"    if(isRing)"
-		"        lum=1.0;\n"
-		"#endif\n"
-		"    if(lum > 0.0)\n"
-		"    {\n"
-		"        highp vec3 sunPosition = sunInfo.xyz;\n"
-		"#ifdef RINGS_SUPPORT\n"
-		"        if(ring && !isRing)\n"
-		"        {\n"
-		"            highp vec3 ray = normalize(sunPosition);\n"
-		"            highp float u = - P.z / ray.z;\n"
-		"            if(u > 0.0 && u < 1e10)\n"
-		"            {\n"
-		"                mediump float ring_radius = length(P + u * ray);\n"
-		"                if(ring_radius > innerRadius && ring_radius < outerRadius)\n"
-		"                {\n"
-		"                    ring_radius = (ring_radius - innerRadius) / (outerRadius - innerRadius);\n"
-		"                    lowp float ringAlpha = texture2D(ringS, vec2(ring_radius, 0.5)).w;\n"
-		"                    final_illumination = 1.0 - ringAlpha;\n"
-		"                }\n"
-		"            }\n"
-		"        }\n"
-		"#endif\n"
-		"\n"
-		"        highp float sunRadius = sunInfo.w;\n"
-		"        highp float L = length(sunPosition - P);\n"
-		"        highp float R = asin(sunRadius / L);\n"
-		"        for (int i = 0; i < shadowCount; ++i)\n"
-		"        {\n"
-		"            highp vec3 satellitePosition = shadowData[i].xyz;\n"
-		"            highp float satelliteRadius = shadowData[i].w;\n"
-		"            highp float l = length(satellitePosition - P);\n"
-		"            highp float r = asin(satelliteRadius / l);\n"
-		"            highp float d = acos(min(1.0, dot(normalize(sunPosition - P), normalize(satellitePosition - P))));\n"
-		"\n"
-		"            mediump float illumination = 1.0;\n"
-		"            if(d >= R + r)\n"
-		"            {\n"
-		"                // distance too far\n"
-		"                illumination = 1.0;\n"
-		"            }\n"
-		"            else if(r >= R + d)\n"
-		"            {\n"
-		"                // umbra\n"
-		"#ifdef IS_MOON\n"
-		"                illumination = d / (r - R) * 0.6;\n"
-		"#else\n"
-		"                illumination = 0.0;\n"
-		"#endif\n"
-		"            }\n"
-		"            else if(d + r <= R)\n"
-		"            {\n"
-		"                // penumbra completely inside\n"
-		"                illumination = 1.0 - r * r / (R * R);\n"
-		"            }\n"
-		"            else\n"
-		"            {\n"
-		"                // penumbra partially inside\n"
-		"#ifdef IS_MOON\n"
-		"                illumination = ((d - abs(R-r)) / (R + r - abs(R-r))) * 0.4 + 0.6;\n"
-		"#else\n"
-		"                mediump float x = (R * R + d * d - r * r) / (2.0 * d);\n"
-		"                mediump float alpha = acos(x / R);\n"
-		"                mediump float beta = acos((d - x) / r);\n"
-		"                mediump float AR = R * R * (alpha - 0.5 * sin(2.0 * alpha));\n"
-		"                mediump float Ar = r * r * (beta - 0.5 * sin(2.0 * beta));\n"
-		"                mediump float AS = R * R * 2.0 * 1.57079633;\n"
-		"                illumination = 1.0 - (AR + Ar) / AS;\n"
-		"#endif\n"
-		"            }\n"
-		"\n"
-		"            final_illumination = min(illumination, final_illumination);\n"
-		"        }\n"
-		"    }\n"
-		"\n"
-		"#ifdef IS_MOON\n"
-		"    mediump vec3 normal = texture2D(normalMap, texc).rgb-vec3(0.5, 0.5, 0);\n"
-		"    normal = normalize(normalX*normal.x+normalY*normal.y+normalZ*normal.z);\n"
-		"    // normal now contains the real surface normal taking normal map into account\n"
-		"    // Use an Oren-Nayar model for rough surfaces\n"
-		"    // Ref: http://content.gpwiki.org/index.php/D3DBook:(Lighting)_Oren-Nayar\n"
-		"    highp float cosAngleLightNormal = dot(normal, lightDirection);\n"
-		"    highp float cosAngleEyeNormal = dot(normal, eyeDirection);\n"
-		"    mediump float angleLightNormal = acos(cosAngleLightNormal);\n"
-		"    mediump float angleEyeNormal = acos(cosAngleEyeNormal);\n"
-		"    mediump float alpha = max(angleEyeNormal, angleLightNormal);\n"
-		"    mediump float beta = min(angleEyeNormal, angleLightNormal);\n"
-		"    mediump float gamma = dot(eyeDirection - normal * cosAngleEyeNormal, lightDirection - normal * cosAngleLightNormal);\n"
-		"    mediump float roughness = 1.;\n"
-		"    mediump float roughnessSquared = roughness * roughness;\n"
-		"    mediump float A = 1.0 - 0.5 * (roughnessSquared / (roughnessSquared + 0.57));\n"
-		"    mediump float B = 0.45 * (roughnessSquared / (roughnessSquared + 0.09));\n"
-		"    mediump float C = sin(alpha) * tan(beta);\n"
-		"    lum = max(0.0, cosAngleLightNormal) * (A + B * max(0.0, gamma) * C) * 2.;\n"
-		"#endif\n"
-		"    mediump vec4 litColor = vec4(lum * final_illumination * diffuseLight + ambientLight, 1.0);\n"
-		"#ifdef IS_MOON\n"
-		"    if(final_illumination < 0.99)\n"
-		"    {\n"
-		"        lowp vec4 shadowColor = texture2D(earthShadow, vec2(final_illumination, 0.5));\n"
-		"        gl_FragColor = mix(texture2D(tex, texc) * litColor, shadowColor, shadowColor.a);\n"
-		"    }\n"
-		"    else\n"
-		"#endif\n"
-		"    {\n"
-		"        gl_FragColor = texture2D(tex, texc) * litColor;\n"
-		"    }\n"
-		"}\n";
-	
-	// Default planet shader program
-	QOpenGLShader vshader(QOpenGLShader::Vertex);
-	vshader.compileSourceCode(vsrc);
-	if (!vshader.log().isEmpty()) { qWarning() << "Planet: Warnings while compiling vshader: " << vshader.log(); }
-	
-	QOpenGLShader fshader(QOpenGLShader::Fragment);
-	fshader.compileSourceCode(fsrc);
-	if (!fshader.log().isEmpty()) { qWarning() << "Planet: Warnings while compiling fshader: " << fshader.log(); }
-
-	planetShaderProgram = new QOpenGLShaderProgram(QOpenGLContext::currentContext());
-	planetShaderProgram->addShader(&vshader);
-	planetShaderProgram->addShader(&fshader);
-	GL(StelPainter::linkProg(planetShaderProgram, "planetShaderProgram"));
-	GL(planetShaderProgram->bind());
-	planetShaderVars.initLocations(planetShaderProgram);
-	GL(planetShaderProgram->release());
-	
-	// Planet with ring shader program
-	QByteArray arr = "#define RINGS_SUPPORT\n\n";
-	arr+=fsrc;
-	QOpenGLShader ringFragmentShader(QOpenGLShader::Fragment);
-	ringFragmentShader.compileSourceCode(arr.constData());
-	if (!ringFragmentShader.log().isEmpty()) { qWarning() << "Planet: Warnings while compiling ringFragmentShader: " << ringFragmentShader.log(); }
-
-	ringPlanetShaderProgram = new QOpenGLShaderProgram(QOpenGLContext::currentContext());
-	ringPlanetShaderProgram->addShader(&vshader);
-	ringPlanetShaderProgram->addShader(&ringFragmentShader);
-	GL(StelPainter::linkProg(ringPlanetShaderProgram, "ringPlanetShaderProgram"));
-	GL(ringPlanetShaderProgram->bind());
-	ringPlanetShaderVars.initLocations(ringPlanetShaderProgram);
-	GL(ringPlanetShaderVars.isRing = ringPlanetShaderProgram->uniformLocation("isRing"));
-	GL(ringPlanetShaderVars.ring = ringPlanetShaderProgram->uniformLocation("ring"));
-	GL(ringPlanetShaderVars.outerRadius = ringPlanetShaderProgram->uniformLocation("outerRadius"));
-	GL(ringPlanetShaderVars.innerRadius = ringPlanetShaderProgram->uniformLocation("innerRadius"));
-	GL(ringPlanetShaderVars.ringS = ringPlanetShaderProgram->uniformLocation("ringS"));
-	GL(ringPlanetShaderProgram->release());
-	
-	// Moon shader program
-	arr = "#define IS_MOON\n\n";
-	arr+=vsrc;
-	QOpenGLShader moonVertexShader(QOpenGLShader::Vertex);
-	moonVertexShader.compileSourceCode(arr.constData());
-	if (!moonVertexShader.log().isEmpty()) { qWarning() << "Planet: Warnings while compiling moonVertexShader: " << moonVertexShader.log(); }
-	
-	arr = "#define IS_MOON\n\n";
-	arr+=fsrc;
-	QOpenGLShader moonFragmentShader(QOpenGLShader::Fragment);
-	moonFragmentShader.compileSourceCode(arr.constData());
-	if (!moonFragmentShader.log().isEmpty()) { qWarning() << "Planet: Warnings while compiling moonFragmentShader: " << moonFragmentShader.log(); }
-
-	moonShaderProgram = new QOpenGLShaderProgram(QOpenGLContext::currentContext());
-	moonShaderProgram->addShader(&moonVertexShader);
-	moonShaderProgram->addShader(&moonFragmentShader);
-	GL(StelPainter::linkProg(moonShaderProgram, "moonPlanetShaderProgram"));
-	GL(moonShaderProgram->bind());
-	moonShaderVars.initLocations(moonShaderProgram);
-	GL(moonShaderVars.earthShadow = moonShaderProgram->uniformLocation("earthShadow"));
-	GL(moonShaderVars.normalMap = moonShaderProgram->uniformLocation("normalMap"));
-	GL(moonShaderProgram->release());
-}
-
-void Planet::deinitShader()
-{
-	delete planetShaderProgram;
-	planetShaderProgram = NULL;
-}
-
-void Planet::draw3dModel(StelCore* core, StelProjector::ModelViewTranformP transfo, float screenSz, bool drawOnlyRing)
-{
-	// This is the main method drawing a planet 3d model
-	// Some work has to be done on this method to make the rendering nicer
-	SolarSystem* ssm = GETSTELMODULE(SolarSystem);
-
-	if (screenSz>1.)
-	{
-		StelProjector::ModelViewTranformP transfo2 = transfo->clone();
-		transfo2->combine(Mat4d::zrotation(M_PI/180*(axisRotation + 90.)));
-		StelPainter* sPainter = new StelPainter(core->getProjection(transfo2));
-		
-		if (flagLighting)
-		{
-			// Set the main source of light to be the sun
-			Vec3d sunPos(0);
-			core->getHeliocentricEclipticModelViewTransform()->forward(sunPos);
-			light.position=Vec4f(sunPos[0],sunPos[1],sunPos[2],1.f);
-
-			// Set the light parameters taking sun as the light source
-			light.diffuse = Vec4f(1.f,1.f,1.f);
-			light.ambient = Vec4f(0.02f,0.02f,0.02f);
-
-			if (this==ssm->getMoon())
-			{
-				// Special case for the Moon (maybe better use 1.5,1.5,1.5,1.0 ?)
-				light.diffuse = Vec4f(1.6f,1.6f,1.6f,1.f);
-			}
-		}
-		else
-		{
-			sPainter->setColor(albedo,albedo,albedo);
-		}
-
-		if (rings)
-		{
-			// The planet has rings, we need to use depth buffer and adjust the clipping planes to avoid 
-			// reaching the maximum resolution of the depth buffer
-			const double dist = getEquinoxEquatorialPos(core).length();
-			double z_near = 0.9*(dist - rings->getSize());
-			double z_far  = 1.1*(dist + rings->getSize());
-			if (z_near < 0.0) z_near = 0.0;
-			double n,f;
-			core->getClippingPlanes(&n,&f); // Save clipping planes
-			core->setClippingPlanes(z_near,z_far);
-
-			drawSphere(sPainter, screenSz, drawOnlyRing);
-			
-			core->setClippingPlanes(n,f);  // Restore old clipping planes
-		}
-		else
-		{
-			// Normal planet
-			drawSphere(sPainter, screenSz);
-		}
-		delete sPainter;
-		sPainter=NULL;
-	}
-
-	// Draw the halo if it enabled in the ssystem.ini file (+ special case for backward compatible for the Sun)
-	if (hasHalo() || this==ssm->getSun())
-	{
-		// Prepare openGL lighting parameters according to luminance
-		float surfArcMin2 = getSpheroidAngularSize(core)*60;
-		surfArcMin2 = surfArcMin2*surfArcMin2*M_PI; // the total illuminated area in arcmin^2
-
-		StelPainter sPainter(core->getProjection(StelCore::FrameJ2000));
-		Vec3d tmp = getJ2000EquatorialPos(core);
-		core->getSkyDrawer()->postDrawSky3dModel(&sPainter, Vec3f(tmp[0], tmp[1], tmp[2]), surfArcMin2, getVMagnitudeWithExtinction(core), color);
-	}
-}
-
-struct Planet3DModel
-{
-	QVector<float> vertexArr;
-	QVector<float> texCoordArr;
-	QVector<unsigned short> indiceArr;
-};
-
-void sSphere(Planet3DModel* model, const float radius, const float oneMinusOblateness, const int slices, const int stacks)
-{
-	model->indiceArr.resize(0);
-	model->vertexArr.resize(0);
-	model->texCoordArr.resize(0);
-	
-	GLfloat x, y, z;
-	GLfloat s=0.f, t=1.f;
-	GLint i, j;
-
-	const float* cos_sin_rho = StelUtils::ComputeCosSinRho(stacks);
-	const float* cos_sin_theta =  StelUtils::ComputeCosSinTheta(slices);
-	
-	const float* cos_sin_rho_p;
-	const float *cos_sin_theta_p;
-
-	// texturing: s goes from 0.0/0.25/0.5/0.75/1.0 at +y/+x/-y/-x/+y axis
-	// t goes from -1.0/+1.0 at z = -radius/+radius (linear along longitudes)
-	// cannot use triangle fan on texturing (s coord. at top/bottom tip varies)
-	// If the texture is flipped, we iterate the coordinates backward.
-	const GLfloat ds = 1.f / slices;
-	const GLfloat dt = 1.f / stacks; // from inside texture is reversed
-
-	// draw intermediate  as quad strips
-	for (i = 0,cos_sin_rho_p = cos_sin_rho; i < stacks; ++i,cos_sin_rho_p+=2)
-	{
-		s = 0.f;
-		for (j = 0,cos_sin_theta_p = cos_sin_theta; j<=slices;++j,cos_sin_theta_p+=2)
-		{
-			x = -cos_sin_theta_p[1] * cos_sin_rho_p[1];
-			y = cos_sin_theta_p[0] * cos_sin_rho_p[1];
-			z = cos_sin_rho_p[0];
-			model->texCoordArr << s << t;
-			model->vertexArr << x * radius << y * radius << z * oneMinusOblateness * radius;
-			x = -cos_sin_theta_p[1] * cos_sin_rho_p[3];
-			y = cos_sin_theta_p[0] * cos_sin_rho_p[3];
-			z = cos_sin_rho_p[2];
-			model->texCoordArr << s << t - dt;
-			model->vertexArr << x * radius << y * radius << z * oneMinusOblateness * radius;
-			s += ds;
-		}
-		unsigned int offset = i*(slices+1)*2;
-		for (j = 2;j<slices*2+2;j+=2)
-		{
-			model->indiceArr << offset+j-2 << offset+j-1 << offset+j;
-			model->indiceArr << offset+j << offset+j-1 << offset+j+1;
-		}
-		t -= dt;
-	}
-}
-
-struct Ring3DModel
-{
-	QVector<float> vertexArr;
-	QVector<float> texCoordArr;
-	QVector<unsigned short> indiceArr;
-};
-
-
-void sRing(Ring3DModel* model, const float rMin, const float rMax, int slices, const int stacks)
-{
-	float x,y;
-	
-	const float dr = (rMax-rMin) / stacks;
-	const float* cos_sin_theta = StelUtils::ComputeCosSinTheta(slices);
-	const float* cos_sin_theta_p;
-
-	model->vertexArr.resize(0);
-	model->texCoordArr.resize(0);
-	model->indiceArr.resize(0);
-
-	float r = rMin;
-	for (int i=0; i<=stacks; ++i)
-	{
-		const float tex_r0 = (r-rMin)/(rMax-rMin);
-		int j;
-		for (j=0,cos_sin_theta_p=cos_sin_theta; j<=slices; ++j,cos_sin_theta_p+=2)
-		{
-			x = r*cos_sin_theta_p[0];
-			y = r*cos_sin_theta_p[1];
-			model->texCoordArr << tex_r0 << 0.5f;
-			model->vertexArr << x << y << 0.f;
-		}
-		r+=dr;
-	}
-	for (int i=0; i<stacks; ++i)
-	{
-		for (int j=0; j<slices; ++j)
-		{
-			model->indiceArr << i*slices+j << (i+1)*slices+j << i*slices+j+1;
-			model->indiceArr << i*slices+j+1 << (i+1)*slices+j << (i+1)*slices+j+1;
-		}
-	}
-}
-
-void Planet::computeModelMatrix(Mat4d &result) const
-{
-	result = Mat4d::translation(eclipticPos) * rotLocalToParent * Mat4d::zrotation(M_PI/180*(axisRotation + 90.));
-	PlanetP p = parent;
-	while (p && p->parent)
-	{
-		result = Mat4d::translation(p->eclipticPos) * result * p->rotLocalToParent;
-		p = p->parent;
-	}
-}
-
-void Planet::drawSphere(StelPainter* painter, float screenSz, bool drawOnlyRing)
-{
-	if (texMap)
-	{
-		// For lazy loading, return if texture not yet loaded
-		if (!texMap->bind(0))
-		{
-			return;
-		}
-	}
-	painter->enableTexture2d(true);
-	glDisable(GL_BLEND);
-	glEnable(GL_CULL_FACE);
-
-	// Draw the spheroid itself
-	// Adapt the number of facets according with the size of the sphere for optimization
-	int nb_facet = (int)(screenSz * 40.f/50.f);	// 40 facets for 1024 pixels diameter on screen
-	if (nb_facet<10) nb_facet = 10;
-	if (nb_facet>100) nb_facet = 100;
-
-	// Generates the vertice
-	Planet3DModel model;
-	sSphere(&model, radius*sphereScale, oneMinusOblateness, nb_facet, nb_facet);
-	
-	QVector<float> projectedVertexArr;
-	projectedVertexArr.resize(model.vertexArr.size());
-	for (int i=0;i<model.vertexArr.size()/3;++i)
-		painter->getProjector()->project(*((Vec3f*)(model.vertexArr.constData()+i*3)), *((Vec3f*)(projectedVertexArr.data()+i*3)));
-	
-	const SolarSystem* ssm = GETSTELMODULE(SolarSystem);
-		
-	if (this==ssm->getSun())
-	{
-		texMap->bind();
-		painter->setColor(2, 2, 2);
-		painter->setArrays((Vec3f*)projectedVertexArr.constData(), (Vec2f*)model.texCoordArr.constData());
-		painter->drawFromArray(StelPainter::Triangles, model.indiceArr.size(), 0, false, model.indiceArr.constData());
-		return;
-	}
-	
-	if (planetShaderProgram==NULL)
-		Planet::initShader();
-	Q_ASSERT(planetShaderProgram!=NULL);
-	Q_ASSERT(ringPlanetShaderProgram!=NULL);
-	Q_ASSERT(moonShaderProgram!=NULL);
-	
-	QOpenGLShaderProgram* shader = planetShaderProgram;
-	const PlanetShaderVars* shaderVars = &planetShaderVars;
-	if (rings)
-	{
-		shader = ringPlanetShaderProgram;
-		shaderVars = &ringPlanetShaderVars;
-	}
-	if (this==ssm->getMoon())
-	{
-		shader = moonShaderProgram;
-		shaderVars = &moonShaderVars;
-	}
-	GL(shader->bind());
-	
-	const Mat4f& m = painter->getProjector()->getProjectionMatrix();
-	const QMatrix4x4 qMat(m[0], m[4], m[8], m[12], m[1], m[5], m[9], m[13], m[2], m[6], m[10], m[14], m[3], m[7], m[11], m[15]);
-	
-	Mat4d modelMatrix;
-	computeModelMatrix(modelMatrix);
-	// TODO explain this
-	const Mat4d mTarget = modelMatrix.inverse();
-	
-	QMatrix4x4 shadowCandidatesData;
-	QVector<const Planet*> shadowCandidates = getCandidatesForShadow();
-	// Our shader doesn't support more than 4 planets creating shadow
-	if (shadowCandidates.size()>4)
-	{
-		qDebug() << "Too many satellite shadows, some won't be displayed";
-		shadowCandidates.resize(4);
-	}
-	for (int i=0;i<shadowCandidates.size();++i)
-	{
-		shadowCandidates.at(i)->computeModelMatrix(modelMatrix);
-		const Vec4d position = mTarget * modelMatrix.getColumn(3);
-		shadowCandidatesData(0, i) = position[0];
-		shadowCandidatesData(1, i) = position[1];
-		shadowCandidatesData(2, i) = position[2];
-		shadowCandidatesData(3, i) = shadowCandidates.at(i)->getRadius();
-	}
-	
-	const StelProjectorP& projector = painter->getProjector();
-	
-	Vec3f lightPos3(light.position[0], light.position[1], light.position[2]);
-	projector->getModelViewTransform()->backward(lightPos3);
-	lightPos3.normalize();
-	
-	Vec3d eyePos = StelApp::getInstance().getCore()->getObserverHeliocentricEclipticPos();
-	StelApp::getInstance().getCore()->getHeliocentricEclipticModelViewTransform()->forward(eyePos);
-	projector->getModelViewTransform()->backward(eyePos);
-	eyePos.normalize();
-	
-	GL(shader->setUniformValue(shaderVars->projectionMatrix, qMat));
-	GL(shader->setUniformValue(shaderVars->lightDirection, lightPos3[0], lightPos3[1], lightPos3[2]));
-	GL(shader->setUniformValue(shaderVars->eyeDirection, eyePos[0], eyePos[1], eyePos[2]));
-	GL(shader->setUniformValue(shaderVars->diffuseLight, light.diffuse[0], light.diffuse[1], light.diffuse[2]));
-	GL(shader->setUniformValue(shaderVars->ambientLight, light.ambient[0], light.ambient[1], light.ambient[2]));
-	GL(shader->setUniformValue(shaderVars->texture, 0));
-	GL(shader->setUniformValue(shaderVars->shadowCount, shadowCandidates.size()));
-	GL(shader->setUniformValue(shaderVars->shadowData, shadowCandidatesData));
-	GL(shader->setUniformValue(shaderVars->sunInfo, mTarget[12], mTarget[13], mTarget[14], ssm->getSun()->getRadius()));
-	GL(texMap->bind(1));
-	
-	if (rings!=NULL)
-	{
-		GL(ringPlanetShaderProgram->setUniformValue(ringPlanetShaderVars.isRing, false));
-		GL(ringPlanetShaderProgram->setUniformValue(ringPlanetShaderVars.ring, true));
-		GL(ringPlanetShaderProgram->setUniformValue(ringPlanetShaderVars.outerRadius, rings->radiusMax));
-		GL(ringPlanetShaderProgram->setUniformValue(ringPlanetShaderVars.innerRadius, rings->radiusMin));
-		GL(ringPlanetShaderProgram->setUniformValue(ringPlanetShaderVars.ringS, 2));
-		rings->tex->bind(2);
-	}
-
-	if (this==ssm->getMoon())
-	{
-		GL(normalMap->bind(2));
-		GL(moonShaderProgram->setUniformValue(moonShaderVars.normalMap, 2));
-		if (!shadowCandidates.isEmpty())
-		{
-			GL(texEarthShadow->bind(3));
-			GL(moonShaderProgram->setUniformValue(moonShaderVars.earthShadow, 3));
-		}
-	}
-
-	GL(shader->setAttributeArray(shaderVars->vertex, (const GLfloat*)projectedVertexArr.constData(), 3));
-	GL(shader->enableAttributeArray(shaderVars->vertex));
-	GL(shader->setAttributeArray(shaderVars->unprojectedVertex, (const GLfloat*)model.vertexArr.constData(), 3));
-	GL(shader->enableAttributeArray(shaderVars->unprojectedVertex));
-	GL(shader->setAttributeArray(shaderVars->texCoord, (const GLfloat*)model.texCoordArr.constData(), 2));
-	GL(shader->enableAttributeArray(shaderVars->texCoord));
-
-	if (rings)
-	{
-		glDepthMask(GL_TRUE);
-		glClear(GL_DEPTH_BUFFER_BIT);
-		glEnable(GL_DEPTH_TEST);
-	}
-	
-	if (!drawOnlyRing)
-		GL(glDrawElements(GL_TRIANGLES, model.indiceArr.size(), GL_UNSIGNED_SHORT, model.indiceArr.constData()));
-
-	if (rings)
-	{
-		// Draw the rings just after the planet
-		glDepthMask(GL_FALSE);
-	
-		// Normal transparency mode
-		glBlendFunc(GL_SRC_ALPHA, GL_ONE_MINUS_SRC_ALPHA);
-		glEnable(GL_BLEND);
-	
-		Ring3DModel ringModel;
-		sRing(&ringModel, rings->radiusMin, rings->radiusMax, 128, 32);
-		
-		GL(ringPlanetShaderProgram->setUniformValue(ringPlanetShaderVars.isRing, true));
-		GL(ringPlanetShaderProgram->setUniformValue(ringPlanetShaderVars.texture, 2));
-		
-		computeModelMatrix(modelMatrix);
-		const Vec4d position = mTarget * modelMatrix.getColumn(3);
-		shadowCandidatesData(0, 0) = position[0];
-		shadowCandidatesData(1, 0) = position[1];
-		shadowCandidatesData(2, 0) = position[2];
-		shadowCandidatesData(3, 0) = getRadius();
-		GL(ringPlanetShaderProgram->setUniformValue(ringPlanetShaderVars.shadowCount, 1));
-		GL(ringPlanetShaderProgram->setUniformValue(ringPlanetShaderVars.shadowData, shadowCandidatesData));
-		
-		projectedVertexArr.resize(ringModel.vertexArr.size());
-		for (int i=0;i<ringModel.vertexArr.size()/3;++i)
-			painter->getProjector()->project(*((Vec3f*)(ringModel.vertexArr.constData()+i*3)), *((Vec3f*)(projectedVertexArr.data()+i*3)));
-		
-		GL(ringPlanetShaderProgram->setAttributeArray(ringPlanetShaderVars.vertex, (const GLfloat*)projectedVertexArr.constData(), 3));
-		GL(ringPlanetShaderProgram->enableAttributeArray(ringPlanetShaderVars.vertex));
-		GL(ringPlanetShaderProgram->setAttributeArray(ringPlanetShaderVars.unprojectedVertex, (const GLfloat*)ringModel.vertexArr.constData(), 3));
-		GL(ringPlanetShaderProgram->enableAttributeArray(ringPlanetShaderVars.unprojectedVertex));
-		GL(ringPlanetShaderProgram->setAttributeArray(ringPlanetShaderVars.texCoord, (const GLfloat*)ringModel.texCoordArr.constData(), 2));
-		GL(ringPlanetShaderProgram->enableAttributeArray(ringPlanetShaderVars.texCoord));
-		
-		if (eyePos[2]<0)
-			glCullFace(GL_FRONT);
-					
-		GL(glDrawElements(GL_TRIANGLES, ringModel.indiceArr.size(), GL_UNSIGNED_SHORT, ringModel.indiceArr.constData()));
-		
-		if (eyePos[2]<0)
-			glCullFace(GL_BACK);
-		
-		glDisable(GL_DEPTH_TEST);
-	}
-	
-	GL(shader->release());
-	
-	glDisable(GL_CULL_FACE);
-}
-
-
-void Planet::drawHints(const StelCore* core, const QFont& planetNameFont)
-{
-	if (labelsFader.getInterstate()<=0.f)
-		return;
-
-	const StelProjectorP prj = core->getProjection(StelCore::FrameJ2000);
-	StelPainter sPainter(prj);
-	sPainter.setFont(planetNameFont);
-	// Draw nameI18 + scaling if it's not == 1.
-	float tmp = (hintFader.getInterstate()<=0 ? 7.f : 10.f) + getAngularSize(core)*M_PI/180.f*prj->getPixelPerRadAtCenter()/1.44f; // Shift for nameI18 printing
-	sPainter.setColor(labelColor[0], labelColor[1], labelColor[2],labelsFader.getInterstate());
-	sPainter.drawText(screenPos[0],screenPos[1], getSkyLabel(core), 0, tmp, tmp, false);
-
-	// hint disappears smoothly on close view
-	if (hintFader.getInterstate()<=0)
-		return;
-	tmp -= 10.f;
-	if (tmp<1) tmp=1;
-	sPainter.setColor(labelColor[0], labelColor[1], labelColor[2],labelsFader.getInterstate()*hintFader.getInterstate()/tmp*0.7f);
-
-	// Draw the 2D small circle
-	glEnable(GL_BLEND);
-	sPainter.enableTexture2d(true);
-	glBlendFunc(GL_SRC_ALPHA, GL_ONE_MINUS_SRC_ALPHA);
-	Planet::hintCircleTex->bind();
-	sPainter.drawSprite2dMode(screenPos[0], screenPos[1], 11);
-}
-
-Ring::Ring(float radiusMin, float radiusMax, const QString &texname)
-	 :radiusMin(radiusMin),radiusMax(radiusMax)
-{
-	tex = StelApp::getInstance().getTextureManager().createTexture(StelFileMgr::getInstallationDir()+"/textures/"+texname);
-}
-
-
-// draw orbital path of Planet
-void Planet::drawOrbit(const StelCore* core)
-{
-	if (!orbitFader.getInterstate())
-		return;
-	if (!re.siderealPeriod)
-		return;
-
-	const StelProjectorP prj = core->getProjection(StelCore::FrameHeliocentricEcliptic);
-
-	StelPainter sPainter(prj);
-
-	// Normal transparency mode
-	glBlendFunc(GL_SRC_ALPHA, GL_ONE_MINUS_SRC_ALPHA);
-	glEnable(GL_BLEND);
-
-	sPainter.setColor(orbitColor[0], orbitColor[1], orbitColor[2], orbitFader.getInterstate());
-	Vec3d onscreen;
-	// special case - use current Planet position as center vertex so that draws
-	// on it's orbit all the time (since segmented rather than smooth curve)
-	Vec3d savePos = orbit[ORBIT_SEGMENTS/2];
-	orbit[ORBIT_SEGMENTS/2]=getHeliocentricEclipticPos();
-	orbit[ORBIT_SEGMENTS]=orbit[0];
-	int nbIter = closeOrbit ? ORBIT_SEGMENTS : ORBIT_SEGMENTS-1;
-	QVarLengthArray<float, 1024> vertexArray;
-
-	sPainter.enableClientStates(true, false, false);
-
-	for (int n=0; n<=nbIter; ++n)
-	{
-		if (prj->project(orbit[n],onscreen) && (vertexArray.size()==0 || !prj->intersectViewportDiscontinuity(orbit[n-1], orbit[n])))
-		{
-			vertexArray.append(onscreen[0]);
-			vertexArray.append(onscreen[1]);
-		}
-		else if (!vertexArray.isEmpty())
-		{
-			sPainter.setVertexPointer(2, GL_FLOAT, vertexArray.constData());
-			sPainter.drawFromArray(StelPainter::LineStrip, vertexArray.size()/2, 0, false);
-			vertexArray.clear();
-		}
-	}
-	orbit[ORBIT_SEGMENTS/2]=savePos;
-	if (!vertexArray.isEmpty())
-	{
-		sPainter.setVertexPointer(2, GL_FLOAT, vertexArray.constData());
-		sPainter.drawFromArray(StelPainter::LineStrip, vertexArray.size()/2, 0, false);
-	}
-	sPainter.enableClientStates(false);
-}
-
-void Planet::update(int deltaTime)
-{
-	hintFader.update(deltaTime);
-	labelsFader.update(deltaTime);
-	orbitFader.update(deltaTime);
-}
-
-void Planet::setApparentMagnitudeAlgorithm(QString algorithm)
-{
-	vMagAlgorithm = vMagAlgorithmMap.key(algorithm.toLower(), Planet::UndefinedAlgorithm);
-}
-=======
-/*
- * Stellarium
- * Copyright (C) 2002 Fabien Chereau
- *
- * This program is free software; you can redistribute it and/or
- * modify it under the terms of the GNU General Public License
- * as published by the Free Software Foundation; either version 2
- * of the License, or (at your option) any later version.
- *
- * This program is distributed in the hope that it will be useful,
- * but WITHOUT ANY WARRANTY; without even the implied warranty of
- * MERCHANTABILITY or FITNESS FOR A PARTICULAR PURPOSE.  See the
- * GNU General Public License for more details.
- *
- * You should have received a copy of the GNU General Public License
- * along with this program; if not, write to the Free Software
- * Foundation, Inc., 51 Franklin Street, Suite 500, Boston, MA  02110-1335, USA.
- */
-
-#include "StelApp.hpp"
-#include "StelCore.hpp"
-#include "StelFileMgr.hpp"
-#include "StelTexture.hpp"
-#include "StelSkyDrawer.hpp"
-#include "SolarSystem.hpp"
-#include "Planet.hpp"
-
-#include "StelProjector.hpp"
-#include "sidereal_time.h"
-#include "StelTextureMgr.hpp"
-#include "StelModuleMgr.hpp"
-#include "StarMgr.hpp"
-#include "StelMovementMgr.hpp"
-#include "StelPainter.hpp"
-#include "StelTranslator.hpp"
-#include "StelUtils.hpp"
-#include "StelOpenGL.hpp"
-
-#include <iomanip>
-#include <QTextStream>
-#include <QString>
-#include <QDebug>
-#include <QVarLengthArray>
-#include <QOpenGLContext>
-#include <QOpenGLShader>
-
-Vec3f Planet::labelColor = Vec3f(0.4,0.4,0.8);
-Vec3f Planet::orbitColor = Vec3f(1,0.6,1);
-StelTextureSP Planet::hintCircleTex;
-StelTextureSP Planet::texEarthShadow;
-
-QOpenGLShaderProgram* Planet::planetShaderProgram=NULL;
-Planet::PlanetShaderVars Planet::planetShaderVars;
-QOpenGLShaderProgram* Planet::ringPlanetShaderProgram=NULL;
-Planet::RingPlanetShaderVars Planet::ringPlanetShaderVars;
-QOpenGLShaderProgram* Planet::moonShaderProgram=NULL;
-Planet::MoonShaderVars Planet::moonShaderVars;
-
-QMap<Planet::PlanetType, QString> Planet::pTypeMap;
-QMap<Planet::ApparentMagnitudeAlgorithm, QString> Planet::vMagAlgorithmMap;
-	
-Planet::Planet(const QString& englishName,
-	       int flagLighting,
-	       double radius,
-	       double oblateness,
-	       Vec3f color,
-	       float albedo,
-	       const QString& atexMapName,
-	       const QString& anormalMapName,
-	       posFuncType coordFunc,
-	       void* auserDataPtr,
-	       OsculatingFunctType *osculatingFunc,
-	       bool acloseOrbit,
-	       bool hidden,
-	       bool hasAtmosphere,
-	       bool hasHalo,
-	       const QString& pTypeStr)
-	: englishName(englishName),
-	  flagLighting(flagLighting),
-	  radius(radius),
-	  oneMinusOblateness(1.0-oblateness),
-	  color(color),
-	  albedo(albedo),
-	  axisRotation(0.),
-	  rings(NULL),
-	  sphereScale(1.f),
-	  lastJD(J2000),
-	  coordFunc(coordFunc),
-	  userDataPtr(auserDataPtr),
-	  osculatingFunc(osculatingFunc),
-	  parent(NULL),
-	  hidden(hidden),
-	  atmosphere(hasAtmosphere),
-	  halo(hasHalo)
-{
-	texMapName = atexMapName;
-	normalMapName = anormalMapName;
-	lastOrbitJD =0;
-	deltaJD = StelCore::JD_SECOND;
-	orbitCached = 0;
-	closeOrbit = acloseOrbit;
-	deltaOrbitJD = 0;
-	distance = 0;
-
-	// Initialize pType with the key found in pTypeMap, or mark planet type as undefined.
-	// The latter condition should obviously never happen.
-	pType = pTypeMap.key(pTypeStr, Planet::isUNDEFINED);
-	vMagAlgorithm = Planet::UndefinedAlgorithm;
-
-	eclipticPos = Vec3d(0.,0.,0.);
-	rotLocalToParent = Mat4d::identity();
-	texMap = StelApp::getInstance().getTextureManager().createTextureThread(StelFileMgr::getInstallationDir()+"/textures/"+texMapName, StelTexture::StelTextureParams(true, GL_LINEAR, GL_REPEAT));
-	normalMap = StelApp::getInstance().getTextureManager().createTextureThread(StelFileMgr::getInstallationDir()+"/textures/"+normalMapName, StelTexture::StelTextureParams(true, GL_LINEAR, GL_REPEAT));
-
-	nameI18 = englishName;
-	nativeName = "";
-	if (englishName!="Pluto")
-	{
-		deltaJD = 0.001*StelCore::JD_SECOND;
-	}
-	flagLabels = true;
-	flagNativeName = true;
-	flagTranslatedName = true;
-}
-
-// called in SolarSystem::init() before first planet is created. Loads pTypeMap.
-void Planet::init()
-{
-	if (pTypeMap.count() > 0 )
-	{
-		// This should never happen. But it's uncritical.
-		qDebug() << "Planet::init(): Non-empty static map. This is a programming error, but we can fix that.";
-		pTypeMap.clear();
-	}
-	pTypeMap.insert(Planet::isStar,     "star");
-	pTypeMap.insert(Planet::isPlanet,   "planet");
-	pTypeMap.insert(Planet::isMoon,     "moon");
-	pTypeMap.insert(Planet::isAsteroid, "asteroid");
-	pTypeMap.insert(Planet::isPlutoid,  "plutoid");
-	pTypeMap.insert(Planet::isComet,    "comet");
-	pTypeMap.insert(Planet::isUNDEFINED,"UNDEFINED"); // something must be broken before we ever see this!
-
-	if (vMagAlgorithmMap.count() > 0)
-	{
-		qDebug() << "Planet::init(): Non-empty static map. This is a programming error, but we can fix that.";
-		vMagAlgorithmMap.clear();
-	}
-	vMagAlgorithmMap.insert(Planet::Planesas,	"planesas");
-	vMagAlgorithmMap.insert(Planet::Mueller,	"mueller");
-	vMagAlgorithmMap.insert(Planet::Harris,		"harris");
-	vMagAlgorithmMap.insert(Planet::UndefinedAlgorithm, "");
-}
-
-Planet::~Planet()
-{
-	if (rings)
-		delete rings;
-}
-
-void Planet::translateName(const StelTranslator& trans)
-{
-	if (!nativeName.isEmpty() && getFlagNativeName())
-	{
-		if (getFlagTranslatedName())
-			nameI18 = trans.qtranslate(nativeName);
-		else
-			nameI18 = nativeName;
-	}
-	else
-	{
-		if (getFlagTranslatedName())
-			nameI18 = trans.qtranslate(englishName);
-		else
-			nameI18 = englishName;
-	}
-}
-
-QString Planet::getEnglishName() const
-{
-	return englishName;
-}
-
-QString Planet::getNameI18n() const
-{
-	return nameI18;
-}
-
-// Return the information string "ready to print" :)
-QString Planet::getInfoString(const StelCore* core, const InfoStringGroup& flags) const
-{
-	QString str;
-	QTextStream oss(&str);
-
-	if (flags&Name)
-	{
-		oss << "<h2>" << getNameI18n();  // UI translation can differ from sky translation
-		oss.setRealNumberNotation(QTextStream::FixedNotation);
-		oss.setRealNumberPrecision(1);
-		if (sphereScale != 1.f)
-			oss << QString::fromUtf8(" (\xC3\x97") << sphereScale << ")";
-		oss << "</h2>";
-	}
-
-	if (flags&ObjectType && getPlanetType()!=isUNDEFINED)
-	{
-		oss << q_("Type: <b>%1</b>").arg(q_(getPlanetTypeString())) << "<br />";
-	}
-
-	if (flags&Magnitude)
-	{
-		if (core->getSkyDrawer()->getFlagHasAtmosphere())
-		    oss << q_("Magnitude: <b>%1</b> (extincted to: <b>%2</b>)").arg(QString::number(getVMagnitude(core), 'f', 2),
-										    QString::number(getVMagnitudeWithExtinction(core), 'f', 2)) << "<br>";
-		else
-		    oss << q_("Magnitude: <b>%1</b>").arg(getVMagnitude(core), 0, 'f', 2) << "<br>";
-	}
-	if (flags&AbsoluteMagnitude)
-		oss << q_("Absolute Magnitude: %1").arg(getVMagnitude(core)-5.*(std::log10(getJ2000EquatorialPos(core).length()*AU/PARSEC)-1.), 0, 'f', 2) << "<br>";
-
-	oss << getPositionInfoString(core, flags);
-
-	if (flags&Extra)
-	{
-		static SolarSystem *ssystem=GETSTELMODULE(SolarSystem);
-		double ecl= ssystem->getEarth()->getRotObliquity(core->getJDay());
-		if (core->getCurrentLocation().planetName=="Earth")
-			oss << q_("Obliquity (of date, for Earth): %1").arg(StelUtils::radToDmsStr(ecl, true)) << "<br>";
-		//if (englishName!="Sun")
-		//	oss << q_("Obliquity (of date): %1").arg(StelUtils::radToDmsStr(getRotObliquity(core->getJDay()), true)) << "<br>";
-	}
-
-	if (flags&Distance)
-	{
-		double distanceAu = getJ2000EquatorialPos(core).length();
-		double distanceKm = AU * distanceAu;
-		if (distanceAu < 0.1)
-		{
-			// xgettext:no-c-format
-			oss << QString(q_("Distance: %1AU (%2 km)"))
-				   .arg(distanceAu, 0, 'f', 6)
-				   .arg(distanceKm, 0, 'f', 3);
-		}
-		else
-		{
-			// xgettext:no-c-format
-			oss << QString(q_("Distance: %1AU (%2 Mio km)"))
-				   .arg(distanceAu, 0, 'f', 3)
-				   .arg(distanceKm / 1.0e6, 0, 'f', 3);
-		}
-		oss << "<br>";
-	}
-
-	if (flags&Size)
-	{
-		double angularSize = 2.*getAngularSize(core)*M_PI/180.;
-		if (rings)
-		{
-			double withoutRings = 2.*getSpheroidAngularSize(core)*M_PI/180.;
-			oss << q_("Apparent diameter: %1, with rings: %2")
-			       .arg(StelUtils::radToDmsStr(withoutRings, true),
-			            StelUtils::radToDmsStr(angularSize, true));
-		}
-		else
-		{
-			oss << q_("Apparent diameter: %1").arg(StelUtils::radToDmsStr(angularSize, true));
-		}
-		oss << "<br>";
-	}
-
-	double siderealPeriod = getSiderealPeriod();
-	double siderealDay = getSiderealDay();
-	if (flags&Extra)
-	{
-		if (siderealPeriod>0)
-		{
-			// TRANSLATORS: Sidereal (orbital) period for solar system bodies in days and in Julian years (symbol: a)
-			oss << q_("Sidereal period: %1 days (%2 a)").arg(QString::number(siderealPeriod, 'f', 2)).arg(QString::number(siderealPeriod/365.25, 'f', 3)) << "<br>";
-			if (qAbs(siderealDay)>0)
-			{
-				oss << q_("Sidereal day: %1").arg(StelUtils::hoursToHmsStr(qAbs(siderealDay*24))) << "<br>";
-				oss << q_("Mean solar day: %1").arg(StelUtils::hoursToHmsStr(qAbs(getMeanSolarDay()*24))) << "<br>";
-			}
-			else if (re.period==0.)
-			{
-				oss << q_("The period of rotation is chaotic") << "<br>";
-			}
-		}
-		if (englishName.compare("Sun")!=0)
-		{
-			const Vec3d& observerHelioPos = core->getObserverHeliocentricEclipticPos();
-			oss << QString(q_("Phase Angle: %1")).arg(StelUtils::radToDmsStr(getPhaseAngle(observerHelioPos))) << "<br>";
-			oss << QString(q_("Elongation: %1")).arg(StelUtils::radToDmsStr(getElongation(observerHelioPos))) << "<br>";
-			oss << QString(q_("Phase: %1")).arg(getPhase(observerHelioPos), 0, 'f', 2) << "<br>";
-			oss << QString(q_("Illuminated: %1%")).arg(getPhase(observerHelioPos) * 100, 0, 'f', 1) << "<br>";
-		}
-	}
-
-	postProcessInfoString(str, flags);
-
-	return str;
-}
-
-//! Get sky label (sky translation)
-QString Planet::getSkyLabel(const StelCore*) const
-{
-	QString str;
-	QTextStream oss(&str);
-	oss.setRealNumberPrecision(2);
-	oss << getNameI18n();
-
-	if (sphereScale != 1.f)
-	{
-		oss << QString::fromUtf8(" (\xC3\x97") << sphereScale << ")";
-	}
-	return str;
-}
-
-float Planet::getSelectPriority(const StelCore* core) const
-{
-	if( ((SolarSystem*)StelApp::getInstance().getModuleMgr().getModule("SolarSystem"))->getFlagHints() )
-	{
-	// easy to select, especially pluto
-		return getVMagnitudeWithExtinction(core)-15.f;
-	}
-	else
-	{
-		return getVMagnitudeWithExtinction(core) - 8.f;
-	}
-}
-
-Vec3f Planet::getInfoColor(void) const
-{
-	return ((SolarSystem*)StelApp::getInstance().getModuleMgr().getModule("SolarSystem"))->getLabelsColor();
-}
-
-
-double Planet::getCloseViewFov(const StelCore* core) const
-{
-	return std::atan(radius*sphereScale*2.f/getEquinoxEquatorialPos(core).length())*180./M_PI * 4;
-}
-
-double Planet::getSatellitesFov(const StelCore* core) const
-{
-	// TODO: calculate from satellite orbits rather than hard code
-	if (englishName=="Jupiter") return std::atan(0.005f/getEquinoxEquatorialPos(core).length())*180./M_PI * 4;
-	if (englishName=="Saturn") return std::atan(0.005f/getEquinoxEquatorialPos(core).length())*180./M_PI * 4;
-	if (englishName=="Mars") return std::atan(0.0001f/getEquinoxEquatorialPos(core).length())*180./M_PI * 4;
-	if (englishName=="Uranus") return std::atan(0.002f/getEquinoxEquatorialPos(core).length())*180./M_PI * 4;
-	return -1.;
-}
-
-double Planet::getParentSatellitesFov(const StelCore* core) const
-{
-	if (parent && parent->parent) return parent->getSatellitesFov(core);
-	return -1.0;
-}
-
-// Set the rotational elements of the planet body.
-void Planet::setRotationElements(float _period, float _offset, double _epoch, float _obliquity, float _ascendingNode, float _precessionRate, double _siderealPeriod )
-{
-	re.period = _period;
-	re.offset = _offset;
-	re.epoch = _epoch;
-	re.obliquity = _obliquity;
-	re.ascendingNode = _ascendingNode;
-	re.precessionRate = _precessionRate;
-	re.siderealPeriod = _siderealPeriod;  // used for drawing orbit lines
-
-	deltaOrbitJD = re.siderealPeriod/ORBIT_SEGMENTS;
-}
-
-Vec3d Planet::getJ2000EquatorialPos(const StelCore *core) const
-{
-	return StelCore::matVsop87ToJ2000.multiplyWithoutTranslation(getHeliocentricEclipticPos() - core->getObserverHeliocentricEclipticPos());
-}
-
-// Compute the position in the parent Planet coordinate system
-// Actually call the provided function to compute the ecliptical position
-void Planet::computePositionWithoutOrbits(const double dateJD)
-{
-	if (fabs(lastJD-dateJD)>deltaJD)
-	{
-		coordFunc(dateJD, eclipticPos, userDataPtr);
-		lastJD = dateJD;
-	}
-}
-
-double Planet::getRotObliquity(double JDay) const
-{
-	// JDay=2451545.0 for J2000.0
-	if (englishName=="Earth")
-		return get_mean_ecliptical_obliquity(JDay) *M_PI/180.0;
-	else
-		return re.obliquity;
-}
-
-
-bool willCastShadow(const Planet* thisPlanet, const Planet* p)
-{
-	Vec3d thisPos = thisPlanet->getHeliocentricEclipticPos();
-	Vec3d planetPos = p->getHeliocentricEclipticPos();
-	
-	// If the planet p is farther from the sun than this planet, it can't cast shadow on it.
-	if (planetPos.lengthSquared()>thisPos.lengthSquared())
-		return false;
-	
-	Vec3d ppVector = planetPos;
-	ppVector.normalize();
-	
-	double shadowDistance = ppVector * thisPos;
-	static const double sunRadius = 696000./AU;
-	double d = planetPos.length() / (p->getRadius()/sunRadius+1);
-	double penumbraRadius = (shadowDistance-d)/d*sunRadius;
-	
-	double penumbraCenterToThisPlanetCenterDistance = (ppVector*shadowDistance-thisPos).length();
-	
-	if (penumbraCenterToThisPlanetCenterDistance<penumbraRadius+thisPlanet->getRadius())
-		return true;
-	return false;
-}
-
-QVector<const Planet*> Planet::getCandidatesForShadow() const
-{
-	QVector<const Planet*> res;
-	const SolarSystem *ssystem=GETSTELMODULE(SolarSystem);
-	const Planet* sun = ssystem->getSun().data();
-	if (this==sun || (parent.data()==sun && satellites.empty()))
-		return res;
-	
-	foreach (const PlanetP& planet, satellites)
-	{
-		if (willCastShadow(this, planet.data()))
-			res.append(planet.data());
-	}
-	if (willCastShadow(this, parent.data()))
-		res.append(parent.data());
-	
-	return res;
-}
-
-void Planet::computePosition(const double dateJD)
-{
-
-	if (orbitFader.getInterstate()>0.000001 && deltaOrbitJD > 0 && (fabs(lastOrbitJD-dateJD)>deltaOrbitJD || !orbitCached))
-	{
-		double calc_date;
-		// int delta_points = (int)(0.5 + (date - lastOrbitJD)/date_increment);
-		int delta_points;
-
-		if( dateJD > lastOrbitJD )
-		{
-			delta_points = (int)(0.5 + (dateJD - lastOrbitJD)/deltaOrbitJD);
-		}
-		else
-		{
-			delta_points = (int)(-0.5 + (dateJD - lastOrbitJD)/deltaOrbitJD);
-		}
-		double new_date = lastOrbitJD + delta_points*deltaOrbitJD;
-
-		// qDebug( "Updating orbit coordinates for %s (delta %f) (%d points)\n", name.c_str(), deltaOrbitJD, delta_points);
-
-		if( delta_points > 0 && delta_points < ORBIT_SEGMENTS && orbitCached)
-		{
-
-			for( int d=0; d<ORBIT_SEGMENTS; d++ )
-			{
-				if(d + delta_points >= ORBIT_SEGMENTS )
-				{
-					// calculate new points
-					calc_date = new_date + (d-ORBIT_SEGMENTS/2)*deltaOrbitJD;
-
-					// date increments between points will not be completely constant though
-					computeTransMatrix(calc_date);
-					if (osculatingFunc)
-					{
-						(*osculatingFunc)(dateJD,calc_date,eclipticPos);
-					}
-					else
-					{
-						coordFunc(calc_date, eclipticPos, userDataPtr);
-					}
-					orbitP[d] = eclipticPos;
-					orbit[d] = getHeliocentricEclipticPos();
-				}
-				else
-				{
-					orbitP[d] = orbitP[d+delta_points];
-					orbit[d] = getHeliocentricPos(orbitP[d]);
-				}
-			}
-
-			lastOrbitJD = new_date;
-		}
-		else if( delta_points < 0 && abs(delta_points) < ORBIT_SEGMENTS  && orbitCached)
-		{
-
-			for( int d=ORBIT_SEGMENTS-1; d>=0; d-- )
-			{
-				if(d + delta_points < 0 )
-				{
-					// calculate new points
-					calc_date = new_date + (d-ORBIT_SEGMENTS/2)*deltaOrbitJD;
-
-					computeTransMatrix(calc_date);
-					if (osculatingFunc) {
-						(*osculatingFunc)(dateJD,calc_date,eclipticPos);
-					}
-					else
-					{
-						coordFunc(calc_date, eclipticPos, userDataPtr);
-					}
-					orbitP[d] = eclipticPos;
-					orbit[d] = getHeliocentricEclipticPos();
-				}
-				else
-				{
-					orbitP[d] = orbitP[d+delta_points];
-					orbit[d] = getHeliocentricPos(orbitP[d]);
-				}
-			}
-
-			lastOrbitJD = new_date;
-
-		}
-		else if( delta_points || !orbitCached)
-		{
-
-			// update all points (less efficient)
-			for( int d=0; d<ORBIT_SEGMENTS; d++ )
-			{
-				calc_date = dateJD + (d-ORBIT_SEGMENTS/2)*deltaOrbitJD;
-				computeTransMatrix(calc_date);
-				if (osculatingFunc)
-				{
-					(*osculatingFunc)(dateJD,calc_date,eclipticPos);
-				}
-				else
-				{
-					coordFunc(calc_date, eclipticPos, userDataPtr);
-				}
-				orbitP[d] = eclipticPos;
-				orbit[d] = getHeliocentricEclipticPos();
-			}
-
-			lastOrbitJD = dateJD;
-			if (!osculatingFunc) orbitCached = 1;
-		}
-
-
-		// calculate actual Planet position
-		coordFunc(dateJD, eclipticPos, userDataPtr);
-
-		lastJD = dateJD;
-
-	}
-	else if (fabs(lastJD-dateJD)>deltaJD)
-	{
-		// calculate actual Planet position
-		coordFunc(dateJD, eclipticPos, userDataPtr);
-		// XXX: do we need to do that even when the orbit is not visible?
-		for( int d=0; d<ORBIT_SEGMENTS; d++ )
-			orbit[d]=getHeliocentricPos(orbitP[d]);
-		lastJD = dateJD;
-	}
-
-}
-
-// Compute the transformation matrix from the local Planet coordinate to the parent Planet coordinate
-void Planet::computeTransMatrix(double jd)
-{
-	axisRotation = getSiderealTime(jd);
-
-	// Special case - heliocentric coordinates are on ecliptic,
-	// not solar equator...
-	if (parent)
-	{
-		rotLocalToParent = Mat4d::zrotation(re.ascendingNode - re.precessionRate*(jd-re.epoch)) * Mat4d::xrotation(re.obliquity);
-	}
-}
-
-Mat4d Planet::getRotEquatorialToVsop87(void) const
-{
-	Mat4d rval = rotLocalToParent;
-	if (parent)
-	{
-		for (PlanetP p=parent;p->parent;p=p->parent)
-			rval = p->rotLocalToParent * rval;
-	}
-	return rval;
-}
-
-void Planet::setRotEquatorialToVsop87(const Mat4d &m)
-{
-	Mat4d a = Mat4d::identity();
-	if (parent)
-	{
-		for (PlanetP p=parent;p->parent;p=p->parent)
-			a = p->rotLocalToParent * a;
-	}
-	rotLocalToParent = a.transpose() * m;
-}
-
-
-// Compute the z rotation to use from equatorial to geographic coordinates
-double Planet::getSiderealTime(double jd) const
-{
-	if (englishName=="Earth")
-	{
-		return get_apparent_sidereal_time(jd);
-	}
-
-	double t = jd - re.epoch;
-	// oops... avoid division by zero (typical case for moons with chaotic period of rotation)
-	double rotations = 1.f; // NOTE: Maybe 1e-3 will be better?
-	if (re.period!=0.) // OK, it's not a moon with chaotic period of rotation :)
-	{
-		rotations = t / (double) re.period;
-	}
-	double wholeRotations = floor(rotations);
-	double remainder = rotations - wholeRotations;
-
-// TODO: This block need rewrite
-	if (englishName=="Jupiter")
-	{
-		// use semi-empirical coefficient for GRS drift
-		return remainder * 360. + re.offset - 0.2483 * qAbs(jd - 2456172);
-	}
-	else
-		return remainder * 360. + re.offset;
-}
-
-double Planet::getMeanSolarDay() const
-{
-	double msd = 0.;
-
-	if (englishName=="Sun")
-		return msd;
-
-	double sday = getSiderealDay();	
-	double coeff = qAbs(sday/getSiderealPeriod());
-	float sign = 1;
-	// planets with retrograde rotation
-	if (englishName=="Venus" || englishName=="Uranus" || englishName=="Pluto")
-		sign = -1;
-
-	if (pType==Planet::isMoon)
-	{
-		// duration of mean solar day on moon are same as synodic month on this moon
-		double a = parent->getSiderealPeriod()/sday;
-		msd = sday*(a/(a-1));
-	}
-	else
-		msd = sign*sday/(1 - sign*coeff);
-
-	return msd;
-}
-
-// Get the Planet position in the parent Planet ecliptic coordinate in AU
-Vec3d Planet::getEclipticPos() const
-{
-	return eclipticPos;
-}
-
-// Return the heliocentric ecliptical position (Vsop87)
-Vec3d Planet::getHeliocentricEclipticPos() const
-{
-	Vec3d pos = eclipticPos;
-	PlanetP pp = parent;
-	if (pp)
-	{
-		while (pp->parent)
-		{
-			pos += pp->eclipticPos;
-			pp = pp->parent;
-		}
-	}
-	return pos;
-}
-
-// Return heliocentric coordinate of p
-Vec3d Planet::getHeliocentricPos(Vec3d p) const
-{
-	// Note: using shared copies is too slow here.  So we use direct access
-	// instead.
-	Vec3d pos = p;
-	const Planet* pp = parent.data();
-	if (pp)
-	{
-		while (pp->parent.data())
-		{
-			pos += pp->eclipticPos;
-			pp = pp->parent.data();
-		}
-	}
-	return pos;
-}
-
-void Planet::setHeliocentricEclipticPos(const Vec3d &pos)
-{
-	eclipticPos = pos;
-	PlanetP p = parent;
-	if (p)
-	{
-		while (p->parent)
-		{
-			eclipticPos -= p->eclipticPos;
-			p = p->parent;
-		}
-	}
-}
-
-// Compute the distance to the given position in heliocentric coordinate (in AU)
-// This is called by SolarSystem::draw()
-double Planet::computeDistance(const Vec3d& obsHelioPos)
-{
-	distance = (obsHelioPos-getHeliocentricEclipticPos()).length();
-	// improve fps by juggling updates for asteroids. They must be fast if close to observer, but can be slow if further away.
-	if (pType == Planet::isAsteroid)
-			deltaJD=distance*StelCore::JD_SECOND;
-	return distance;
-}
-
-// Get the phase angle (radians) for an observer at pos obsPos in heliocentric coordinates (dist in AU)
-double Planet::getPhaseAngle(const Vec3d& obsPos) const
-{
-	const double observerRq = obsPos.lengthSquared();
-	const Vec3d& planetHelioPos = getHeliocentricEclipticPos();
-	const double planetRq = planetHelioPos.lengthSquared();
-	const double observerPlanetRq = (obsPos - planetHelioPos).lengthSquared();
-	return std::acos((observerPlanetRq + planetRq - observerRq)/(2.0*sqrt(observerPlanetRq*planetRq)));
-}
-
-// Get the planet phase for an observer at pos obsPos in heliocentric coordinates (in AU)
-float Planet::getPhase(const Vec3d& obsPos) const
-{
-	const double observerRq = obsPos.lengthSquared();
-	const Vec3d& planetHelioPos = getHeliocentricEclipticPos();
-	const double planetRq = planetHelioPos.lengthSquared();
-	const double observerPlanetRq = (obsPos - planetHelioPos).lengthSquared();
-	const double cos_chi = (observerPlanetRq + planetRq - observerRq)/(2.0*sqrt(observerPlanetRq*planetRq));
-	return 0.5f * qAbs(1.f + cos_chi);
-}
-
-// Get the elongation angle (radians) for an observer at pos obsPos in heliocentric coordinates (dist in AU)
-double Planet::getElongation(const Vec3d& obsPos) const
-{
-	const double observerRq = obsPos.lengthSquared();
-	const Vec3d& planetHelioPos = getHeliocentricEclipticPos();
-	const double planetRq = planetHelioPos.lengthSquared();
-	const double observerPlanetRq = (obsPos - planetHelioPos).lengthSquared();
-	return std::acos((observerPlanetRq  + observerRq - planetRq)/(2.0*sqrt(observerPlanetRq*observerRq)));
-}
-
-// Computation of the visual magnitude (V band) of the planet.
-float Planet::getVMagnitude(const StelCore* core) const
-{
-	if (parent == 0)
-	{
-		// sun, compute the apparent magnitude for the absolute mag (4.83) and observer's distance
-		const double distParsec = std::sqrt(core->getObserverHeliocentricEclipticPos().lengthSquared())*AU/PARSEC;
-		return 4.83 + 5.*(std::log10(distParsec)-1.);
-	}
-
-	// Compute the angular phase
-	const Vec3d& observerHelioPos = core->getObserverHeliocentricEclipticPos();
-	const double observerRq = observerHelioPos.lengthSquared();
-	const Vec3d& planetHelioPos = getHeliocentricEclipticPos();
-	const double planetRq = planetHelioPos.lengthSquared();
-	const double observerPlanetRq = (observerHelioPos - planetHelioPos).lengthSquared();
-	const double cos_chi = (observerPlanetRq + planetRq - observerRq)/(2.0*std::sqrt(observerPlanetRq*planetRq));
-	const double phase = std::acos(cos_chi);
-
-	double shadowFactor = 1.;
-	// Check if the satellite is inside the inner shadow of the parent planet:
-	if (parent->parent != 0)
-	{
-		const Vec3d& parentHeliopos = parent->getHeliocentricEclipticPos();
-		const double parent_Rq = parentHeliopos.lengthSquared();
-		const double pos_times_parent_pos = planetHelioPos * parentHeliopos;
-		if (pos_times_parent_pos > parent_Rq)
-		{
-			// The satellite is farther away from the sun than the parent planet.
-			const double sun_radius = parent->parent->radius;
-			const double sun_minus_parent_radius = sun_radius - parent->radius;
-			const double quot = pos_times_parent_pos/parent_Rq;
-
-			// Compute d = distance from satellite center to border of inner shadow.
-			// d>0 means inside the shadow cone.
-			double d = sun_radius - sun_minus_parent_radius*quot - std::sqrt((1.-sun_minus_parent_radius/sqrt(parent_Rq)) * (planetRq-pos_times_parent_pos*quot));
-			if (d>=radius)
-			{
-				// The satellite is totally inside the inner shadow.
-				if (englishName=="Moon")
-				{
-					// Fit a more realistic magnitude for the Moon case.
-					// I used some empirical data for fitting. --AW
-					// TODO: This factor should be improved!
-					shadowFactor = 2.718e-5;
-				}
-				else
-					shadowFactor = 1e-9;
-			}
-			else if (d>-radius)
-			{
-				// The satellite is partly inside the inner shadow,
-				// compute a fantasy value for the magnitude:
-				d /= radius;
-				shadowFactor = (0.5 - (std::asin(d)+d*std::sqrt(1.0-d*d))/M_PI);
-			}
-		}
-	}
-
-	// Use empirical formulae for main planets when seen from earth
-	if (core->getCurrentLocation().planetName=="Earth")
-	{
-		const double phaseDeg=phase*180./M_PI;
-		const double d = 5. * log10(sqrt(observerPlanetRq*planetRq));
-
-		// GZ: I prefer the values given by Meeus, Astronomical Algorithms (1992).
-		// There are two solutions:
-		// (1) G. Mueller, based on visual observations 1877-91. [Expl.Suppl.1961]
-		// (2) Astronomical Almanac 1984 and later. These give V (instrumental) magnitudes.
-		// The structure is almost identical, just the numbers are different!
-		// I activate (1) for now, because we want to simulate the eye's impression. (Esp. Venus!)
-		// AW: (2) activated by default
-
-		switch (core->getCurrentPlanet()->getApparentMagnitudeAlgorithm())
-		{
-			case Planesas:
-			{
-				// Algorithm provided by Pere Planesas (Observatorio Astronomico Nacional)
-				double f1 = phaseDeg/100.;
-
-				if (englishName=="Mercury")
-				{
-					if ( phaseDeg > 150. ) f1 = 1.5;
-					return -0.36 + d + 3.8*f1 - 2.73*f1*f1 + 2*f1*f1*f1;
-				}
-				if (englishName=="Venus")
-					return -4.29 + d + 0.09*f1 + 2.39*f1*f1 - 0.65*f1*f1*f1;
-				if (englishName=="Mars")
-					return -1.52 + d + 0.016*phaseDeg;
-				if (englishName=="Jupiter")
-					return -9.25 + d + 0.005*phaseDeg;
-				if (englishName=="Saturn")
-				{
-					// add rings computation
-					// implemented from Meeus, Astr.Alg.1992
-					const double jd=core->getJDay();
-					const double T=(jd-2451545.0)/36525.0;
-					const double i=((0.000004*T-0.012998)*T+28.075216)*M_PI/180.0;
-					const double Omega=((0.000412*T+1.394681)*T+169.508470)*M_PI/180.0;
-					static SolarSystem *ssystem=GETSTELMODULE(SolarSystem);
-					const Vec3d saturnEarth=getHeliocentricEclipticPos() - ssystem->getEarth()->getHeliocentricEclipticPos();
-					double lambda=atan2(saturnEarth[1], saturnEarth[0]);
-					double beta=atan2(saturnEarth[2], sqrt(saturnEarth[0]*saturnEarth[0]+saturnEarth[1]*saturnEarth[1]));
-					const double sinx=sin(i)*cos(beta)*sin(lambda-Omega)-cos(i)*sin(beta);
-					double rings = -2.6*sinx + 1.25*sinx*sinx;
-					return -8.88 + d + 0.044*phaseDeg + rings;
-				}
-				if (englishName=="Uranus")
-					return -7.19 + d + 0.0028*phaseDeg;
-				if (englishName=="Neptune")
-					return -6.87 + d;
-				if (englishName=="Pluto")
-					return -1.01 + d + 0.041*phaseDeg;
-
-				break;
-			}
-			case Mueller:
-			{
-				// (1)
-				if (englishName=="Mercury")
-				{
-					double ph50=phaseDeg-50.0;
-					return 1.16 + d + 0.02838*ph50 + 0.0001023*ph50*ph50;
-				}
-				if (englishName=="Venus")
-					return -4.0 + d + 0.01322*phaseDeg + 0.0000004247*phaseDeg*phaseDeg*phaseDeg;
-				if (englishName=="Mars")
-					return -1.3 + d + 0.01486*phaseDeg;
-				if (englishName=="Jupiter")
-					return -8.93 + d;
-				if (englishName=="Saturn")
-				{
-					// add rings computation
-					// implemented from Meeus, Astr.Alg.1992
-					const double jd=core->getJDay();
-					const double T=(jd-2451545.0)/36525.0;
-					const double i=((0.000004*T-0.012998)*T+28.075216)*M_PI/180.0;
-					const double Omega=((0.000412*T+1.394681)*T+169.508470)*M_PI/180.0;
-					SolarSystem *ssystem=GETSTELMODULE(SolarSystem);
-					const Vec3d saturnEarth=getHeliocentricEclipticPos() - ssystem->getEarth()->getHeliocentricEclipticPos();
-					double lambda=atan2(saturnEarth[1], saturnEarth[0]);
-					double beta=atan2(saturnEarth[2], sqrt(saturnEarth[0]*saturnEarth[0]+saturnEarth[1]*saturnEarth[1]));
-					const double sinB=sin(i)*cos(beta)*sin(lambda-Omega)-cos(i)*sin(beta);
-					double rings = -2.6*fabs(sinB) + 1.25*sinB*sinB; // sinx=sinB, saturnicentric latitude of earth. longish, see Meeus.
-					return -8.68 + d + 0.044*phaseDeg + rings;
-				}
-				if (englishName=="Uranus")
-					return -6.85 + d;
-				if (englishName=="Neptune")
-					return -7.05 + d;
-				if (englishName=="Pluto")
-					return -1.0 + d;
-
-				break;
-			}
-			case Harris:
-			case UndefinedAlgorithm:	// activated by default
-			{
-				// (2)
-				if (englishName=="Mercury")
-					return 0.42 + d + .038*phaseDeg - 0.000273*phaseDeg*phaseDeg + 0.000002*phaseDeg*phaseDeg*phaseDeg;
-				if (englishName=="Venus")
-					return -4.40 + d + 0.0009*phaseDeg + 0.000239*phaseDeg*phaseDeg - 0.00000065*phaseDeg*phaseDeg*phaseDeg;
-				if (englishName=="Mars")
-					return -1.52 + d + 0.016*phaseDeg;
-				if (englishName=="Jupiter")
-					return -9.40 + d + 0.005*phaseDeg;
-				if (englishName=="Saturn")
-				{
-					// add rings computation
-					// implemented from Meeus, Astr.Alg.1992
-					const double jd=core->getJDay();
-					const double T=(jd-2451545.0)/36525.0;
-					const double i=((0.000004*T-0.012998)*T+28.075216)*M_PI/180.0;
-					const double Omega=((0.000412*T+1.394681)*T+169.508470)*M_PI/180.0;
-					static SolarSystem *ssystem=GETSTELMODULE(SolarSystem);
-					const Vec3d saturnEarth=getHeliocentricEclipticPos() - ssystem->getEarth()->getHeliocentricEclipticPos();
-					double lambda=atan2(saturnEarth[1], saturnEarth[0]);
-					double beta=atan2(saturnEarth[2], sqrt(saturnEarth[0]*saturnEarth[0]+saturnEarth[1]*saturnEarth[1]));
-					const double sinB=sin(i)*cos(beta)*sin(lambda-Omega)-cos(i)*sin(beta);
-					double rings = -2.6*fabs(sinB) + 1.25*sinB*sinB; // sinx=sinB, saturnicentric latitude of earth. longish, see Meeus.
-					return -8.88 + d + 0.044*phaseDeg + rings;
-				}
-				if (englishName=="Uranus")
-					return -7.19f + d;
-				if (englishName=="Neptune")
-					return -6.87f + d;
-				if (englishName=="Pluto")
-					return -1.00f + d;
-
-				break;
-			}
-		}
-	}
-
-	// This formula seems to give wrong results
-	const double p = (1.0 - phase/M_PI) * cos_chi + std::sqrt(1.0 - cos_chi*cos_chi) / M_PI;
-	double F = 2.0 * albedo * radius * radius * p / (3.0*observerPlanetRq*planetRq) * shadowFactor;
-	return -26.73 - 2.5 * std::log10(F);
-}
-
-double Planet::getAngularSize(const StelCore* core) const
-{
-	double rad = radius;
-	if (rings)
-		rad = rings->getSize();
-	return std::atan2(rad*sphereScale,getJ2000EquatorialPos(core).length()) * 180./M_PI;
-}
-
-
-double Planet::getSpheroidAngularSize(const StelCore* core) const
-{
-	return std::atan2(radius*sphereScale,getJ2000EquatorialPos(core).length()) * 180./M_PI;
-}
-
-// Draw the Planet and all the related infos : name, circle etc..
-void Planet::draw(StelCore* core, float maxMagLabels, const QFont& planetNameFont)
-{
-	if (hidden)
-		return;
-	// Try to improve speed for minor planets: test if visible at all.
-	// For a full catalog of NEAs (11000 objects), with this and resetting deltaJD according to distance, rendering time went 4.5fps->12fps.	
-	// TBD: Note that taking away the asteroids at this stage breaks dim-asteroid occultation of stars!
-	//      Maybe make another configurable flag for those interested?
-	// Problematic: Early-out here of course disables the wanted hint circles for dim asteroids.
-	// The line makes hints for asteroids 5 magnitudes below sky limiting magnitude visible.
-	// If asteroid is too faint to be seen, don't bother rendering. (Massive speedup if people have hundreds of orbital elements!)
-	if (((getVMagnitude(core)-5.0f) > core->getSkyDrawer()->getLimitMagnitude()) && pType==Planet::isAsteroid)
-	{
-		return;
-	}
-
-	Mat4d mat = Mat4d::translation(eclipticPos) * rotLocalToParent;
-	PlanetP p = parent;
-	while (p && p->parent)
-	{
-		mat = Mat4d::translation(p->eclipticPos) * mat * p->rotLocalToParent;
-		p = p->parent;
-	}
-
-	// This removed totally the Planet shaking bug!!!
-	StelProjector::ModelViewTranformP transfo = core->getHeliocentricEclipticModelViewTransform();
-	transfo->combine(mat);
-	if (getEnglishName() == core->getCurrentLocation().planetName)
-	{
-		// Draw the rings if we are located on a planet with rings, but not the planet itself.
-		if (rings)
-		{
-			draw3dModel(core, transfo, 1024, true);
-		}
-		return;
-	}
-
-	// Compute the 2D position and check if in the screen
-	const StelProjectorP prj = core->getProjection(transfo);
-	float screenSz = getAngularSize(core)*M_PI/180.*prj->getPixelPerRadAtCenter();
-	float viewport_left = prj->getViewportPosX();
-	float viewport_bottom = prj->getViewportPosY();
-	if (prj->project(Vec3d(0), screenPos)
-	    && screenPos[1]>viewport_bottom - screenSz && screenPos[1] < viewport_bottom + prj->getViewportHeight()+screenSz
-	    && screenPos[0]>viewport_left - screenSz && screenPos[0] < viewport_left + prj->getViewportWidth() + screenSz)
-	{
-		// Draw the name, and the circle if it's not too close from the body it's turning around
-		// this prevents name overlapping (e.g. for Jupiter's satellites)
-		float ang_dist = 300.f*atan(getEclipticPos().length()/getEquinoxEquatorialPos(core).length())/core->getMovementMgr()->getCurrentFov();
-		if (ang_dist==0.f)
-			ang_dist = 1.f; // if ang_dist == 0, the Planet is sun..
-
-		// by putting here, only draw orbit if Planet is visible for clarity
-		drawOrbit(core);  // TODO - fade in here also...
-
-		if (flagLabels && ang_dist>0.25 && maxMagLabels>getVMagnitude(core))
-		{
-			labelsFader=true;
-		}
-		else
-		{
-			labelsFader=false;
-		}
-		drawHints(core, planetNameFont);
-
-		draw3dModel(core,transfo,screenSz);
-	}
-	return;
-}
-
-class StelPainterLight
-{
-public:
-	Vec3f position;
-	Vec3f diffuse;
-	Vec3f ambient;
-};
-static StelPainterLight light;
-
-void Planet::PlanetShaderVars::initLocations(QOpenGLShaderProgram* p)
-{
-	GL(projectionMatrix = p->uniformLocation("projectionMatrix"));
-	GL(texCoord = p->attributeLocation("texCoord"));
-	GL(unprojectedVertex = p->attributeLocation("unprojectedVertex"));
-	GL(vertex = p->attributeLocation("vertex"));
-	GL(texture = p->uniformLocation("tex"));
-	GL(lightDirection = p->uniformLocation("lightDirection"));
-	GL(eyeDirection = p->uniformLocation("eyeDirection"));
-	GL(diffuseLight = p->uniformLocation("diffuseLight"));
-	GL(ambientLight = p->uniformLocation("ambientLight"));
-	GL(shadowCount = p->uniformLocation("shadowCount"));
-	GL(shadowData = p->uniformLocation("shadowData"));
-	GL(sunInfo = p->uniformLocation("sunInfo"));
-}
-
-void Planet::initShader()
-{
-	qWarning() << "Intializing planets GL shaders... ";
-	
-	const char *vsrc =
-		"attribute highp vec3 vertex;\n"
-		"attribute highp vec3 unprojectedVertex;\n"
-		"attribute mediump vec2 texCoord;\n"
-		"uniform highp mat4 projectionMatrix;\n"
-		"uniform highp vec3 lightDirection;\n"
-		"uniform highp vec3 eyeDirection;\n"
-		"varying mediump vec2 texc;\n"
-		"varying highp vec3 P;\n"
-		"#ifdef IS_MOON\n"
-		"    varying highp vec3 normalX;\n"
-		"    varying highp vec3 normalY;\n"
-		"    varying highp vec3 normalZ;\n"
-		"#else\n"
-		"    varying mediump float lum_;\n"
-		"#endif\n"
-		"\n"
-		"void main()\n"
-		"{\n"
-		"    gl_Position = projectionMatrix * vec4(vertex, 1.);\n"
-		"    texc = texCoord;\n"
-		"    highp vec3 normal = normalize(unprojectedVertex);\n"
-		"#ifdef IS_MOON\n"
-		"    normalX = normalize(cross(vec3(0,0,1), normal));\n"
-		"    normalY = normalize(cross(normal, normalX));\n"
-		"    normalZ = normal;\n"
-		"#else\n"
-		"    mediump float c = dot(lightDirection, normal);\n"
-		"    lum_ = clamp(c, 0.0, 1.0);\n"
-		"#endif\n"
-		"\n"
-		"    P = unprojectedVertex;\n"
-		"}\n"
-		"\n";
-	
-	const char *fsrc =
-		"varying mediump vec2 texc;\n"
-		"uniform sampler2D tex;\n"
-		"uniform mediump vec3 ambientLight;\n"
-		"uniform mediump vec3 diffuseLight;\n"
-		"uniform highp vec4 sunInfo;\n"
-		"varying highp vec3 P;\n"
-		"\n"
-		"uniform int shadowCount;\n"
-		"uniform highp mat4 shadowData;\n"
-		"\n"
-		"#ifdef RINGS_SUPPORT\n"
-		"uniform bool ring;\n"
-		"uniform highp float outerRadius;\n"
-		"uniform highp float innerRadius;\n"
-		"uniform sampler2D ringS;\n"
-		"uniform bool isRing;\n"
-		"#endif\n"
-		"\n"
-		"#ifdef IS_MOON\n"
-		"uniform sampler2D earthShadow;\n"
-		"uniform sampler2D normalMap;\n"
-		"uniform highp vec3 lightDirection;\n"
-		"uniform highp vec3 eyeDirection;\n"
-		"varying highp vec3 normalX;\n"
-		"varying highp vec3 normalY;\n"
-		"varying highp vec3 normalZ;\n"
-		"#else\n"
-		"varying mediump float lum_;\n"
-		"#endif\n"
-		"\n"
-		"void main()\n"
-		"{\n"
-		"    mediump float final_illumination = 1.0;\n"
-		"#ifdef IS_MOON\n"
-		"    mediump float lum = 1.;\n"
-		"#else\n"
-		"    mediump float lum = lum_;\n"
-		"#endif\n"
-		"#ifdef RINGS_SUPPORT\n"
-		"    if(isRing)"
-		"        lum=1.0;\n"
-		"#endif\n"
-		"    if(lum > 0.0)\n"
-		"    {\n"
-		"        highp vec3 sunPosition = sunInfo.xyz;\n"
-		"#ifdef RINGS_SUPPORT\n"
-		"        if(ring && !isRing)\n"
-		"        {\n"
-		"            highp vec3 ray = normalize(sunPosition);\n"
-		"            highp float u = - P.z / ray.z;\n"
-		"            if(u > 0.0 && u < 1e10)\n"
-		"            {\n"
-		"                mediump float ring_radius = length(P + u * ray);\n"
-		"                if(ring_radius > innerRadius && ring_radius < outerRadius)\n"
-		"                {\n"
-		"                    ring_radius = (ring_radius - innerRadius) / (outerRadius - innerRadius);\n"
-		"                    lowp float ringAlpha = texture2D(ringS, vec2(ring_radius, 0.5)).w;\n"
-		"                    final_illumination = 1.0 - ringAlpha;\n"
-		"                }\n"
-		"            }\n"
-		"        }\n"
-		"#endif\n"
-		"\n"
-		"        highp float sunRadius = sunInfo.w;\n"
-		"        highp float L = length(sunPosition - P);\n"
-		"        highp float R = asin(sunRadius / L);\n"
-		"        for (int i = 0; i < 4; ++i)\n"
-		"        {\n"
-		"            if (shadowCount>i)\n"
-		"            {\n"
-		"                highp vec3 satellitePosition = shadowData[0].xyz;\n"
-		"                highp float satelliteRadius = shadowData[0].w;\n"
-		"                highp float l = length(satellitePosition - P);\n"
-		"                highp float r = asin(satelliteRadius / l);\n"
-		"                highp float d = acos(min(1.0, dot(normalize(sunPosition - P), normalize(satellitePosition - P))));\n"
-		"\n"
-		"                mediump float illumination = 1.0;\n"
-		"                if(d >= R + r)\n"
-		"                {\n"
-		"                    // distance too far\n"
-		"                    illumination = 1.0;\n"
-		"                }\n"
-		"                else if(r >= R + d)\n"
-		"                {\n"
-		"                    // umbra\n"
-		"#ifdef IS_MOON\n"
-		"                    illumination = d / (r - R) * 0.6;\n"
-		"#else\n"
-		"                    illumination = 0.0;\n"
-		"#endif\n"
-		"                }\n"
-		"                else if(d + r <= R)\n"
-		"                {\n"
-		"                    // penumbra completely inside\n"
-		"                    illumination = 1.0 - r * r / (R * R);\n"
-		"                }\n"
-		"                else\n"
-		"                {\n"
-		"                    // penumbra partially inside\n"
-		"#ifdef IS_MOON\n"
-		"                    illumination = ((d - abs(R-r)) / (R + r - abs(R-r))) * 0.4 + 0.6;\n"
-		"#else\n"
-		"                    mediump float x = (R * R + d * d - r * r) / (2.0 * d);\n"
-		"                    mediump float alpha = acos(x / R);\n"
-		"                    mediump float beta = acos((d - x) / r);\n"
-		"                    mediump float AR = R * R * (alpha - 0.5 * sin(2.0 * alpha));\n"
-		"                    mediump float Ar = r * r * (beta - 0.5 * sin(2.0 * beta));\n"
-		"                    mediump float AS = R * R * 2.0 * 1.57079633;\n"
-		"                    illumination = 1.0 - (AR + Ar) / AS;\n"
-		"#endif\n"
-		"                }\n"
-		"                final_illumination = min(illumination, final_illumination);\n"
-		"            }\n"
-		"        }\n"
-		"    }\n"
-		"\n"
-		"#ifdef IS_MOON\n"
-		"    mediump vec3 normal = texture2D(normalMap, texc).rgb-vec3(0.5, 0.5, 0);\n"
-		"    normal = normalize(normalX*normal.x+normalY*normal.y+normalZ*normal.z);\n"
-		"    // normal now contains the real surface normal taking normal map into account\n"
-		"    // Use an Oren-Nayar model for rough surfaces\n"
-		"    // Ref: http://content.gpwiki.org/index.php/D3DBook:(Lighting)_Oren-Nayar\n"
-		"    highp float cosAngleLightNormal = dot(normal, lightDirection);\n"
-		"    highp float cosAngleEyeNormal = dot(normal, eyeDirection);\n"
-		"    mediump float angleLightNormal = acos(cosAngleLightNormal);\n"
-		"    mediump float angleEyeNormal = acos(cosAngleEyeNormal);\n"
-		"    mediump float alpha = max(angleEyeNormal, angleLightNormal);\n"
-		"    mediump float beta = min(angleEyeNormal, angleLightNormal);\n"
-		"    mediump float gamma = dot(eyeDirection - normal * cosAngleEyeNormal, lightDirection - normal * cosAngleLightNormal);\n"
-		"    mediump float roughness = 1.;\n"
-		"    mediump float roughnessSquared = roughness * roughness;\n"
-		"    mediump float A = 1.0 - 0.5 * (roughnessSquared / (roughnessSquared + 0.57));\n"
-		"    mediump float B = 0.45 * (roughnessSquared / (roughnessSquared + 0.09));\n"
-		"    mediump float C = sin(alpha) * tan(beta);\n"
-		"    lum = max(0.0, cosAngleLightNormal) * (A + B * max(0.0, gamma) * C) * 2.;\n"
-		"#endif\n"
-		"    mediump vec4 litColor = vec4(lum * final_illumination * diffuseLight + ambientLight, 1.0);\n"
-		"#ifdef IS_MOON\n"
-		"    if(final_illumination < 0.99)\n"
-		"    {\n"
-		"        lowp vec4 shadowColor = texture2D(earthShadow, vec2(final_illumination, 0.5));\n"
-		"        gl_FragColor = mix(texture2D(tex, texc) * litColor, shadowColor, shadowColor.a);\n"
-		"    }\n"
-		"    else\n"
-		"#endif\n"
-		"    {\n"
-		"        gl_FragColor = texture2D(tex, texc) * litColor;\n"
-		"    }\n"
-		"}\n";
-	
-	// Default planet shader program
-	QOpenGLShader vshader(QOpenGLShader::Vertex);
-	vshader.compileSourceCode(vsrc);
-	if (!vshader.log().isEmpty()) { qWarning() << "Planet: Warnings while compiling vshader: " << vshader.log(); }
-	
-	QOpenGLShader fshader(QOpenGLShader::Fragment);
-	fshader.compileSourceCode(fsrc);
-	if (!fshader.log().isEmpty()) { qWarning() << "Planet: Warnings while compiling fshader: " << fshader.log(); }
-
-	planetShaderProgram = new QOpenGLShaderProgram(QOpenGLContext::currentContext());
-	planetShaderProgram->addShader(&vshader);
-	planetShaderProgram->addShader(&fshader);
-	GL(StelPainter::linkProg(planetShaderProgram, "planetShaderProgram"));
-	GL(planetShaderProgram->bind());
-	planetShaderVars.initLocations(planetShaderProgram);
-	GL(planetShaderProgram->release());
-	
-	// Planet with ring shader program
-	QByteArray arr = "#define RINGS_SUPPORT\n\n";
-	arr+=fsrc;
-	QOpenGLShader ringFragmentShader(QOpenGLShader::Fragment);
-	ringFragmentShader.compileSourceCode(arr.constData());
-	if (!ringFragmentShader.log().isEmpty()) { qWarning() << "Planet: Warnings while compiling ringFragmentShader: " << ringFragmentShader.log(); }
-
-	ringPlanetShaderProgram = new QOpenGLShaderProgram(QOpenGLContext::currentContext());
-	ringPlanetShaderProgram->addShader(&vshader);
-	ringPlanetShaderProgram->addShader(&ringFragmentShader);
-	GL(StelPainter::linkProg(ringPlanetShaderProgram, "ringPlanetShaderProgram"));
-	GL(ringPlanetShaderProgram->bind());
-	ringPlanetShaderVars.initLocations(ringPlanetShaderProgram);
-	GL(ringPlanetShaderVars.isRing = ringPlanetShaderProgram->uniformLocation("isRing"));
-	GL(ringPlanetShaderVars.ring = ringPlanetShaderProgram->uniformLocation("ring"));
-	GL(ringPlanetShaderVars.outerRadius = ringPlanetShaderProgram->uniformLocation("outerRadius"));
-	GL(ringPlanetShaderVars.innerRadius = ringPlanetShaderProgram->uniformLocation("innerRadius"));
-	GL(ringPlanetShaderVars.ringS = ringPlanetShaderProgram->uniformLocation("ringS"));
-	GL(ringPlanetShaderProgram->release());
-	
-	// Moon shader program
-	arr = "#define IS_MOON\n\n";
-	arr+=vsrc;
-	QOpenGLShader moonVertexShader(QOpenGLShader::Vertex);
-	moonVertexShader.compileSourceCode(arr.constData());
-	if (!moonVertexShader.log().isEmpty()) { qWarning() << "Planet: Warnings while compiling moonVertexShader: " << moonVertexShader.log(); }
-	
-	arr = "#define IS_MOON\n\n";
-	arr+=fsrc;
-	QOpenGLShader moonFragmentShader(QOpenGLShader::Fragment);
-	moonFragmentShader.compileSourceCode(arr.constData());
-	if (!moonFragmentShader.log().isEmpty()) { qWarning() << "Planet: Warnings while compiling moonFragmentShader: " << moonFragmentShader.log(); }
-
-	moonShaderProgram = new QOpenGLShaderProgram(QOpenGLContext::currentContext());
-	moonShaderProgram->addShader(&moonVertexShader);
-	moonShaderProgram->addShader(&moonFragmentShader);
-	GL(StelPainter::linkProg(moonShaderProgram, "moonPlanetShaderProgram"));
-	GL(moonShaderProgram->bind());
-	moonShaderVars.initLocations(moonShaderProgram);
-	GL(moonShaderVars.earthShadow = moonShaderProgram->uniformLocation("earthShadow"));
-	GL(moonShaderVars.normalMap = moonShaderProgram->uniformLocation("normalMap"));
-	GL(moonShaderProgram->release());
-}
-
-void Planet::deinitShader()
-{
-	delete planetShaderProgram;
-	planetShaderProgram = NULL;
-	delete ringPlanetShaderProgram;
-	ringPlanetShaderProgram = NULL;
-	delete moonShaderProgram;
-	moonShaderProgram = NULL;
-}
-
-void Planet::draw3dModel(StelCore* core, StelProjector::ModelViewTranformP transfo, float screenSz, bool drawOnlyRing)
-{
-	// This is the main method drawing a planet 3d model
-	// Some work has to be done on this method to make the rendering nicer
-	SolarSystem* ssm = GETSTELMODULE(SolarSystem);
-
-	if (screenSz>1.)
-	{
-		StelProjector::ModelViewTranformP transfo2 = transfo->clone();
-		transfo2->combine(Mat4d::zrotation(M_PI/180*(axisRotation + 90.)));
-		StelPainter* sPainter = new StelPainter(core->getProjection(transfo2));
-		
-		if (flagLighting)
-		{
-			// Set the main source of light to be the sun
-			Vec3d sunPos(0);
-			core->getHeliocentricEclipticModelViewTransform()->forward(sunPos);
-			light.position=Vec4f(sunPos[0],sunPos[1],sunPos[2],1.f);
-
-			// Set the light parameters taking sun as the light source
-			light.diffuse = Vec4f(1.f,1.f,1.f);
-			light.ambient = Vec4f(0.02f,0.02f,0.02f);
-
-			if (this==ssm->getMoon())
-			{
-				// Special case for the Moon (maybe better use 1.5,1.5,1.5,1.0 ?)
-				light.diffuse = Vec4f(1.6f,1.6f,1.6f,1.f);
-			}
-		}
-		else
-		{
-			sPainter->setColor(albedo,albedo,albedo);
-		}
-
-		if (rings)
-		{
-			// The planet has rings, we need to use depth buffer and adjust the clipping planes to avoid 
-			// reaching the maximum resolution of the depth buffer
-			const double dist = getEquinoxEquatorialPos(core).length();
-			double z_near = 0.9*(dist - rings->getSize());
-			double z_far  = 1.1*(dist + rings->getSize());
-			if (z_near < 0.0) z_near = 0.0;
-			double n,f;
-			core->getClippingPlanes(&n,&f); // Save clipping planes
-			core->setClippingPlanes(z_near,z_far);
-
-			drawSphere(sPainter, screenSz, drawOnlyRing);
-			
-			core->setClippingPlanes(n,f);  // Restore old clipping planes
-		}
-		else
-		{
-			// Normal planet
-			drawSphere(sPainter, screenSz);
-		}
-		delete sPainter;
-		sPainter=NULL;
-	}
-
-	// Draw the halo if it enabled in the ssystem.ini file (+ special case for backward compatible for the Sun)
-	if (hasHalo() || this==ssm->getSun())
-	{
-		// Prepare openGL lighting parameters according to luminance
-		float surfArcMin2 = getSpheroidAngularSize(core)*60;
-		surfArcMin2 = surfArcMin2*surfArcMin2*M_PI; // the total illuminated area in arcmin^2
-
-		StelPainter sPainter(core->getProjection(StelCore::FrameJ2000));
-		Vec3d tmp = getJ2000EquatorialPos(core);
-		core->getSkyDrawer()->postDrawSky3dModel(&sPainter, Vec3f(tmp[0], tmp[1], tmp[2]), surfArcMin2, getVMagnitudeWithExtinction(core), color);
-	}
-}
-
-struct Planet3DModel
-{
-	QVector<float> vertexArr;
-	QVector<float> texCoordArr;
-	QVector<unsigned short> indiceArr;
-};
-
-void sSphere(Planet3DModel* model, const float radius, const float oneMinusOblateness, const int slices, const int stacks)
-{
-	model->indiceArr.resize(0);
-	model->vertexArr.resize(0);
-	model->texCoordArr.resize(0);
-	
-	GLfloat x, y, z;
-	GLfloat s=0.f, t=1.f;
-	GLint i, j;
-
-	const float* cos_sin_rho = StelUtils::ComputeCosSinRho(stacks);
-	const float* cos_sin_theta =  StelUtils::ComputeCosSinTheta(slices);
-	
-	const float* cos_sin_rho_p;
-	const float *cos_sin_theta_p;
-
-	// texturing: s goes from 0.0/0.25/0.5/0.75/1.0 at +y/+x/-y/-x/+y axis
-	// t goes from -1.0/+1.0 at z = -radius/+radius (linear along longitudes)
-	// cannot use triangle fan on texturing (s coord. at top/bottom tip varies)
-	// If the texture is flipped, we iterate the coordinates backward.
-	const GLfloat ds = 1.f / slices;
-	const GLfloat dt = 1.f / stacks; // from inside texture is reversed
-
-	// draw intermediate  as quad strips
-	for (i = 0,cos_sin_rho_p = cos_sin_rho; i < stacks; ++i,cos_sin_rho_p+=2)
-	{
-		s = 0.f;
-		for (j = 0,cos_sin_theta_p = cos_sin_theta; j<=slices;++j,cos_sin_theta_p+=2)
-		{
-			x = -cos_sin_theta_p[1] * cos_sin_rho_p[1];
-			y = cos_sin_theta_p[0] * cos_sin_rho_p[1];
-			z = cos_sin_rho_p[0];
-			model->texCoordArr << s << t;
-			model->vertexArr << x * radius << y * radius << z * oneMinusOblateness * radius;
-			x = -cos_sin_theta_p[1] * cos_sin_rho_p[3];
-			y = cos_sin_theta_p[0] * cos_sin_rho_p[3];
-			z = cos_sin_rho_p[2];
-			model->texCoordArr << s << t - dt;
-			model->vertexArr << x * radius << y * radius << z * oneMinusOblateness * radius;
-			s += ds;
-		}
-		unsigned int offset = i*(slices+1)*2;
-		for (j = 2;j<slices*2+2;j+=2)
-		{
-			model->indiceArr << offset+j-2 << offset+j-1 << offset+j;
-			model->indiceArr << offset+j << offset+j-1 << offset+j+1;
-		}
-		t -= dt;
-	}
-}
-
-struct Ring3DModel
-{
-	QVector<float> vertexArr;
-	QVector<float> texCoordArr;
-	QVector<unsigned short> indiceArr;
-};
-
-
-void sRing(Ring3DModel* model, const float rMin, const float rMax, int slices, const int stacks)
-{
-	float x,y;
-	
-	const float dr = (rMax-rMin) / stacks;
-	const float* cos_sin_theta = StelUtils::ComputeCosSinTheta(slices);
-	const float* cos_sin_theta_p;
-
-	model->vertexArr.resize(0);
-	model->texCoordArr.resize(0);
-	model->indiceArr.resize(0);
-
-	float r = rMin;
-	for (int i=0; i<=stacks; ++i)
-	{
-		const float tex_r0 = (r-rMin)/(rMax-rMin);
-		int j;
-		for (j=0,cos_sin_theta_p=cos_sin_theta; j<=slices; ++j,cos_sin_theta_p+=2)
-		{
-			x = r*cos_sin_theta_p[0];
-			y = r*cos_sin_theta_p[1];
-			model->texCoordArr << tex_r0 << 0.5f;
-			model->vertexArr << x << y << 0.f;
-		}
-		r+=dr;
-	}
-	for (int i=0; i<stacks; ++i)
-	{
-		for (int j=0; j<slices; ++j)
-		{
-			model->indiceArr << i*slices+j << (i+1)*slices+j << i*slices+j+1;
-			model->indiceArr << i*slices+j+1 << (i+1)*slices+j << (i+1)*slices+j+1;
-		}
-	}
-}
-
-void Planet::computeModelMatrix(Mat4d &result) const
-{
-	result = Mat4d::translation(eclipticPos) * rotLocalToParent * Mat4d::zrotation(M_PI/180*(axisRotation + 90.));
-	PlanetP p = parent;
-	while (p && p->parent)
-	{
-		result = Mat4d::translation(p->eclipticPos) * result * p->rotLocalToParent;
-		p = p->parent;
-	}
-}
-
-void Planet::drawSphere(StelPainter* painter, float screenSz, bool drawOnlyRing)
-{
-	if (texMap)
-	{
-		// For lazy loading, return if texture not yet loaded
-		if (!texMap->bind(0))
-		{
-			return;
-		}
-	}
-	painter->enableTexture2d(true);
-	glDisable(GL_BLEND);
-	glEnable(GL_CULL_FACE);
-
-	// Draw the spheroid itself
-	// Adapt the number of facets according with the size of the sphere for optimization
-	int nb_facet = (int)(screenSz * 40.f/50.f);	// 40 facets for 1024 pixels diameter on screen
-	if (nb_facet<10) nb_facet = 10;
-	if (nb_facet>100) nb_facet = 100;
-
-	// Generates the vertice
-	Planet3DModel model;
-	sSphere(&model, radius*sphereScale, oneMinusOblateness, nb_facet, nb_facet);
-	
-	QVector<float> projectedVertexArr;
-	projectedVertexArr.resize(model.vertexArr.size());
-	for (int i=0;i<model.vertexArr.size()/3;++i)
-		painter->getProjector()->project(*((Vec3f*)(model.vertexArr.constData()+i*3)), *((Vec3f*)(projectedVertexArr.data()+i*3)));
-	
-	const SolarSystem* ssm = GETSTELMODULE(SolarSystem);
-		
-	if (this==ssm->getSun())
-	{
-		texMap->bind();
-		painter->setColor(2, 2, 2);
-		painter->setArrays((Vec3f*)projectedVertexArr.constData(), (Vec2f*)model.texCoordArr.constData());
-		painter->drawFromArray(StelPainter::Triangles, model.indiceArr.size(), 0, false, model.indiceArr.constData());
-		return;
-	}
-	
-	if (planetShaderProgram==NULL)
-		Planet::initShader();
-	Q_ASSERT(planetShaderProgram!=NULL);
-	Q_ASSERT(ringPlanetShaderProgram!=NULL);
-	Q_ASSERT(moonShaderProgram!=NULL);
-	
-	QOpenGLShaderProgram* shader = planetShaderProgram;
-	const PlanetShaderVars* shaderVars = &planetShaderVars;
-	if (rings)
-	{
-		shader = ringPlanetShaderProgram;
-		shaderVars = &ringPlanetShaderVars;
-	}
-	if (this==ssm->getMoon())
-	{
-		shader = moonShaderProgram;
-		shaderVars = &moonShaderVars;
-	}
-	GL(shader->bind());
-	
-	const Mat4f& m = painter->getProjector()->getProjectionMatrix();
-	const QMatrix4x4 qMat(m[0], m[4], m[8], m[12], m[1], m[5], m[9], m[13], m[2], m[6], m[10], m[14], m[3], m[7], m[11], m[15]);
-	
-	Mat4d modelMatrix;
-	computeModelMatrix(modelMatrix);
-	// TODO explain this
-	const Mat4d mTarget = modelMatrix.inverse();
-	
-	QMatrix4x4 shadowCandidatesData;
-	QVector<const Planet*> shadowCandidates = getCandidatesForShadow();
-	// Our shader doesn't support more than 4 planets creating shadow
-	if (shadowCandidates.size()>4)
-	{
-		qDebug() << "Too many satellite shadows, some won't be displayed";
-		shadowCandidates.resize(4);
-	}
-	for (int i=0;i<shadowCandidates.size();++i)
-	{
-		shadowCandidates.at(i)->computeModelMatrix(modelMatrix);
-		const Vec4d position = mTarget * modelMatrix.getColumn(3);
-		shadowCandidatesData(0, i) = position[0];
-		shadowCandidatesData(1, i) = position[1];
-		shadowCandidatesData(2, i) = position[2];
-		shadowCandidatesData(3, i) = shadowCandidates.at(i)->getRadius();
-	}
-	
-	const StelProjectorP& projector = painter->getProjector();
-	
-	Vec3f lightPos3(light.position[0], light.position[1], light.position[2]);
-	projector->getModelViewTransform()->backward(lightPos3);
-	lightPos3.normalize();
-	
-	Vec3d eyePos = StelApp::getInstance().getCore()->getObserverHeliocentricEclipticPos();
-	StelApp::getInstance().getCore()->getHeliocentricEclipticModelViewTransform()->forward(eyePos);
-	projector->getModelViewTransform()->backward(eyePos);
-	eyePos.normalize();
-	
-	GL(shader->setUniformValue(shaderVars->projectionMatrix, qMat));
-	GL(shader->setUniformValue(shaderVars->lightDirection, lightPos3[0], lightPos3[1], lightPos3[2]));
-	GL(shader->setUniformValue(shaderVars->eyeDirection, eyePos[0], eyePos[1], eyePos[2]));
-	GL(shader->setUniformValue(shaderVars->diffuseLight, light.diffuse[0], light.diffuse[1], light.diffuse[2]));
-	GL(shader->setUniformValue(shaderVars->ambientLight, light.ambient[0], light.ambient[1], light.ambient[2]));
-	GL(shader->setUniformValue(shaderVars->texture, 0));
-	GL(shader->setUniformValue(shaderVars->shadowCount, shadowCandidates.size()));
-	GL(shader->setUniformValue(shaderVars->shadowData, shadowCandidatesData));
-	GL(shader->setUniformValue(shaderVars->sunInfo, mTarget[12], mTarget[13], mTarget[14], ssm->getSun()->getRadius()));
-	GL(texMap->bind(1));
-	
-	if (rings!=NULL)
-	{
-		GL(ringPlanetShaderProgram->setUniformValue(ringPlanetShaderVars.isRing, false));
-		GL(ringPlanetShaderProgram->setUniformValue(ringPlanetShaderVars.ring, true));
-		GL(ringPlanetShaderProgram->setUniformValue(ringPlanetShaderVars.outerRadius, rings->radiusMax));
-		GL(ringPlanetShaderProgram->setUniformValue(ringPlanetShaderVars.innerRadius, rings->radiusMin));
-		GL(ringPlanetShaderProgram->setUniformValue(ringPlanetShaderVars.ringS, 2));
-		rings->tex->bind(2);
-	}
-
-	if (this==ssm->getMoon())
-	{
-		GL(normalMap->bind(2));
-		GL(moonShaderProgram->setUniformValue(moonShaderVars.normalMap, 2));
-		if (!shadowCandidates.isEmpty())
-		{
-			GL(texEarthShadow->bind(3));
-			GL(moonShaderProgram->setUniformValue(moonShaderVars.earthShadow, 3));
-		}
-	}
-
-	GL(shader->setAttributeArray(shaderVars->vertex, (const GLfloat*)projectedVertexArr.constData(), 3));
-	GL(shader->enableAttributeArray(shaderVars->vertex));
-	GL(shader->setAttributeArray(shaderVars->unprojectedVertex, (const GLfloat*)model.vertexArr.constData(), 3));
-	GL(shader->enableAttributeArray(shaderVars->unprojectedVertex));
-	GL(shader->setAttributeArray(shaderVars->texCoord, (const GLfloat*)model.texCoordArr.constData(), 2));
-	GL(shader->enableAttributeArray(shaderVars->texCoord));
-
-	if (rings)
-	{
-		glDepthMask(GL_TRUE);
-		glClear(GL_DEPTH_BUFFER_BIT);
-		glEnable(GL_DEPTH_TEST);
-	}
-	
-	if (!drawOnlyRing)
-		GL(glDrawElements(GL_TRIANGLES, model.indiceArr.size(), GL_UNSIGNED_SHORT, model.indiceArr.constData()));
-
-	if (rings)
-	{
-		// Draw the rings just after the planet
-		glDepthMask(GL_FALSE);
-	
-		// Normal transparency mode
-		glBlendFunc(GL_SRC_ALPHA, GL_ONE_MINUS_SRC_ALPHA);
-		glEnable(GL_BLEND);
-	
-		Ring3DModel ringModel;
-		sRing(&ringModel, rings->radiusMin, rings->radiusMax, 128, 32);
-		
-		GL(ringPlanetShaderProgram->setUniformValue(ringPlanetShaderVars.isRing, true));
-		GL(ringPlanetShaderProgram->setUniformValue(ringPlanetShaderVars.texture, 2));
-		
-		computeModelMatrix(modelMatrix);
-		const Vec4d position = mTarget * modelMatrix.getColumn(3);
-		shadowCandidatesData(0, 0) = position[0];
-		shadowCandidatesData(1, 0) = position[1];
-		shadowCandidatesData(2, 0) = position[2];
-		shadowCandidatesData(3, 0) = getRadius();
-		GL(ringPlanetShaderProgram->setUniformValue(ringPlanetShaderVars.shadowCount, 1));
-		GL(ringPlanetShaderProgram->setUniformValue(ringPlanetShaderVars.shadowData, shadowCandidatesData));
-		
-		projectedVertexArr.resize(ringModel.vertexArr.size());
-		for (int i=0;i<ringModel.vertexArr.size()/3;++i)
-			painter->getProjector()->project(*((Vec3f*)(ringModel.vertexArr.constData()+i*3)), *((Vec3f*)(projectedVertexArr.data()+i*3)));
-		
-		GL(ringPlanetShaderProgram->setAttributeArray(ringPlanetShaderVars.vertex, (const GLfloat*)projectedVertexArr.constData(), 3));
-		GL(ringPlanetShaderProgram->enableAttributeArray(ringPlanetShaderVars.vertex));
-		GL(ringPlanetShaderProgram->setAttributeArray(ringPlanetShaderVars.unprojectedVertex, (const GLfloat*)ringModel.vertexArr.constData(), 3));
-		GL(ringPlanetShaderProgram->enableAttributeArray(ringPlanetShaderVars.unprojectedVertex));
-		GL(ringPlanetShaderProgram->setAttributeArray(ringPlanetShaderVars.texCoord, (const GLfloat*)ringModel.texCoordArr.constData(), 2));
-		GL(ringPlanetShaderProgram->enableAttributeArray(ringPlanetShaderVars.texCoord));
-		
-		if (eyePos[2]<0)
-			glCullFace(GL_FRONT);
-					
-		GL(glDrawElements(GL_TRIANGLES, ringModel.indiceArr.size(), GL_UNSIGNED_SHORT, ringModel.indiceArr.constData()));
-		
-		if (eyePos[2]<0)
-			glCullFace(GL_BACK);
-		
-		glDisable(GL_DEPTH_TEST);
-	}
-	
-	GL(shader->release());
-	
-	glDisable(GL_CULL_FACE);
-}
-
-
-void Planet::drawHints(const StelCore* core, const QFont& planetNameFont)
-{
-	if (labelsFader.getInterstate()<=0.f)
-		return;
-
-	const StelProjectorP prj = core->getProjection(StelCore::FrameJ2000);
-	StelPainter sPainter(prj);
-	sPainter.setFont(planetNameFont);
-	// Draw nameI18 + scaling if it's not == 1.
-	float tmp = (hintFader.getInterstate()<=0 ? 7.f : 10.f) + getAngularSize(core)*M_PI/180.f*prj->getPixelPerRadAtCenter()/1.44f; // Shift for nameI18 printing
-	sPainter.setColor(labelColor[0], labelColor[1], labelColor[2],labelsFader.getInterstate());
-	sPainter.drawText(screenPos[0],screenPos[1], getSkyLabel(core), 0, tmp, tmp, false);
-
-	// hint disappears smoothly on close view
-	if (hintFader.getInterstate()<=0)
-		return;
-	tmp -= 10.f;
-	if (tmp<1) tmp=1;
-	sPainter.setColor(labelColor[0], labelColor[1], labelColor[2],labelsFader.getInterstate()*hintFader.getInterstate()/tmp*0.7f);
-
-	// Draw the 2D small circle
-	glEnable(GL_BLEND);
-	sPainter.enableTexture2d(true);
-	glBlendFunc(GL_SRC_ALPHA, GL_ONE_MINUS_SRC_ALPHA);
-	Planet::hintCircleTex->bind();
-	sPainter.drawSprite2dMode(screenPos[0], screenPos[1], 11);
-}
-
-Ring::Ring(float radiusMin, float radiusMax, const QString &texname)
-	 :radiusMin(radiusMin),radiusMax(radiusMax)
-{
-	tex = StelApp::getInstance().getTextureManager().createTexture(StelFileMgr::getInstallationDir()+"/textures/"+texname);
-}
-
-
-// draw orbital path of Planet
-void Planet::drawOrbit(const StelCore* core)
-{
-	if (!orbitFader.getInterstate())
-		return;
-	if (!re.siderealPeriod)
-		return;
-
-	const StelProjectorP prj = core->getProjection(StelCore::FrameHeliocentricEcliptic);
-
-	StelPainter sPainter(prj);
-
-	// Normal transparency mode
-	glBlendFunc(GL_SRC_ALPHA, GL_ONE_MINUS_SRC_ALPHA);
-	glEnable(GL_BLEND);
-
-	sPainter.setColor(orbitColor[0], orbitColor[1], orbitColor[2], orbitFader.getInterstate());
-	Vec3d onscreen;
-	// special case - use current Planet position as center vertex so that draws
-	// on it's orbit all the time (since segmented rather than smooth curve)
-	Vec3d savePos = orbit[ORBIT_SEGMENTS/2];
-	orbit[ORBIT_SEGMENTS/2]=getHeliocentricEclipticPos();
-	orbit[ORBIT_SEGMENTS]=orbit[0];
-	int nbIter = closeOrbit ? ORBIT_SEGMENTS : ORBIT_SEGMENTS-1;
-	QVarLengthArray<float, 1024> vertexArray;
-
-	sPainter.enableClientStates(true, false, false);
-
-	for (int n=0; n<=nbIter; ++n)
-	{
-		if (prj->project(orbit[n],onscreen) && (vertexArray.size()==0 || !prj->intersectViewportDiscontinuity(orbit[n-1], orbit[n])))
-		{
-			vertexArray.append(onscreen[0]);
-			vertexArray.append(onscreen[1]);
-		}
-		else if (!vertexArray.isEmpty())
-		{
-			sPainter.setVertexPointer(2, GL_FLOAT, vertexArray.constData());
-			sPainter.drawFromArray(StelPainter::LineStrip, vertexArray.size()/2, 0, false);
-			vertexArray.clear();
-		}
-	}
-	orbit[ORBIT_SEGMENTS/2]=savePos;
-	if (!vertexArray.isEmpty())
-	{
-		sPainter.setVertexPointer(2, GL_FLOAT, vertexArray.constData());
-		sPainter.drawFromArray(StelPainter::LineStrip, vertexArray.size()/2, 0, false);
-	}
-	sPainter.enableClientStates(false);
-}
-
-void Planet::update(int deltaTime)
-{
-	hintFader.update(deltaTime);
-	labelsFader.update(deltaTime);
-	orbitFader.update(deltaTime);
-}
-
-void Planet::setApparentMagnitudeAlgorithm(QString algorithm)
-{
-	vMagAlgorithm = vMagAlgorithmMap.key(algorithm.toLower(), Planet::UndefinedAlgorithm);
-}
->>>>>>> 71549f42
+/*
+ * Stellarium
+ * Copyright (C) 2002 Fabien Chereau
+ *
+ * This program is free software; you can redistribute it and/or
+ * modify it under the terms of the GNU General Public License
+ * as published by the Free Software Foundation; either version 2
+ * of the License, or (at your option) any later version.
+ *
+ * This program is distributed in the hope that it will be useful,
+ * but WITHOUT ANY WARRANTY; without even the implied warranty of
+ * MERCHANTABILITY or FITNESS FOR A PARTICULAR PURPOSE.  See the
+ * GNU General Public License for more details.
+ *
+ * You should have received a copy of the GNU General Public License
+ * along with this program; if not, write to the Free Software
+ * Foundation, Inc., 51 Franklin Street, Suite 500, Boston, MA  02110-1335, USA.
+ */
+
+#include "StelApp.hpp"
+#include "StelCore.hpp"
+#include "StelFileMgr.hpp"
+#include "StelTexture.hpp"
+#include "StelSkyDrawer.hpp"
+#include "SolarSystem.hpp"
+#include "Planet.hpp"
+
+#include "StelProjector.hpp"
+#include "sidereal_time.h"
+#include "StelTextureMgr.hpp"
+#include "StelModuleMgr.hpp"
+#include "StarMgr.hpp"
+#include "StelMovementMgr.hpp"
+#include "StelPainter.hpp"
+#include "StelTranslator.hpp"
+#include "StelUtils.hpp"
+#include "StelOpenGL.hpp"
+
+#include <iomanip>
+#include <QTextStream>
+#include <QString>
+#include <QDebug>
+#include <QVarLengthArray>
+#include <QOpenGLContext>
+#include <QOpenGLShader>
+
+Vec3f Planet::labelColor = Vec3f(0.4,0.4,0.8);
+Vec3f Planet::orbitColor = Vec3f(1,0.6,1);
+StelTextureSP Planet::hintCircleTex;
+StelTextureSP Planet::texEarthShadow;
+
+QOpenGLShaderProgram* Planet::planetShaderProgram=NULL;
+Planet::PlanetShaderVars Planet::planetShaderVars;
+QOpenGLShaderProgram* Planet::ringPlanetShaderProgram=NULL;
+Planet::RingPlanetShaderVars Planet::ringPlanetShaderVars;
+QOpenGLShaderProgram* Planet::moonShaderProgram=NULL;
+Planet::MoonShaderVars Planet::moonShaderVars;
+
+QMap<Planet::PlanetType, QString> Planet::pTypeMap;
+QMap<Planet::ApparentMagnitudeAlgorithm, QString> Planet::vMagAlgorithmMap;
+	
+Planet::Planet(const QString& englishName,
+	       int flagLighting,
+	       double radius,
+	       double oblateness,
+	       Vec3f color,
+	       float albedo,
+	       const QString& atexMapName,
+	       const QString& anormalMapName,
+	       posFuncType coordFunc,
+	       void* auserDataPtr,
+	       OsculatingFunctType *osculatingFunc,
+	       bool acloseOrbit,
+	       bool hidden,
+	       bool hasAtmosphere,
+	       bool hasHalo,
+	       const QString& pTypeStr)
+	: englishName(englishName),
+	  flagLighting(flagLighting),
+	  radius(radius),
+	  oneMinusOblateness(1.0-oblateness),
+	  color(color),
+	  albedo(albedo),
+	  axisRotation(0.),
+	  rings(NULL),
+	  sphereScale(1.f),
+	  lastJD(J2000),
+	  coordFunc(coordFunc),
+	  userDataPtr(auserDataPtr),
+	  osculatingFunc(osculatingFunc),
+	  parent(NULL),
+	  hidden(hidden),
+	  atmosphere(hasAtmosphere),
+	  halo(hasHalo)
+{
+	texMapName = atexMapName;
+	normalMapName = anormalMapName;
+	lastOrbitJD =0;
+	deltaJD = StelCore::JD_SECOND;
+	orbitCached = 0;
+	closeOrbit = acloseOrbit;
+	deltaOrbitJD = 0;
+	distance = 0;
+
+	// Initialize pType with the key found in pTypeMap, or mark planet type as undefined.
+	// The latter condition should obviously never happen.
+	pType = pTypeMap.key(pTypeStr, Planet::isUNDEFINED);
+	vMagAlgorithm = Planet::UndefinedAlgorithm;
+
+	eclipticPos = Vec3d(0.,0.,0.);
+	rotLocalToParent = Mat4d::identity();
+	texMap = StelApp::getInstance().getTextureManager().createTextureThread(StelFileMgr::getInstallationDir()+"/textures/"+texMapName, StelTexture::StelTextureParams(true, GL_LINEAR, GL_REPEAT));
+	normalMap = StelApp::getInstance().getTextureManager().createTextureThread(StelFileMgr::getInstallationDir()+"/textures/"+normalMapName, StelTexture::StelTextureParams(true, GL_LINEAR, GL_REPEAT));
+
+	nameI18 = englishName;
+	nativeName = "";
+	if (englishName!="Pluto")
+	{
+		deltaJD = 0.001*StelCore::JD_SECOND;
+	}
+	flagLabels = true;
+	flagNativeName = true;
+	flagTranslatedName = true;
+}
+
+// called in SolarSystem::init() before first planet is created. Loads pTypeMap.
+void Planet::init()
+{
+	if (pTypeMap.count() > 0 )
+	{
+		// This should never happen. But it's uncritical.
+		qDebug() << "Planet::init(): Non-empty static map. This is a programming error, but we can fix that.";
+		pTypeMap.clear();
+	}
+	pTypeMap.insert(Planet::isStar,     "star");
+	pTypeMap.insert(Planet::isPlanet,   "planet");
+	pTypeMap.insert(Planet::isMoon,     "moon");
+	pTypeMap.insert(Planet::isAsteroid, "asteroid");
+	pTypeMap.insert(Planet::isPlutoid,  "plutoid");
+	pTypeMap.insert(Planet::isComet,    "comet");
+	pTypeMap.insert(Planet::isUNDEFINED,"UNDEFINED"); // something must be broken before we ever see this!
+
+	if (vMagAlgorithmMap.count() > 0)
+	{
+		qDebug() << "Planet::init(): Non-empty static map. This is a programming error, but we can fix that.";
+		vMagAlgorithmMap.clear();
+	}
+	vMagAlgorithmMap.insert(Planet::Planesas,	"planesas");
+	vMagAlgorithmMap.insert(Planet::Mueller,	"mueller");
+	vMagAlgorithmMap.insert(Planet::Harris,		"harris");
+	vMagAlgorithmMap.insert(Planet::UndefinedAlgorithm, "");
+}
+
+Planet::~Planet()
+{
+	if (rings)
+		delete rings;
+}
+
+void Planet::translateName(const StelTranslator& trans)
+{
+	if (!nativeName.isEmpty() && getFlagNativeName())
+	{
+		if (getFlagTranslatedName())
+			nameI18 = trans.qtranslate(nativeName);
+		else
+			nameI18 = nativeName;
+	}
+	else
+	{
+		if (getFlagTranslatedName())
+			nameI18 = trans.qtranslate(englishName);
+		else
+			nameI18 = englishName;
+	}
+}
+
+QString Planet::getEnglishName() const
+{
+	return englishName;
+}
+
+QString Planet::getNameI18n() const
+{
+	return nameI18;
+}
+
+// Return the information string "ready to print" :)
+QString Planet::getInfoString(const StelCore* core, const InfoStringGroup& flags) const
+{
+	QString str;
+	QTextStream oss(&str);
+
+	if (flags&Name)
+	{
+		oss << "<h2>" << getNameI18n();  // UI translation can differ from sky translation
+		oss.setRealNumberNotation(QTextStream::FixedNotation);
+		oss.setRealNumberPrecision(1);
+		if (sphereScale != 1.f)
+			oss << QString::fromUtf8(" (\xC3\x97") << sphereScale << ")";
+		oss << "</h2>";
+	}
+
+	if (flags&ObjectType && getPlanetType()!=isUNDEFINED)
+	{
+		oss << q_("Type: <b>%1</b>").arg(q_(getPlanetTypeString())) << "<br />";
+	}
+
+	if (flags&Magnitude)
+	{
+		if (core->getSkyDrawer()->getFlagHasAtmosphere())
+		    oss << q_("Magnitude: <b>%1</b> (extincted to: <b>%2</b>)").arg(QString::number(getVMagnitude(core), 'f', 2),
+										    QString::number(getVMagnitudeWithExtinction(core), 'f', 2)) << "<br>";
+		else
+		    oss << q_("Magnitude: <b>%1</b>").arg(getVMagnitude(core), 0, 'f', 2) << "<br>";
+	}
+	if (flags&AbsoluteMagnitude)
+		oss << q_("Absolute Magnitude: %1").arg(getVMagnitude(core)-5.*(std::log10(getJ2000EquatorialPos(core).length()*AU/PARSEC)-1.), 0, 'f', 2) << "<br>";
+
+	oss << getPositionInfoString(core, flags);
+
+	if (flags&Extra)
+	{
+		static SolarSystem *ssystem=GETSTELMODULE(SolarSystem);
+		double ecl= ssystem->getEarth()->getRotObliquity(core->getJDay());
+		if (core->getCurrentLocation().planetName=="Earth")
+			oss << q_("Obliquity (of date, for Earth): %1").arg(StelUtils::radToDmsStr(ecl, true)) << "<br>";
+		//if (englishName!="Sun")
+		//	oss << q_("Obliquity (of date): %1").arg(StelUtils::radToDmsStr(getRotObliquity(core->getJDay()), true)) << "<br>";
+	}
+
+	if (flags&Distance)
+	{
+		double distanceAu = getJ2000EquatorialPos(core).length();
+		double distanceKm = AU * distanceAu;
+		if (distanceAu < 0.1)
+		{
+			// xgettext:no-c-format
+			oss << QString(q_("Distance: %1AU (%2 km)"))
+				   .arg(distanceAu, 0, 'f', 6)
+				   .arg(distanceKm, 0, 'f', 3);
+		}
+		else
+		{
+			// xgettext:no-c-format
+			oss << QString(q_("Distance: %1AU (%2 Mio km)"))
+				   .arg(distanceAu, 0, 'f', 3)
+				   .arg(distanceKm / 1.0e6, 0, 'f', 3);
+		}
+		oss << "<br>";
+	}
+
+	if (flags&Size)
+	{
+		double angularSize = 2.*getAngularSize(core)*M_PI/180.;
+		if (rings)
+		{
+			double withoutRings = 2.*getSpheroidAngularSize(core)*M_PI/180.;
+			oss << q_("Apparent diameter: %1, with rings: %2")
+			       .arg(StelUtils::radToDmsStr(withoutRings, true),
+			            StelUtils::radToDmsStr(angularSize, true));
+		}
+		else
+		{
+			oss << q_("Apparent diameter: %1").arg(StelUtils::radToDmsStr(angularSize, true));
+		}
+		oss << "<br>";
+	}
+
+	double siderealPeriod = getSiderealPeriod();
+	double siderealDay = getSiderealDay();
+	if (flags&Extra)
+	{
+		if (siderealPeriod>0)
+		{
+			// TRANSLATORS: Sidereal (orbital) period for solar system bodies in days and in Julian years (symbol: a)
+			oss << q_("Sidereal period: %1 days (%2 a)").arg(QString::number(siderealPeriod, 'f', 2)).arg(QString::number(siderealPeriod/365.25, 'f', 3)) << "<br>";
+			if (qAbs(siderealDay)>0)
+			{
+				oss << q_("Sidereal day: %1").arg(StelUtils::hoursToHmsStr(qAbs(siderealDay*24))) << "<br>";
+				oss << q_("Mean solar day: %1").arg(StelUtils::hoursToHmsStr(qAbs(getMeanSolarDay()*24))) << "<br>";
+			}
+			else if (re.period==0.)
+			{
+				oss << q_("The period of rotation is chaotic") << "<br>";
+			}
+		}
+		if (englishName.compare("Sun")!=0)
+		{
+			const Vec3d& observerHelioPos = core->getObserverHeliocentricEclipticPos();
+			oss << QString(q_("Phase Angle: %1")).arg(StelUtils::radToDmsStr(getPhaseAngle(observerHelioPos))) << "<br>";
+			oss << QString(q_("Elongation: %1")).arg(StelUtils::radToDmsStr(getElongation(observerHelioPos))) << "<br>";
+			oss << QString(q_("Phase: %1")).arg(getPhase(observerHelioPos), 0, 'f', 2) << "<br>";
+			oss << QString(q_("Illuminated: %1%")).arg(getPhase(observerHelioPos) * 100, 0, 'f', 1) << "<br>";
+		}
+	}
+
+	postProcessInfoString(str, flags);
+
+	return str;
+}
+
+//! Get sky label (sky translation)
+QString Planet::getSkyLabel(const StelCore*) const
+{
+	QString str;
+	QTextStream oss(&str);
+	oss.setRealNumberPrecision(2);
+	oss << getNameI18n();
+
+	if (sphereScale != 1.f)
+	{
+		oss << QString::fromUtf8(" (\xC3\x97") << sphereScale << ")";
+	}
+	return str;
+}
+
+float Planet::getSelectPriority(const StelCore* core) const
+{
+	if( ((SolarSystem*)StelApp::getInstance().getModuleMgr().getModule("SolarSystem"))->getFlagHints() )
+	{
+	// easy to select, especially pluto
+		return getVMagnitudeWithExtinction(core)-15.f;
+	}
+	else
+	{
+		return getVMagnitudeWithExtinction(core) - 8.f;
+	}
+}
+
+Vec3f Planet::getInfoColor(void) const
+{
+	return ((SolarSystem*)StelApp::getInstance().getModuleMgr().getModule("SolarSystem"))->getLabelsColor();
+}
+
+
+double Planet::getCloseViewFov(const StelCore* core) const
+{
+	return std::atan(radius*sphereScale*2.f/getEquinoxEquatorialPos(core).length())*180./M_PI * 4;
+}
+
+double Planet::getSatellitesFov(const StelCore* core) const
+{
+	// TODO: calculate from satellite orbits rather than hard code
+	if (englishName=="Jupiter") return std::atan(0.005f/getEquinoxEquatorialPos(core).length())*180./M_PI * 4;
+	if (englishName=="Saturn") return std::atan(0.005f/getEquinoxEquatorialPos(core).length())*180./M_PI * 4;
+	if (englishName=="Mars") return std::atan(0.0001f/getEquinoxEquatorialPos(core).length())*180./M_PI * 4;
+	if (englishName=="Uranus") return std::atan(0.002f/getEquinoxEquatorialPos(core).length())*180./M_PI * 4;
+	return -1.;
+}
+
+double Planet::getParentSatellitesFov(const StelCore* core) const
+{
+	if (parent && parent->parent) return parent->getSatellitesFov(core);
+	return -1.0;
+}
+
+// Set the rotational elements of the planet body.
+void Planet::setRotationElements(float _period, float _offset, double _epoch, float _obliquity, float _ascendingNode, float _precessionRate, double _siderealPeriod )
+{
+	re.period = _period;
+	re.offset = _offset;
+	re.epoch = _epoch;
+	re.obliquity = _obliquity;
+	re.ascendingNode = _ascendingNode;
+	re.precessionRate = _precessionRate;
+	re.siderealPeriod = _siderealPeriod;  // used for drawing orbit lines
+
+	deltaOrbitJD = re.siderealPeriod/ORBIT_SEGMENTS;
+}
+
+Vec3d Planet::getJ2000EquatorialPos(const StelCore *core) const
+{
+	return StelCore::matVsop87ToJ2000.multiplyWithoutTranslation(getHeliocentricEclipticPos() - core->getObserverHeliocentricEclipticPos());
+}
+
+// Compute the position in the parent Planet coordinate system
+// Actually call the provided function to compute the ecliptical position
+void Planet::computePositionWithoutOrbits(const double dateJD)
+{
+	if (fabs(lastJD-dateJD)>deltaJD)
+	{
+		coordFunc(dateJD, eclipticPos, userDataPtr);
+		lastJD = dateJD;
+	}
+}
+
+double Planet::getRotObliquity(double JDay) const
+{
+	// JDay=2451545.0 for J2000.0
+	if (englishName=="Earth")
+		return get_mean_ecliptical_obliquity(JDay) *M_PI/180.0;
+	else
+		return re.obliquity;
+}
+
+
+bool willCastShadow(const Planet* thisPlanet, const Planet* p)
+{
+	Vec3d thisPos = thisPlanet->getHeliocentricEclipticPos();
+	Vec3d planetPos = p->getHeliocentricEclipticPos();
+	
+	// If the planet p is farther from the sun than this planet, it can't cast shadow on it.
+	if (planetPos.lengthSquared()>thisPos.lengthSquared())
+		return false;
+	
+	Vec3d ppVector = planetPos;
+	ppVector.normalize();
+	
+	double shadowDistance = ppVector * thisPos;
+	static const double sunRadius = 696000./AU;
+	double d = planetPos.length() / (p->getRadius()/sunRadius+1);
+	double penumbraRadius = (shadowDistance-d)/d*sunRadius;
+	
+	double penumbraCenterToThisPlanetCenterDistance = (ppVector*shadowDistance-thisPos).length();
+	
+	if (penumbraCenterToThisPlanetCenterDistance<penumbraRadius+thisPlanet->getRadius())
+		return true;
+	return false;
+}
+
+QVector<const Planet*> Planet::getCandidatesForShadow() const
+{
+	QVector<const Planet*> res;
+	const SolarSystem *ssystem=GETSTELMODULE(SolarSystem);
+	const Planet* sun = ssystem->getSun().data();
+	if (this==sun || (parent.data()==sun && satellites.empty()))
+		return res;
+	
+	foreach (const PlanetP& planet, satellites)
+	{
+		if (willCastShadow(this, planet.data()))
+			res.append(planet.data());
+	}
+	if (willCastShadow(this, parent.data()))
+		res.append(parent.data());
+	
+	return res;
+}
+
+void Planet::computePosition(const double dateJD)
+{
+
+	if (orbitFader.getInterstate()>0.000001 && deltaOrbitJD > 0 && (fabs(lastOrbitJD-dateJD)>deltaOrbitJD || !orbitCached))
+	{
+		double calc_date;
+		// int delta_points = (int)(0.5 + (date - lastOrbitJD)/date_increment);
+		int delta_points;
+
+		if( dateJD > lastOrbitJD )
+		{
+			delta_points = (int)(0.5 + (dateJD - lastOrbitJD)/deltaOrbitJD);
+		}
+		else
+		{
+			delta_points = (int)(-0.5 + (dateJD - lastOrbitJD)/deltaOrbitJD);
+		}
+		double new_date = lastOrbitJD + delta_points*deltaOrbitJD;
+
+		// qDebug( "Updating orbit coordinates for %s (delta %f) (%d points)\n", name.c_str(), deltaOrbitJD, delta_points);
+
+		if( delta_points > 0 && delta_points < ORBIT_SEGMENTS && orbitCached)
+		{
+
+			for( int d=0; d<ORBIT_SEGMENTS; d++ )
+			{
+				if(d + delta_points >= ORBIT_SEGMENTS )
+				{
+					// calculate new points
+					calc_date = new_date + (d-ORBIT_SEGMENTS/2)*deltaOrbitJD;
+
+					// date increments between points will not be completely constant though
+					computeTransMatrix(calc_date);
+					if (osculatingFunc)
+					{
+						(*osculatingFunc)(dateJD,calc_date,eclipticPos);
+					}
+					else
+					{
+						coordFunc(calc_date, eclipticPos, userDataPtr);
+					}
+					orbitP[d] = eclipticPos;
+					orbit[d] = getHeliocentricEclipticPos();
+				}
+				else
+				{
+					orbitP[d] = orbitP[d+delta_points];
+					orbit[d] = getHeliocentricPos(orbitP[d]);
+				}
+			}
+
+			lastOrbitJD = new_date;
+		}
+		else if( delta_points < 0 && abs(delta_points) < ORBIT_SEGMENTS  && orbitCached)
+		{
+
+			for( int d=ORBIT_SEGMENTS-1; d>=0; d-- )
+			{
+				if(d + delta_points < 0 )
+				{
+					// calculate new points
+					calc_date = new_date + (d-ORBIT_SEGMENTS/2)*deltaOrbitJD;
+
+					computeTransMatrix(calc_date);
+					if (osculatingFunc) {
+						(*osculatingFunc)(dateJD,calc_date,eclipticPos);
+					}
+					else
+					{
+						coordFunc(calc_date, eclipticPos, userDataPtr);
+					}
+					orbitP[d] = eclipticPos;
+					orbit[d] = getHeliocentricEclipticPos();
+				}
+				else
+				{
+					orbitP[d] = orbitP[d+delta_points];
+					orbit[d] = getHeliocentricPos(orbitP[d]);
+				}
+			}
+
+			lastOrbitJD = new_date;
+
+		}
+		else if( delta_points || !orbitCached)
+		{
+
+			// update all points (less efficient)
+			for( int d=0; d<ORBIT_SEGMENTS; d++ )
+			{
+				calc_date = dateJD + (d-ORBIT_SEGMENTS/2)*deltaOrbitJD;
+				computeTransMatrix(calc_date);
+				if (osculatingFunc)
+				{
+					(*osculatingFunc)(dateJD,calc_date,eclipticPos);
+				}
+				else
+				{
+					coordFunc(calc_date, eclipticPos, userDataPtr);
+				}
+				orbitP[d] = eclipticPos;
+				orbit[d] = getHeliocentricEclipticPos();
+			}
+
+			lastOrbitJD = dateJD;
+			if (!osculatingFunc) orbitCached = 1;
+		}
+
+
+		// calculate actual Planet position
+		coordFunc(dateJD, eclipticPos, userDataPtr);
+
+		lastJD = dateJD;
+
+	}
+	else if (fabs(lastJD-dateJD)>deltaJD)
+	{
+		// calculate actual Planet position
+		coordFunc(dateJD, eclipticPos, userDataPtr);
+		// XXX: do we need to do that even when the orbit is not visible?
+		for( int d=0; d<ORBIT_SEGMENTS; d++ )
+			orbit[d]=getHeliocentricPos(orbitP[d]);
+		lastJD = dateJD;
+	}
+
+}
+
+// Compute the transformation matrix from the local Planet coordinate to the parent Planet coordinate
+void Planet::computeTransMatrix(double jd)
+{
+	axisRotation = getSiderealTime(jd);
+
+	// Special case - heliocentric coordinates are on ecliptic,
+	// not solar equator...
+	if (parent)
+	{
+		rotLocalToParent = Mat4d::zrotation(re.ascendingNode - re.precessionRate*(jd-re.epoch)) * Mat4d::xrotation(re.obliquity);
+	}
+}
+
+Mat4d Planet::getRotEquatorialToVsop87(void) const
+{
+	Mat4d rval = rotLocalToParent;
+	if (parent)
+	{
+		for (PlanetP p=parent;p->parent;p=p->parent)
+			rval = p->rotLocalToParent * rval;
+	}
+	return rval;
+}
+
+void Planet::setRotEquatorialToVsop87(const Mat4d &m)
+{
+	Mat4d a = Mat4d::identity();
+	if (parent)
+	{
+		for (PlanetP p=parent;p->parent;p=p->parent)
+			a = p->rotLocalToParent * a;
+	}
+	rotLocalToParent = a.transpose() * m;
+}
+
+
+// Compute the z rotation to use from equatorial to geographic coordinates
+double Planet::getSiderealTime(double jd) const
+{
+	if (englishName=="Earth")
+	{
+		return get_apparent_sidereal_time(jd);
+	}
+
+	double t = jd - re.epoch;
+	// oops... avoid division by zero (typical case for moons with chaotic period of rotation)
+	double rotations = 1.f; // NOTE: Maybe 1e-3 will be better?
+	if (re.period!=0.) // OK, it's not a moon with chaotic period of rotation :)
+	{
+		rotations = t / (double) re.period;
+	}
+	double wholeRotations = floor(rotations);
+	double remainder = rotations - wholeRotations;
+
+// TODO: This block need rewrite
+	if (englishName=="Jupiter")
+	{
+		// use semi-empirical coefficient for GRS drift
+		return remainder * 360. + re.offset - 0.2483 * qAbs(jd - 2456172);
+	}
+	else
+		return remainder * 360. + re.offset;
+}
+
+double Planet::getMeanSolarDay() const
+{
+	double msd = 0.;
+
+	if (englishName=="Sun")
+		return msd;
+
+	double sday = getSiderealDay();	
+	double coeff = qAbs(sday/getSiderealPeriod());
+	float sign = 1;
+	// planets with retrograde rotation
+	if (englishName=="Venus" || englishName=="Uranus" || englishName=="Pluto")
+		sign = -1;
+
+	if (pType==Planet::isMoon)
+	{
+		// duration of mean solar day on moon are same as synodic month on this moon
+		double a = parent->getSiderealPeriod()/sday;
+		msd = sday*(a/(a-1));
+	}
+	else
+		msd = sign*sday/(1 - sign*coeff);
+
+	return msd;
+}
+
+// Get the Planet position in the parent Planet ecliptic coordinate in AU
+Vec3d Planet::getEclipticPos() const
+{
+	return eclipticPos;
+}
+
+// Return the heliocentric ecliptical position (Vsop87)
+Vec3d Planet::getHeliocentricEclipticPos() const
+{
+	Vec3d pos = eclipticPos;
+	PlanetP pp = parent;
+	if (pp)
+	{
+		while (pp->parent)
+		{
+			pos += pp->eclipticPos;
+			pp = pp->parent;
+		}
+	}
+	return pos;
+}
+
+// Return heliocentric coordinate of p
+Vec3d Planet::getHeliocentricPos(Vec3d p) const
+{
+	// Note: using shared copies is too slow here.  So we use direct access
+	// instead.
+	Vec3d pos = p;
+	const Planet* pp = parent.data();
+	if (pp)
+	{
+		while (pp->parent.data())
+		{
+			pos += pp->eclipticPos;
+			pp = pp->parent.data();
+		}
+	}
+	return pos;
+}
+
+void Planet::setHeliocentricEclipticPos(const Vec3d &pos)
+{
+	eclipticPos = pos;
+	PlanetP p = parent;
+	if (p)
+	{
+		while (p->parent)
+		{
+			eclipticPos -= p->eclipticPos;
+			p = p->parent;
+		}
+	}
+}
+
+// Compute the distance to the given position in heliocentric coordinate (in AU)
+// This is called by SolarSystem::draw()
+double Planet::computeDistance(const Vec3d& obsHelioPos)
+{
+	distance = (obsHelioPos-getHeliocentricEclipticPos()).length();
+	// improve fps by juggling updates for asteroids. They must be fast if close to observer, but can be slow if further away.
+	if (pType == Planet::isAsteroid)
+			deltaJD=distance*StelCore::JD_SECOND;
+	return distance;
+}
+
+// Get the phase angle (radians) for an observer at pos obsPos in heliocentric coordinates (dist in AU)
+double Planet::getPhaseAngle(const Vec3d& obsPos) const
+{
+	const double observerRq = obsPos.lengthSquared();
+	const Vec3d& planetHelioPos = getHeliocentricEclipticPos();
+	const double planetRq = planetHelioPos.lengthSquared();
+	const double observerPlanetRq = (obsPos - planetHelioPos).lengthSquared();
+	return std::acos((observerPlanetRq + planetRq - observerRq)/(2.0*sqrt(observerPlanetRq*planetRq)));
+}
+
+// Get the planet phase for an observer at pos obsPos in heliocentric coordinates (in AU)
+float Planet::getPhase(const Vec3d& obsPos) const
+{
+	const double observerRq = obsPos.lengthSquared();
+	const Vec3d& planetHelioPos = getHeliocentricEclipticPos();
+	const double planetRq = planetHelioPos.lengthSquared();
+	const double observerPlanetRq = (obsPos - planetHelioPos).lengthSquared();
+	const double cos_chi = (observerPlanetRq + planetRq - observerRq)/(2.0*sqrt(observerPlanetRq*planetRq));
+	return 0.5f * qAbs(1.f + cos_chi);
+}
+
+// Get the elongation angle (radians) for an observer at pos obsPos in heliocentric coordinates (dist in AU)
+double Planet::getElongation(const Vec3d& obsPos) const
+{
+	const double observerRq = obsPos.lengthSquared();
+	const Vec3d& planetHelioPos = getHeliocentricEclipticPos();
+	const double planetRq = planetHelioPos.lengthSquared();
+	const double observerPlanetRq = (obsPos - planetHelioPos).lengthSquared();
+	return std::acos((observerPlanetRq  + observerRq - planetRq)/(2.0*sqrt(observerPlanetRq*observerRq)));
+}
+
+// Computation of the visual magnitude (V band) of the planet.
+float Planet::getVMagnitude(const StelCore* core) const
+{
+	if (parent == 0)
+	{
+		// sun, compute the apparent magnitude for the absolute mag (4.83) and observer's distance
+		const double distParsec = std::sqrt(core->getObserverHeliocentricEclipticPos().lengthSquared())*AU/PARSEC;
+		return 4.83 + 5.*(std::log10(distParsec)-1.);
+	}
+
+	// Compute the angular phase
+	const Vec3d& observerHelioPos = core->getObserverHeliocentricEclipticPos();
+	const double observerRq = observerHelioPos.lengthSquared();
+	const Vec3d& planetHelioPos = getHeliocentricEclipticPos();
+	const double planetRq = planetHelioPos.lengthSquared();
+	const double observerPlanetRq = (observerHelioPos - planetHelioPos).lengthSquared();
+	const double cos_chi = (observerPlanetRq + planetRq - observerRq)/(2.0*std::sqrt(observerPlanetRq*planetRq));
+	const double phase = std::acos(cos_chi);
+
+	double shadowFactor = 1.;
+	// Check if the satellite is inside the inner shadow of the parent planet:
+	if (parent->parent != 0)
+	{
+		const Vec3d& parentHeliopos = parent->getHeliocentricEclipticPos();
+		const double parent_Rq = parentHeliopos.lengthSquared();
+		const double pos_times_parent_pos = planetHelioPos * parentHeliopos;
+		if (pos_times_parent_pos > parent_Rq)
+		{
+			// The satellite is farther away from the sun than the parent planet.
+			const double sun_radius = parent->parent->radius;
+			const double sun_minus_parent_radius = sun_radius - parent->radius;
+			const double quot = pos_times_parent_pos/parent_Rq;
+
+			// Compute d = distance from satellite center to border of inner shadow.
+			// d>0 means inside the shadow cone.
+			double d = sun_radius - sun_minus_parent_radius*quot - std::sqrt((1.-sun_minus_parent_radius/sqrt(parent_Rq)) * (planetRq-pos_times_parent_pos*quot));
+			if (d>=radius)
+			{
+				// The satellite is totally inside the inner shadow.
+				if (englishName=="Moon")
+				{
+					// Fit a more realistic magnitude for the Moon case.
+					// I used some empirical data for fitting. --AW
+					// TODO: This factor should be improved!
+					shadowFactor = 2.718e-5;
+				}
+				else
+					shadowFactor = 1e-9;
+			}
+			else if (d>-radius)
+			{
+				// The satellite is partly inside the inner shadow,
+				// compute a fantasy value for the magnitude:
+				d /= radius;
+				shadowFactor = (0.5 - (std::asin(d)+d*std::sqrt(1.0-d*d))/M_PI);
+			}
+		}
+	}
+
+	// Use empirical formulae for main planets when seen from earth
+	if (core->getCurrentLocation().planetName=="Earth")
+	{
+		const double phaseDeg=phase*180./M_PI;
+		const double d = 5. * log10(sqrt(observerPlanetRq*planetRq));
+
+		// GZ: I prefer the values given by Meeus, Astronomical Algorithms (1992).
+		// There are two solutions:
+		// (1) G. Mueller, based on visual observations 1877-91. [Expl.Suppl.1961]
+		// (2) Astronomical Almanac 1984 and later. These give V (instrumental) magnitudes.
+		// The structure is almost identical, just the numbers are different!
+		// I activate (1) for now, because we want to simulate the eye's impression. (Esp. Venus!)
+		// AW: (2) activated by default
+
+		switch (core->getCurrentPlanet()->getApparentMagnitudeAlgorithm())
+		{
+			case Planesas:
+			{
+				// Algorithm provided by Pere Planesas (Observatorio Astronomico Nacional)
+				double f1 = phaseDeg/100.;
+
+				if (englishName=="Mercury")
+				{
+					if ( phaseDeg > 150. ) f1 = 1.5;
+					return -0.36 + d + 3.8*f1 - 2.73*f1*f1 + 2*f1*f1*f1;
+				}
+				if (englishName=="Venus")
+					return -4.29 + d + 0.09*f1 + 2.39*f1*f1 - 0.65*f1*f1*f1;
+				if (englishName=="Mars")
+					return -1.52 + d + 0.016*phaseDeg;
+				if (englishName=="Jupiter")
+					return -9.25 + d + 0.005*phaseDeg;
+				if (englishName=="Saturn")
+				{
+					// add rings computation
+					// implemented from Meeus, Astr.Alg.1992
+					const double jd=core->getJDay();
+					const double T=(jd-2451545.0)/36525.0;
+					const double i=((0.000004*T-0.012998)*T+28.075216)*M_PI/180.0;
+					const double Omega=((0.000412*T+1.394681)*T+169.508470)*M_PI/180.0;
+					static SolarSystem *ssystem=GETSTELMODULE(SolarSystem);
+					const Vec3d saturnEarth=getHeliocentricEclipticPos() - ssystem->getEarth()->getHeliocentricEclipticPos();
+					double lambda=atan2(saturnEarth[1], saturnEarth[0]);
+					double beta=atan2(saturnEarth[2], sqrt(saturnEarth[0]*saturnEarth[0]+saturnEarth[1]*saturnEarth[1]));
+					const double sinx=sin(i)*cos(beta)*sin(lambda-Omega)-cos(i)*sin(beta);
+					double rings = -2.6*sinx + 1.25*sinx*sinx;
+					return -8.88 + d + 0.044*phaseDeg + rings;
+				}
+				if (englishName=="Uranus")
+					return -7.19 + d + 0.0028*phaseDeg;
+				if (englishName=="Neptune")
+					return -6.87 + d;
+				if (englishName=="Pluto")
+					return -1.01 + d + 0.041*phaseDeg;
+
+				break;
+			}
+			case Mueller:
+			{
+				// (1)
+				if (englishName=="Mercury")
+				{
+					double ph50=phaseDeg-50.0;
+					return 1.16 + d + 0.02838*ph50 + 0.0001023*ph50*ph50;
+				}
+				if (englishName=="Venus")
+					return -4.0 + d + 0.01322*phaseDeg + 0.0000004247*phaseDeg*phaseDeg*phaseDeg;
+				if (englishName=="Mars")
+					return -1.3 + d + 0.01486*phaseDeg;
+				if (englishName=="Jupiter")
+					return -8.93 + d;
+				if (englishName=="Saturn")
+				{
+					// add rings computation
+					// implemented from Meeus, Astr.Alg.1992
+					const double jd=core->getJDay();
+					const double T=(jd-2451545.0)/36525.0;
+					const double i=((0.000004*T-0.012998)*T+28.075216)*M_PI/180.0;
+					const double Omega=((0.000412*T+1.394681)*T+169.508470)*M_PI/180.0;
+					SolarSystem *ssystem=GETSTELMODULE(SolarSystem);
+					const Vec3d saturnEarth=getHeliocentricEclipticPos() - ssystem->getEarth()->getHeliocentricEclipticPos();
+					double lambda=atan2(saturnEarth[1], saturnEarth[0]);
+					double beta=atan2(saturnEarth[2], sqrt(saturnEarth[0]*saturnEarth[0]+saturnEarth[1]*saturnEarth[1]));
+					const double sinB=sin(i)*cos(beta)*sin(lambda-Omega)-cos(i)*sin(beta);
+					double rings = -2.6*fabs(sinB) + 1.25*sinB*sinB; // sinx=sinB, saturnicentric latitude of earth. longish, see Meeus.
+					return -8.68 + d + 0.044*phaseDeg + rings;
+				}
+				if (englishName=="Uranus")
+					return -6.85 + d;
+				if (englishName=="Neptune")
+					return -7.05 + d;
+				if (englishName=="Pluto")
+					return -1.0 + d;
+
+				break;
+			}
+			case Harris:
+			case UndefinedAlgorithm:	// activated by default
+			{
+				// (2)
+				if (englishName=="Mercury")
+					return 0.42 + d + .038*phaseDeg - 0.000273*phaseDeg*phaseDeg + 0.000002*phaseDeg*phaseDeg*phaseDeg;
+				if (englishName=="Venus")
+					return -4.40 + d + 0.0009*phaseDeg + 0.000239*phaseDeg*phaseDeg - 0.00000065*phaseDeg*phaseDeg*phaseDeg;
+				if (englishName=="Mars")
+					return -1.52 + d + 0.016*phaseDeg;
+				if (englishName=="Jupiter")
+					return -9.40 + d + 0.005*phaseDeg;
+				if (englishName=="Saturn")
+				{
+					// add rings computation
+					// implemented from Meeus, Astr.Alg.1992
+					const double jd=core->getJDay();
+					const double T=(jd-2451545.0)/36525.0;
+					const double i=((0.000004*T-0.012998)*T+28.075216)*M_PI/180.0;
+					const double Omega=((0.000412*T+1.394681)*T+169.508470)*M_PI/180.0;
+					static SolarSystem *ssystem=GETSTELMODULE(SolarSystem);
+					const Vec3d saturnEarth=getHeliocentricEclipticPos() - ssystem->getEarth()->getHeliocentricEclipticPos();
+					double lambda=atan2(saturnEarth[1], saturnEarth[0]);
+					double beta=atan2(saturnEarth[2], sqrt(saturnEarth[0]*saturnEarth[0]+saturnEarth[1]*saturnEarth[1]));
+					const double sinB=sin(i)*cos(beta)*sin(lambda-Omega)-cos(i)*sin(beta);
+					double rings = -2.6*fabs(sinB) + 1.25*sinB*sinB; // sinx=sinB, saturnicentric latitude of earth. longish, see Meeus.
+					return -8.88 + d + 0.044*phaseDeg + rings;
+				}
+				if (englishName=="Uranus")
+					return -7.19f + d;
+				if (englishName=="Neptune")
+					return -6.87f + d;
+				if (englishName=="Pluto")
+					return -1.00f + d;
+
+				break;
+			}
+		}
+	}
+
+	// This formula seems to give wrong results
+	const double p = (1.0 - phase/M_PI) * cos_chi + std::sqrt(1.0 - cos_chi*cos_chi) / M_PI;
+	double F = 2.0 * albedo * radius * radius * p / (3.0*observerPlanetRq*planetRq) * shadowFactor;
+	return -26.73 - 2.5 * std::log10(F);
+}
+
+double Planet::getAngularSize(const StelCore* core) const
+{
+	double rad = radius;
+	if (rings)
+		rad = rings->getSize();
+	return std::atan2(rad*sphereScale,getJ2000EquatorialPos(core).length()) * 180./M_PI;
+}
+
+
+double Planet::getSpheroidAngularSize(const StelCore* core) const
+{
+	return std::atan2(radius*sphereScale,getJ2000EquatorialPos(core).length()) * 180./M_PI;
+}
+
+// Draw the Planet and all the related infos : name, circle etc..
+void Planet::draw(StelCore* core, float maxMagLabels, const QFont& planetNameFont)
+{
+	if (hidden)
+		return;
+	// Try to improve speed for minor planets: test if visible at all.
+	// For a full catalog of NEAs (11000 objects), with this and resetting deltaJD according to distance, rendering time went 4.5fps->12fps.	
+	// TBD: Note that taking away the asteroids at this stage breaks dim-asteroid occultation of stars!
+	//      Maybe make another configurable flag for those interested?
+	// Problematic: Early-out here of course disables the wanted hint circles for dim asteroids.
+	// The line makes hints for asteroids 5 magnitudes below sky limiting magnitude visible.
+	// If asteroid is too faint to be seen, don't bother rendering. (Massive speedup if people have hundreds of orbital elements!)
+	if (((getVMagnitude(core)-5.0f) > core->getSkyDrawer()->getLimitMagnitude()) && pType==Planet::isAsteroid)
+	{
+		return;
+	}
+
+	Mat4d mat = Mat4d::translation(eclipticPos) * rotLocalToParent;
+	PlanetP p = parent;
+	while (p && p->parent)
+	{
+		mat = Mat4d::translation(p->eclipticPos) * mat * p->rotLocalToParent;
+		p = p->parent;
+	}
+
+	// This removed totally the Planet shaking bug!!!
+	StelProjector::ModelViewTranformP transfo = core->getHeliocentricEclipticModelViewTransform();
+	transfo->combine(mat);
+	if (getEnglishName() == core->getCurrentLocation().planetName)
+	{
+		// Draw the rings if we are located on a planet with rings, but not the planet itself.
+		if (rings)
+		{
+			draw3dModel(core, transfo, 1024, true);
+		}
+		return;
+	}
+
+	// Compute the 2D position and check if in the screen
+	const StelProjectorP prj = core->getProjection(transfo);
+	float screenSz = getAngularSize(core)*M_PI/180.*prj->getPixelPerRadAtCenter();
+	float viewport_left = prj->getViewportPosX();
+	float viewport_bottom = prj->getViewportPosY();
+	if (prj->project(Vec3d(0), screenPos)
+	    && screenPos[1]>viewport_bottom - screenSz && screenPos[1] < viewport_bottom + prj->getViewportHeight()+screenSz
+	    && screenPos[0]>viewport_left - screenSz && screenPos[0] < viewport_left + prj->getViewportWidth() + screenSz)
+	{
+		// Draw the name, and the circle if it's not too close from the body it's turning around
+		// this prevents name overlapping (e.g. for Jupiter's satellites)
+		float ang_dist = 300.f*atan(getEclipticPos().length()/getEquinoxEquatorialPos(core).length())/core->getMovementMgr()->getCurrentFov();
+		if (ang_dist==0.f)
+			ang_dist = 1.f; // if ang_dist == 0, the Planet is sun..
+
+		// by putting here, only draw orbit if Planet is visible for clarity
+		drawOrbit(core);  // TODO - fade in here also...
+
+		if (flagLabels && ang_dist>0.25 && maxMagLabels>getVMagnitude(core))
+		{
+			labelsFader=true;
+		}
+		else
+		{
+			labelsFader=false;
+		}
+		drawHints(core, planetNameFont);
+
+		draw3dModel(core,transfo,screenSz);
+	}
+	return;
+}
+
+class StelPainterLight
+{
+public:
+	Vec3f position;
+	Vec3f diffuse;
+	Vec3f ambient;
+};
+static StelPainterLight light;
+
+void Planet::PlanetShaderVars::initLocations(QOpenGLShaderProgram* p)
+{
+	GL(projectionMatrix = p->uniformLocation("projectionMatrix"));
+	GL(texCoord = p->attributeLocation("texCoord"));
+	GL(unprojectedVertex = p->attributeLocation("unprojectedVertex"));
+	GL(vertex = p->attributeLocation("vertex"));
+	GL(texture = p->uniformLocation("tex"));
+	GL(lightDirection = p->uniformLocation("lightDirection"));
+	GL(eyeDirection = p->uniformLocation("eyeDirection"));
+	GL(diffuseLight = p->uniformLocation("diffuseLight"));
+	GL(ambientLight = p->uniformLocation("ambientLight"));
+	GL(shadowCount = p->uniformLocation("shadowCount"));
+	GL(shadowData = p->uniformLocation("shadowData"));
+	GL(sunInfo = p->uniformLocation("sunInfo"));
+}
+
+void Planet::initShader()
+{
+	qWarning() << "Intializing planets GL shaders... ";
+	
+	const char *vsrc =
+		"attribute highp vec3 vertex;\n"
+		"attribute highp vec3 unprojectedVertex;\n"
+		"attribute mediump vec2 texCoord;\n"
+		"uniform highp mat4 projectionMatrix;\n"
+		"uniform highp vec3 lightDirection;\n"
+		"uniform highp vec3 eyeDirection;\n"
+		"varying mediump vec2 texc;\n"
+		"varying highp vec3 P;\n"
+		"#ifdef IS_MOON\n"
+		"    varying highp vec3 normalX;\n"
+		"    varying highp vec3 normalY;\n"
+		"    varying highp vec3 normalZ;\n"
+		"#else\n"
+		"    varying mediump float lum_;\n"
+		"#endif\n"
+		"\n"
+		"void main()\n"
+		"{\n"
+		"    gl_Position = projectionMatrix * vec4(vertex, 1.);\n"
+		"    texc = texCoord;\n"
+		"    highp vec3 normal = normalize(unprojectedVertex);\n"
+		"#ifdef IS_MOON\n"
+		"    normalX = normalize(cross(vec3(0,0,1), normal));\n"
+		"    normalY = normalize(cross(normal, normalX));\n"
+		"    normalZ = normal;\n"
+		"#else\n"
+		"    mediump float c = dot(lightDirection, normal);\n"
+		"    lum_ = clamp(c, 0.0, 1.0);\n"
+		"#endif\n"
+		"\n"
+		"    P = unprojectedVertex;\n"
+		"}\n"
+		"\n";
+	
+	const char *fsrc =
+		"varying mediump vec2 texc;\n"
+		"uniform sampler2D tex;\n"
+		"uniform mediump vec3 ambientLight;\n"
+		"uniform mediump vec3 diffuseLight;\n"
+		"uniform highp vec4 sunInfo;\n"
+		"varying highp vec3 P;\n"
+		"\n"
+		"uniform int shadowCount;\n"
+		"uniform highp mat4 shadowData;\n"
+		"\n"
+		"#ifdef RINGS_SUPPORT\n"
+		"uniform bool ring;\n"
+		"uniform highp float outerRadius;\n"
+		"uniform highp float innerRadius;\n"
+		"uniform sampler2D ringS;\n"
+		"uniform bool isRing;\n"
+		"#endif\n"
+		"\n"
+		"#ifdef IS_MOON\n"
+		"uniform sampler2D earthShadow;\n"
+		"uniform sampler2D normalMap;\n"
+		"uniform highp vec3 lightDirection;\n"
+		"uniform highp vec3 eyeDirection;\n"
+		"varying highp vec3 normalX;\n"
+		"varying highp vec3 normalY;\n"
+		"varying highp vec3 normalZ;\n"
+		"#else\n"
+		"varying mediump float lum_;\n"
+		"#endif\n"
+		"\n"
+		"void main()\n"
+		"{\n"
+		"    mediump float final_illumination = 1.0;\n"
+		"#ifdef IS_MOON\n"
+		"    mediump float lum = 1.;\n"
+		"#else\n"
+		"    mediump float lum = lum_;\n"
+		"#endif\n"
+		"#ifdef RINGS_SUPPORT\n"
+		"    if(isRing)"
+		"        lum=1.0;\n"
+		"#endif\n"
+		"    if(lum > 0.0)\n"
+		"    {\n"
+		"        highp vec3 sunPosition = sunInfo.xyz;\n"
+		"#ifdef RINGS_SUPPORT\n"
+		"        if(ring && !isRing)\n"
+		"        {\n"
+		"            highp vec3 ray = normalize(sunPosition);\n"
+		"            highp float u = - P.z / ray.z;\n"
+		"            if(u > 0.0 && u < 1e10)\n"
+		"            {\n"
+		"                mediump float ring_radius = length(P + u * ray);\n"
+		"                if(ring_radius > innerRadius && ring_radius < outerRadius)\n"
+		"                {\n"
+		"                    ring_radius = (ring_radius - innerRadius) / (outerRadius - innerRadius);\n"
+		"                    lowp float ringAlpha = texture2D(ringS, vec2(ring_radius, 0.5)).w;\n"
+		"                    final_illumination = 1.0 - ringAlpha;\n"
+		"                }\n"
+		"            }\n"
+		"        }\n"
+		"#endif\n"
+		"\n"
+		"        highp float sunRadius = sunInfo.w;\n"
+		"        highp float L = length(sunPosition - P);\n"
+		"        highp float R = asin(sunRadius / L);\n"
+		"        for (int i = 0; i < 4; ++i)\n"
+		"        {\n"
+		"            if (shadowCount>i)\n"
+		"            {\n"
+		"                highp vec3 satellitePosition = shadowData[0].xyz;\n"
+		"                highp float satelliteRadius = shadowData[0].w;\n"
+		"                highp float l = length(satellitePosition - P);\n"
+		"                highp float r = asin(satelliteRadius / l);\n"
+		"                highp float d = acos(min(1.0, dot(normalize(sunPosition - P), normalize(satellitePosition - P))));\n"
+		"\n"
+		"                mediump float illumination = 1.0;\n"
+		"                if(d >= R + r)\n"
+		"                {\n"
+		"                    // distance too far\n"
+		"                    illumination = 1.0;\n"
+		"                }\n"
+		"                else if(r >= R + d)\n"
+		"                {\n"
+		"                    // umbra\n"
+		"#ifdef IS_MOON\n"
+		"                    illumination = d / (r - R) * 0.6;\n"
+		"#else\n"
+		"                    illumination = 0.0;\n"
+		"#endif\n"
+		"                }\n"
+		"                else if(d + r <= R)\n"
+		"                {\n"
+		"                    // penumbra completely inside\n"
+		"                    illumination = 1.0 - r * r / (R * R);\n"
+		"                }\n"
+		"                else\n"
+		"                {\n"
+		"                    // penumbra partially inside\n"
+		"#ifdef IS_MOON\n"
+		"                    illumination = ((d - abs(R-r)) / (R + r - abs(R-r))) * 0.4 + 0.6;\n"
+		"#else\n"
+		"                    mediump float x = (R * R + d * d - r * r) / (2.0 * d);\n"
+		"                    mediump float alpha = acos(x / R);\n"
+		"                    mediump float beta = acos((d - x) / r);\n"
+		"                    mediump float AR = R * R * (alpha - 0.5 * sin(2.0 * alpha));\n"
+		"                    mediump float Ar = r * r * (beta - 0.5 * sin(2.0 * beta));\n"
+		"                    mediump float AS = R * R * 2.0 * 1.57079633;\n"
+		"                    illumination = 1.0 - (AR + Ar) / AS;\n"
+		"#endif\n"
+		"                }\n"
+		"                final_illumination = min(illumination, final_illumination);\n"
+		"            }\n"
+		"        }\n"
+		"    }\n"
+		"\n"
+		"#ifdef IS_MOON\n"
+		"    mediump vec3 normal = texture2D(normalMap, texc).rgb-vec3(0.5, 0.5, 0);\n"
+		"    normal = normalize(normalX*normal.x+normalY*normal.y+normalZ*normal.z);\n"
+		"    // normal now contains the real surface normal taking normal map into account\n"
+		"    // Use an Oren-Nayar model for rough surfaces\n"
+		"    // Ref: http://content.gpwiki.org/index.php/D3DBook:(Lighting)_Oren-Nayar\n"
+		"    highp float cosAngleLightNormal = dot(normal, lightDirection);\n"
+		"    highp float cosAngleEyeNormal = dot(normal, eyeDirection);\n"
+		"    mediump float angleLightNormal = acos(cosAngleLightNormal);\n"
+		"    mediump float angleEyeNormal = acos(cosAngleEyeNormal);\n"
+		"    mediump float alpha = max(angleEyeNormal, angleLightNormal);\n"
+		"    mediump float beta = min(angleEyeNormal, angleLightNormal);\n"
+		"    mediump float gamma = dot(eyeDirection - normal * cosAngleEyeNormal, lightDirection - normal * cosAngleLightNormal);\n"
+		"    mediump float roughness = 1.;\n"
+		"    mediump float roughnessSquared = roughness * roughness;\n"
+		"    mediump float A = 1.0 - 0.5 * (roughnessSquared / (roughnessSquared + 0.57));\n"
+		"    mediump float B = 0.45 * (roughnessSquared / (roughnessSquared + 0.09));\n"
+		"    mediump float C = sin(alpha) * tan(beta);\n"
+		"    lum = max(0.0, cosAngleLightNormal) * (A + B * max(0.0, gamma) * C) * 2.;\n"
+		"#endif\n"
+		"    mediump vec4 litColor = vec4(lum * final_illumination * diffuseLight + ambientLight, 1.0);\n"
+		"#ifdef IS_MOON\n"
+		"    if(final_illumination < 0.99)\n"
+		"    {\n"
+		"        lowp vec4 shadowColor = texture2D(earthShadow, vec2(final_illumination, 0.5));\n"
+		"        gl_FragColor = mix(texture2D(tex, texc) * litColor, shadowColor, shadowColor.a);\n"
+		"    }\n"
+		"    else\n"
+		"#endif\n"
+		"    {\n"
+		"        gl_FragColor = texture2D(tex, texc) * litColor;\n"
+		"    }\n"
+		"}\n";
+	
+	// Default planet shader program
+	QOpenGLShader vshader(QOpenGLShader::Vertex);
+	vshader.compileSourceCode(vsrc);
+	if (!vshader.log().isEmpty()) { qWarning() << "Planet: Warnings while compiling vshader: " << vshader.log(); }
+	
+	QOpenGLShader fshader(QOpenGLShader::Fragment);
+	fshader.compileSourceCode(fsrc);
+	if (!fshader.log().isEmpty()) { qWarning() << "Planet: Warnings while compiling fshader: " << fshader.log(); }
+
+	planetShaderProgram = new QOpenGLShaderProgram(QOpenGLContext::currentContext());
+	planetShaderProgram->addShader(&vshader);
+	planetShaderProgram->addShader(&fshader);
+	GL(StelPainter::linkProg(planetShaderProgram, "planetShaderProgram"));
+	GL(planetShaderProgram->bind());
+	planetShaderVars.initLocations(planetShaderProgram);
+	GL(planetShaderProgram->release());
+	
+	// Planet with ring shader program
+	QByteArray arr = "#define RINGS_SUPPORT\n\n";
+	arr+=fsrc;
+	QOpenGLShader ringFragmentShader(QOpenGLShader::Fragment);
+	ringFragmentShader.compileSourceCode(arr.constData());
+	if (!ringFragmentShader.log().isEmpty()) { qWarning() << "Planet: Warnings while compiling ringFragmentShader: " << ringFragmentShader.log(); }
+
+	ringPlanetShaderProgram = new QOpenGLShaderProgram(QOpenGLContext::currentContext());
+	ringPlanetShaderProgram->addShader(&vshader);
+	ringPlanetShaderProgram->addShader(&ringFragmentShader);
+	GL(StelPainter::linkProg(ringPlanetShaderProgram, "ringPlanetShaderProgram"));
+	GL(ringPlanetShaderProgram->bind());
+	ringPlanetShaderVars.initLocations(ringPlanetShaderProgram);
+	GL(ringPlanetShaderVars.isRing = ringPlanetShaderProgram->uniformLocation("isRing"));
+	GL(ringPlanetShaderVars.ring = ringPlanetShaderProgram->uniformLocation("ring"));
+	GL(ringPlanetShaderVars.outerRadius = ringPlanetShaderProgram->uniformLocation("outerRadius"));
+	GL(ringPlanetShaderVars.innerRadius = ringPlanetShaderProgram->uniformLocation("innerRadius"));
+	GL(ringPlanetShaderVars.ringS = ringPlanetShaderProgram->uniformLocation("ringS"));
+	GL(ringPlanetShaderProgram->release());
+	
+	// Moon shader program
+	arr = "#define IS_MOON\n\n";
+	arr+=vsrc;
+	QOpenGLShader moonVertexShader(QOpenGLShader::Vertex);
+	moonVertexShader.compileSourceCode(arr.constData());
+	if (!moonVertexShader.log().isEmpty()) { qWarning() << "Planet: Warnings while compiling moonVertexShader: " << moonVertexShader.log(); }
+	
+	arr = "#define IS_MOON\n\n";
+	arr+=fsrc;
+	QOpenGLShader moonFragmentShader(QOpenGLShader::Fragment);
+	moonFragmentShader.compileSourceCode(arr.constData());
+	if (!moonFragmentShader.log().isEmpty()) { qWarning() << "Planet: Warnings while compiling moonFragmentShader: " << moonFragmentShader.log(); }
+
+	moonShaderProgram = new QOpenGLShaderProgram(QOpenGLContext::currentContext());
+	moonShaderProgram->addShader(&moonVertexShader);
+	moonShaderProgram->addShader(&moonFragmentShader);
+	GL(StelPainter::linkProg(moonShaderProgram, "moonPlanetShaderProgram"));
+	GL(moonShaderProgram->bind());
+	moonShaderVars.initLocations(moonShaderProgram);
+	GL(moonShaderVars.earthShadow = moonShaderProgram->uniformLocation("earthShadow"));
+	GL(moonShaderVars.normalMap = moonShaderProgram->uniformLocation("normalMap"));
+	GL(moonShaderProgram->release());
+}
+
+void Planet::deinitShader()
+{
+	delete planetShaderProgram;
+	planetShaderProgram = NULL;
+	delete ringPlanetShaderProgram;
+	ringPlanetShaderProgram = NULL;
+	delete moonShaderProgram;
+	moonShaderProgram = NULL;
+}
+
+void Planet::draw3dModel(StelCore* core, StelProjector::ModelViewTranformP transfo, float screenSz, bool drawOnlyRing)
+{
+	// This is the main method drawing a planet 3d model
+	// Some work has to be done on this method to make the rendering nicer
+	SolarSystem* ssm = GETSTELMODULE(SolarSystem);
+
+	if (screenSz>1.)
+	{
+		StelProjector::ModelViewTranformP transfo2 = transfo->clone();
+		transfo2->combine(Mat4d::zrotation(M_PI/180*(axisRotation + 90.)));
+		StelPainter* sPainter = new StelPainter(core->getProjection(transfo2));
+		
+		if (flagLighting)
+		{
+			// Set the main source of light to be the sun
+			Vec3d sunPos(0);
+			core->getHeliocentricEclipticModelViewTransform()->forward(sunPos);
+			light.position=Vec4f(sunPos[0],sunPos[1],sunPos[2],1.f);
+
+			// Set the light parameters taking sun as the light source
+			light.diffuse = Vec4f(1.f,1.f,1.f);
+			light.ambient = Vec4f(0.02f,0.02f,0.02f);
+
+			if (this==ssm->getMoon())
+			{
+				// Special case for the Moon (maybe better use 1.5,1.5,1.5,1.0 ?)
+				light.diffuse = Vec4f(1.6f,1.6f,1.6f,1.f);
+			}
+		}
+		else
+		{
+			sPainter->setColor(albedo,albedo,albedo);
+		}
+
+		if (rings)
+		{
+			// The planet has rings, we need to use depth buffer and adjust the clipping planes to avoid 
+			// reaching the maximum resolution of the depth buffer
+			const double dist = getEquinoxEquatorialPos(core).length();
+			double z_near = 0.9*(dist - rings->getSize());
+			double z_far  = 1.1*(dist + rings->getSize());
+			if (z_near < 0.0) z_near = 0.0;
+			double n,f;
+			core->getClippingPlanes(&n,&f); // Save clipping planes
+			core->setClippingPlanes(z_near,z_far);
+
+			drawSphere(sPainter, screenSz, drawOnlyRing);
+			
+			core->setClippingPlanes(n,f);  // Restore old clipping planes
+		}
+		else
+		{
+			// Normal planet
+			drawSphere(sPainter, screenSz);
+		}
+		delete sPainter;
+		sPainter=NULL;
+	}
+
+	// Draw the halo if it enabled in the ssystem.ini file (+ special case for backward compatible for the Sun)
+	if (hasHalo() || this==ssm->getSun())
+	{
+		// Prepare openGL lighting parameters according to luminance
+		float surfArcMin2 = getSpheroidAngularSize(core)*60;
+		surfArcMin2 = surfArcMin2*surfArcMin2*M_PI; // the total illuminated area in arcmin^2
+
+		StelPainter sPainter(core->getProjection(StelCore::FrameJ2000));
+		Vec3d tmp = getJ2000EquatorialPos(core);
+		core->getSkyDrawer()->postDrawSky3dModel(&sPainter, Vec3f(tmp[0], tmp[1], tmp[2]), surfArcMin2, getVMagnitudeWithExtinction(core), color);
+	}
+}
+
+struct Planet3DModel
+{
+	QVector<float> vertexArr;
+	QVector<float> texCoordArr;
+	QVector<unsigned short> indiceArr;
+};
+
+void sSphere(Planet3DModel* model, const float radius, const float oneMinusOblateness, const int slices, const int stacks)
+{
+	model->indiceArr.resize(0);
+	model->vertexArr.resize(0);
+	model->texCoordArr.resize(0);
+	
+	GLfloat x, y, z;
+	GLfloat s=0.f, t=1.f;
+	GLint i, j;
+
+	const float* cos_sin_rho = StelUtils::ComputeCosSinRho(stacks);
+	const float* cos_sin_theta =  StelUtils::ComputeCosSinTheta(slices);
+	
+	const float* cos_sin_rho_p;
+	const float *cos_sin_theta_p;
+
+	// texturing: s goes from 0.0/0.25/0.5/0.75/1.0 at +y/+x/-y/-x/+y axis
+	// t goes from -1.0/+1.0 at z = -radius/+radius (linear along longitudes)
+	// cannot use triangle fan on texturing (s coord. at top/bottom tip varies)
+	// If the texture is flipped, we iterate the coordinates backward.
+	const GLfloat ds = 1.f / slices;
+	const GLfloat dt = 1.f / stacks; // from inside texture is reversed
+
+	// draw intermediate  as quad strips
+	for (i = 0,cos_sin_rho_p = cos_sin_rho; i < stacks; ++i,cos_sin_rho_p+=2)
+	{
+		s = 0.f;
+		for (j = 0,cos_sin_theta_p = cos_sin_theta; j<=slices;++j,cos_sin_theta_p+=2)
+		{
+			x = -cos_sin_theta_p[1] * cos_sin_rho_p[1];
+			y = cos_sin_theta_p[0] * cos_sin_rho_p[1];
+			z = cos_sin_rho_p[0];
+			model->texCoordArr << s << t;
+			model->vertexArr << x * radius << y * radius << z * oneMinusOblateness * radius;
+			x = -cos_sin_theta_p[1] * cos_sin_rho_p[3];
+			y = cos_sin_theta_p[0] * cos_sin_rho_p[3];
+			z = cos_sin_rho_p[2];
+			model->texCoordArr << s << t - dt;
+			model->vertexArr << x * radius << y * radius << z * oneMinusOblateness * radius;
+			s += ds;
+		}
+		unsigned int offset = i*(slices+1)*2;
+		for (j = 2;j<slices*2+2;j+=2)
+		{
+			model->indiceArr << offset+j-2 << offset+j-1 << offset+j;
+			model->indiceArr << offset+j << offset+j-1 << offset+j+1;
+		}
+		t -= dt;
+	}
+}
+
+struct Ring3DModel
+{
+	QVector<float> vertexArr;
+	QVector<float> texCoordArr;
+	QVector<unsigned short> indiceArr;
+};
+
+
+void sRing(Ring3DModel* model, const float rMin, const float rMax, int slices, const int stacks)
+{
+	float x,y;
+	
+	const float dr = (rMax-rMin) / stacks;
+	const float* cos_sin_theta = StelUtils::ComputeCosSinTheta(slices);
+	const float* cos_sin_theta_p;
+
+	model->vertexArr.resize(0);
+	model->texCoordArr.resize(0);
+	model->indiceArr.resize(0);
+
+	float r = rMin;
+	for (int i=0; i<=stacks; ++i)
+	{
+		const float tex_r0 = (r-rMin)/(rMax-rMin);
+		int j;
+		for (j=0,cos_sin_theta_p=cos_sin_theta; j<=slices; ++j,cos_sin_theta_p+=2)
+		{
+			x = r*cos_sin_theta_p[0];
+			y = r*cos_sin_theta_p[1];
+			model->texCoordArr << tex_r0 << 0.5f;
+			model->vertexArr << x << y << 0.f;
+		}
+		r+=dr;
+	}
+	for (int i=0; i<stacks; ++i)
+	{
+		for (int j=0; j<slices; ++j)
+		{
+			model->indiceArr << i*slices+j << (i+1)*slices+j << i*slices+j+1;
+			model->indiceArr << i*slices+j+1 << (i+1)*slices+j << (i+1)*slices+j+1;
+		}
+	}
+}
+
+void Planet::computeModelMatrix(Mat4d &result) const
+{
+	result = Mat4d::translation(eclipticPos) * rotLocalToParent * Mat4d::zrotation(M_PI/180*(axisRotation + 90.));
+	PlanetP p = parent;
+	while (p && p->parent)
+	{
+		result = Mat4d::translation(p->eclipticPos) * result * p->rotLocalToParent;
+		p = p->parent;
+	}
+}
+
+void Planet::drawSphere(StelPainter* painter, float screenSz, bool drawOnlyRing)
+{
+	if (texMap)
+	{
+		// For lazy loading, return if texture not yet loaded
+		if (!texMap->bind(0))
+		{
+			return;
+		}
+	}
+	painter->enableTexture2d(true);
+	glDisable(GL_BLEND);
+	glEnable(GL_CULL_FACE);
+
+	// Draw the spheroid itself
+	// Adapt the number of facets according with the size of the sphere for optimization
+	int nb_facet = (int)(screenSz * 40.f/50.f);	// 40 facets for 1024 pixels diameter on screen
+	if (nb_facet<10) nb_facet = 10;
+	if (nb_facet>100) nb_facet = 100;
+
+	// Generates the vertice
+	Planet3DModel model;
+	sSphere(&model, radius*sphereScale, oneMinusOblateness, nb_facet, nb_facet);
+	
+	QVector<float> projectedVertexArr;
+	projectedVertexArr.resize(model.vertexArr.size());
+	for (int i=0;i<model.vertexArr.size()/3;++i)
+		painter->getProjector()->project(*((Vec3f*)(model.vertexArr.constData()+i*3)), *((Vec3f*)(projectedVertexArr.data()+i*3)));
+	
+	const SolarSystem* ssm = GETSTELMODULE(SolarSystem);
+		
+	if (this==ssm->getSun())
+	{
+		texMap->bind();
+		painter->setColor(2, 2, 2);
+		painter->setArrays((Vec3f*)projectedVertexArr.constData(), (Vec2f*)model.texCoordArr.constData());
+		painter->drawFromArray(StelPainter::Triangles, model.indiceArr.size(), 0, false, model.indiceArr.constData());
+		return;
+	}
+	
+	if (planetShaderProgram==NULL)
+		Planet::initShader();
+	Q_ASSERT(planetShaderProgram!=NULL);
+	Q_ASSERT(ringPlanetShaderProgram!=NULL);
+	Q_ASSERT(moonShaderProgram!=NULL);
+	
+	QOpenGLShaderProgram* shader = planetShaderProgram;
+	const PlanetShaderVars* shaderVars = &planetShaderVars;
+	if (rings)
+	{
+		shader = ringPlanetShaderProgram;
+		shaderVars = &ringPlanetShaderVars;
+	}
+	if (this==ssm->getMoon())
+	{
+		shader = moonShaderProgram;
+		shaderVars = &moonShaderVars;
+	}
+	GL(shader->bind());
+	
+	const Mat4f& m = painter->getProjector()->getProjectionMatrix();
+	const QMatrix4x4 qMat(m[0], m[4], m[8], m[12], m[1], m[5], m[9], m[13], m[2], m[6], m[10], m[14], m[3], m[7], m[11], m[15]);
+	
+	Mat4d modelMatrix;
+	computeModelMatrix(modelMatrix);
+	// TODO explain this
+	const Mat4d mTarget = modelMatrix.inverse();
+	
+	QMatrix4x4 shadowCandidatesData;
+	QVector<const Planet*> shadowCandidates = getCandidatesForShadow();
+	// Our shader doesn't support more than 4 planets creating shadow
+	if (shadowCandidates.size()>4)
+	{
+		qDebug() << "Too many satellite shadows, some won't be displayed";
+		shadowCandidates.resize(4);
+	}
+	for (int i=0;i<shadowCandidates.size();++i)
+	{
+		shadowCandidates.at(i)->computeModelMatrix(modelMatrix);
+		const Vec4d position = mTarget * modelMatrix.getColumn(3);
+		shadowCandidatesData(0, i) = position[0];
+		shadowCandidatesData(1, i) = position[1];
+		shadowCandidatesData(2, i) = position[2];
+		shadowCandidatesData(3, i) = shadowCandidates.at(i)->getRadius();
+	}
+	
+	const StelProjectorP& projector = painter->getProjector();
+	
+	Vec3f lightPos3(light.position[0], light.position[1], light.position[2]);
+	projector->getModelViewTransform()->backward(lightPos3);
+	lightPos3.normalize();
+	
+	Vec3d eyePos = StelApp::getInstance().getCore()->getObserverHeliocentricEclipticPos();
+	StelApp::getInstance().getCore()->getHeliocentricEclipticModelViewTransform()->forward(eyePos);
+	projector->getModelViewTransform()->backward(eyePos);
+	eyePos.normalize();
+	
+	GL(shader->setUniformValue(shaderVars->projectionMatrix, qMat));
+	GL(shader->setUniformValue(shaderVars->lightDirection, lightPos3[0], lightPos3[1], lightPos3[2]));
+	GL(shader->setUniformValue(shaderVars->eyeDirection, eyePos[0], eyePos[1], eyePos[2]));
+	GL(shader->setUniformValue(shaderVars->diffuseLight, light.diffuse[0], light.diffuse[1], light.diffuse[2]));
+	GL(shader->setUniformValue(shaderVars->ambientLight, light.ambient[0], light.ambient[1], light.ambient[2]));
+	GL(shader->setUniformValue(shaderVars->texture, 0));
+	GL(shader->setUniformValue(shaderVars->shadowCount, shadowCandidates.size()));
+	GL(shader->setUniformValue(shaderVars->shadowData, shadowCandidatesData));
+	GL(shader->setUniformValue(shaderVars->sunInfo, mTarget[12], mTarget[13], mTarget[14], ssm->getSun()->getRadius()));
+	GL(texMap->bind(1));
+	
+	if (rings!=NULL)
+	{
+		GL(ringPlanetShaderProgram->setUniformValue(ringPlanetShaderVars.isRing, false));
+		GL(ringPlanetShaderProgram->setUniformValue(ringPlanetShaderVars.ring, true));
+		GL(ringPlanetShaderProgram->setUniformValue(ringPlanetShaderVars.outerRadius, rings->radiusMax));
+		GL(ringPlanetShaderProgram->setUniformValue(ringPlanetShaderVars.innerRadius, rings->radiusMin));
+		GL(ringPlanetShaderProgram->setUniformValue(ringPlanetShaderVars.ringS, 2));
+		rings->tex->bind(2);
+	}
+
+	if (this==ssm->getMoon())
+	{
+		GL(normalMap->bind(2));
+		GL(moonShaderProgram->setUniformValue(moonShaderVars.normalMap, 2));
+		if (!shadowCandidates.isEmpty())
+		{
+			GL(texEarthShadow->bind(3));
+			GL(moonShaderProgram->setUniformValue(moonShaderVars.earthShadow, 3));
+		}
+	}
+
+	GL(shader->setAttributeArray(shaderVars->vertex, (const GLfloat*)projectedVertexArr.constData(), 3));
+	GL(shader->enableAttributeArray(shaderVars->vertex));
+	GL(shader->setAttributeArray(shaderVars->unprojectedVertex, (const GLfloat*)model.vertexArr.constData(), 3));
+	GL(shader->enableAttributeArray(shaderVars->unprojectedVertex));
+	GL(shader->setAttributeArray(shaderVars->texCoord, (const GLfloat*)model.texCoordArr.constData(), 2));
+	GL(shader->enableAttributeArray(shaderVars->texCoord));
+
+	if (rings)
+	{
+		glDepthMask(GL_TRUE);
+		glClear(GL_DEPTH_BUFFER_BIT);
+		glEnable(GL_DEPTH_TEST);
+	}
+	
+	if (!drawOnlyRing)
+		GL(glDrawElements(GL_TRIANGLES, model.indiceArr.size(), GL_UNSIGNED_SHORT, model.indiceArr.constData()));
+
+	if (rings)
+	{
+		// Draw the rings just after the planet
+		glDepthMask(GL_FALSE);
+	
+		// Normal transparency mode
+		glBlendFunc(GL_SRC_ALPHA, GL_ONE_MINUS_SRC_ALPHA);
+		glEnable(GL_BLEND);
+	
+		Ring3DModel ringModel;
+		sRing(&ringModel, rings->radiusMin, rings->radiusMax, 128, 32);
+		
+		GL(ringPlanetShaderProgram->setUniformValue(ringPlanetShaderVars.isRing, true));
+		GL(ringPlanetShaderProgram->setUniformValue(ringPlanetShaderVars.texture, 2));
+		
+		computeModelMatrix(modelMatrix);
+		const Vec4d position = mTarget * modelMatrix.getColumn(3);
+		shadowCandidatesData(0, 0) = position[0];
+		shadowCandidatesData(1, 0) = position[1];
+		shadowCandidatesData(2, 0) = position[2];
+		shadowCandidatesData(3, 0) = getRadius();
+		GL(ringPlanetShaderProgram->setUniformValue(ringPlanetShaderVars.shadowCount, 1));
+		GL(ringPlanetShaderProgram->setUniformValue(ringPlanetShaderVars.shadowData, shadowCandidatesData));
+		
+		projectedVertexArr.resize(ringModel.vertexArr.size());
+		for (int i=0;i<ringModel.vertexArr.size()/3;++i)
+			painter->getProjector()->project(*((Vec3f*)(ringModel.vertexArr.constData()+i*3)), *((Vec3f*)(projectedVertexArr.data()+i*3)));
+		
+		GL(ringPlanetShaderProgram->setAttributeArray(ringPlanetShaderVars.vertex, (const GLfloat*)projectedVertexArr.constData(), 3));
+		GL(ringPlanetShaderProgram->enableAttributeArray(ringPlanetShaderVars.vertex));
+		GL(ringPlanetShaderProgram->setAttributeArray(ringPlanetShaderVars.unprojectedVertex, (const GLfloat*)ringModel.vertexArr.constData(), 3));
+		GL(ringPlanetShaderProgram->enableAttributeArray(ringPlanetShaderVars.unprojectedVertex));
+		GL(ringPlanetShaderProgram->setAttributeArray(ringPlanetShaderVars.texCoord, (const GLfloat*)ringModel.texCoordArr.constData(), 2));
+		GL(ringPlanetShaderProgram->enableAttributeArray(ringPlanetShaderVars.texCoord));
+		
+		if (eyePos[2]<0)
+			glCullFace(GL_FRONT);
+					
+		GL(glDrawElements(GL_TRIANGLES, ringModel.indiceArr.size(), GL_UNSIGNED_SHORT, ringModel.indiceArr.constData()));
+		
+		if (eyePos[2]<0)
+			glCullFace(GL_BACK);
+		
+		glDisable(GL_DEPTH_TEST);
+	}
+	
+	GL(shader->release());
+	
+	glDisable(GL_CULL_FACE);
+}
+
+
+void Planet::drawHints(const StelCore* core, const QFont& planetNameFont)
+{
+	if (labelsFader.getInterstate()<=0.f)
+		return;
+
+	const StelProjectorP prj = core->getProjection(StelCore::FrameJ2000);
+	StelPainter sPainter(prj);
+	sPainter.setFont(planetNameFont);
+	// Draw nameI18 + scaling if it's not == 1.
+	float tmp = (hintFader.getInterstate()<=0 ? 7.f : 10.f) + getAngularSize(core)*M_PI/180.f*prj->getPixelPerRadAtCenter()/1.44f; // Shift for nameI18 printing
+	sPainter.setColor(labelColor[0], labelColor[1], labelColor[2],labelsFader.getInterstate());
+	sPainter.drawText(screenPos[0],screenPos[1], getSkyLabel(core), 0, tmp, tmp, false);
+
+	// hint disappears smoothly on close view
+	if (hintFader.getInterstate()<=0)
+		return;
+	tmp -= 10.f;
+	if (tmp<1) tmp=1;
+	sPainter.setColor(labelColor[0], labelColor[1], labelColor[2],labelsFader.getInterstate()*hintFader.getInterstate()/tmp*0.7f);
+
+	// Draw the 2D small circle
+	glEnable(GL_BLEND);
+	sPainter.enableTexture2d(true);
+	glBlendFunc(GL_SRC_ALPHA, GL_ONE_MINUS_SRC_ALPHA);
+	Planet::hintCircleTex->bind();
+	sPainter.drawSprite2dMode(screenPos[0], screenPos[1], 11);
+}
+
+Ring::Ring(float radiusMin, float radiusMax, const QString &texname)
+	 :radiusMin(radiusMin),radiusMax(radiusMax)
+{
+	tex = StelApp::getInstance().getTextureManager().createTexture(StelFileMgr::getInstallationDir()+"/textures/"+texname);
+}
+
+
+// draw orbital path of Planet
+void Planet::drawOrbit(const StelCore* core)
+{
+	if (!orbitFader.getInterstate())
+		return;
+	if (!re.siderealPeriod)
+		return;
+
+	const StelProjectorP prj = core->getProjection(StelCore::FrameHeliocentricEcliptic);
+
+	StelPainter sPainter(prj);
+
+	// Normal transparency mode
+	glBlendFunc(GL_SRC_ALPHA, GL_ONE_MINUS_SRC_ALPHA);
+	glEnable(GL_BLEND);
+
+	sPainter.setColor(orbitColor[0], orbitColor[1], orbitColor[2], orbitFader.getInterstate());
+	Vec3d onscreen;
+	// special case - use current Planet position as center vertex so that draws
+	// on it's orbit all the time (since segmented rather than smooth curve)
+	Vec3d savePos = orbit[ORBIT_SEGMENTS/2];
+	orbit[ORBIT_SEGMENTS/2]=getHeliocentricEclipticPos();
+	orbit[ORBIT_SEGMENTS]=orbit[0];
+	int nbIter = closeOrbit ? ORBIT_SEGMENTS : ORBIT_SEGMENTS-1;
+	QVarLengthArray<float, 1024> vertexArray;
+
+	sPainter.enableClientStates(true, false, false);
+
+	for (int n=0; n<=nbIter; ++n)
+	{
+		if (prj->project(orbit[n],onscreen) && (vertexArray.size()==0 || !prj->intersectViewportDiscontinuity(orbit[n-1], orbit[n])))
+		{
+			vertexArray.append(onscreen[0]);
+			vertexArray.append(onscreen[1]);
+		}
+		else if (!vertexArray.isEmpty())
+		{
+			sPainter.setVertexPointer(2, GL_FLOAT, vertexArray.constData());
+			sPainter.drawFromArray(StelPainter::LineStrip, vertexArray.size()/2, 0, false);
+			vertexArray.clear();
+		}
+	}
+	orbit[ORBIT_SEGMENTS/2]=savePos;
+	if (!vertexArray.isEmpty())
+	{
+		sPainter.setVertexPointer(2, GL_FLOAT, vertexArray.constData());
+		sPainter.drawFromArray(StelPainter::LineStrip, vertexArray.size()/2, 0, false);
+	}
+	sPainter.enableClientStates(false);
+}
+
+void Planet::update(int deltaTime)
+{
+	hintFader.update(deltaTime);
+	labelsFader.update(deltaTime);
+	orbitFader.update(deltaTime);
+}
+
+void Planet::setApparentMagnitudeAlgorithm(QString algorithm)
+{
+	vMagAlgorithm = vMagAlgorithmMap.key(algorithm.toLower(), Planet::UndefinedAlgorithm);
+}