/*
 * Stellarium
 * Copyright (C) 2002 Fabien Chereau
 * Copyright (c) 2010 Bogdan Marinov
 *
 * This program is free software; you can redistribute it and/or
 * modify it under the terms of the GNU General Public License
 * as published by the Free Software Foundation; either version 2
 * of the License, or (at your option) any later version.
 *
 * This program is distributed in the hope that it will be useful,
 * but WITHOUT ANY WARRANTY; without even the implied warranty of
 * MERCHANTABILITY or FITNESS FOR A PARTICULAR PURPOSE.  See the
 * GNU General Public License for more details.
 *
 * You should have received a copy of the GNU General Public License
 * along with this program; if not, write to the Free Software
 * Foundation, Inc., 51 Franklin Street, Suite 500, Boston, MA  02110-1335, USA.
 */

#ifndef SOLARSYSTEM_HPP
#define SOLARSYSTEM_HPP
//sun is already defined in Sun C/Solaris
#if defined(sun)
#undef sun
#endif

#include "StelObjectModule.hpp"
#include "StelTextureTypes.hpp"
#include "Planet.hpp"
#include "StelGui.hpp"
#include "StelHips.hpp"

#include <QFont>

class Orbit;
class StelTranslator;
class StelObject;
class StelCore;
class StelProjector;
class QSettings;

typedef QSharedPointer<Planet> PlanetP;

//! @class SolarSystem
//! This StelObjectModule derivative is used to model SolarSystem bodies.
//! This includes the Major Planets (class Planet), Minor Planets (class MinorPlanet) and Comets (class Comet).
// GZ's documentation attempt, early 2017.
//! This class and the handling of solar system data has seen many changes, and unfortunately, not much has been consistently documented.
//! The following is a reverse-engineered analysis.
//!
class SolarSystem : public StelObjectModule
{
	Q_OBJECT
	// This is a "forwarding property" which sets labeling into all planets.
	Q_PROPERTY(bool labelsDisplayed			READ getFlagLabels			WRITE setFlagLabels			NOTIFY labelsDisplayedChanged)
	// was bool orbitsDisplayed
	Q_PROPERTY(bool flagOrbits			READ getFlagOrbits			WRITE setFlagOrbits			NOTIFY flagOrbitsChanged)
	Q_PROPERTY(bool trailsDisplayed			READ getFlagTrails			WRITE setFlagTrails			NOTIFY trailsDisplayedChanged)
	Q_PROPERTY(int maxTrailPoints			READ getMaxTrailPoints			WRITE setMaxTrailPoints			NOTIFY maxTrailPointsChanged)
	Q_PROPERTY(int trailsThickness			READ getTrailsThickness			WRITE setTrailsThickness		NOTIFY trailsThicknessChanged)
	// was bool hintsDisplayed. This is a "forwarding property" only, without own variable.
	Q_PROPERTY(bool flagHints			READ getFlagHints			WRITE setFlagHints			NOTIFY flagHintsChanged)
	// was bool pointersDisplayed
	Q_PROPERTY(bool flagPointer			READ getFlagPointer			WRITE setFlagPointer			NOTIFY flagPointerChanged)
	// was bool nativeNamesDisplayed
	Q_PROPERTY(bool flagNativePlanetNames		READ getFlagNativePlanetNames		WRITE setFlagNativePlanetNames		NOTIFY flagNativePlanetNamesChanged)
	Q_PROPERTY(bool flagTranslatedNames		READ getFlagTranslatedNames		WRITE setFlagTranslatedNames		NOTIFY flagTranslatedNamesChanged)
	Q_PROPERTY(bool planetsDisplayed		READ getFlagPlanets			WRITE setFlagPlanets			NOTIFY flagPlanetsDisplayedChanged)
	Q_PROPERTY(bool flagPlanetsOrbitsOnly		READ getFlagPlanetsOrbitsOnly		WRITE setFlagPlanetsOrbitsOnly		NOTIFY flagPlanetsOrbitsOnlyChanged)
	Q_PROPERTY(bool flagPermanentOrbits		READ getFlagPermanentOrbits		WRITE setFlagPermanentOrbits		NOTIFY flagPermanentOrbitsChanged)
	Q_PROPERTY(bool flagIsolatedOrbits		READ getFlagIsolatedOrbits		WRITE setFlagIsolatedOrbits		NOTIFY flagIsolatedOrbitsChanged)
	Q_PROPERTY(bool flagIsolatedTrails		READ getFlagIsolatedTrails		WRITE setFlagIsolatedTrails		NOTIFY flagIsolatedTrailsChanged)
	Q_PROPERTY(int numberIsolatedTrails		READ getNumberIsolatedTrails		WRITE setNumberIsolatedTrails		NOTIFY numberIsolatedTrailsChanged)
	Q_PROPERTY(bool flagLightTravelTime		READ getFlagLightTravelTime		WRITE setFlagLightTravelTime		NOTIFY flagLightTravelTimeChanged)
	Q_PROPERTY(bool flagUseObjModels		READ getFlagUseObjModels		WRITE setFlagUseObjModels		NOTIFY flagUseObjModelsChanged)
	Q_PROPERTY(bool flagShowObjSelfShadows		READ getFlagShowObjSelfShadows		WRITE setFlagShowObjSelfShadows		NOTIFY flagShowObjSelfShadowsChanged)
	Q_PROPERTY(bool flagMoonScale			READ getFlagMoonScale			WRITE setFlagMoonScale			NOTIFY flagMoonScaleChanged)
	Q_PROPERTY(double moonScale			READ getMoonScale			WRITE setMoonScale			NOTIFY moonScaleChanged)
	Q_PROPERTY(bool flagMinorBodyScale		READ getFlagMinorBodyScale		WRITE setFlagMinorBodyScale		NOTIFY flagMinorBodyScaleChanged)
	Q_PROPERTY(double minorBodyScale		READ getMinorBodyScale			WRITE setMinorBodyScale			NOTIFY minorBodyScaleChanged)
	Q_PROPERTY(bool flagPlanetScale			READ getFlagPlanetScale			WRITE setFlagPlanetScale		NOTIFY flagPlanetScaleChanged)
	Q_PROPERTY(double planetScale			READ getPlanetScale			WRITE setPlanetScale			NOTIFY planetScaleChanged)
	Q_PROPERTY(bool flagSunScale			READ getFlagSunScale			WRITE setFlagSunScale			NOTIFY flagSunScaleChanged)
	Q_PROPERTY(double sunScale			READ getSunScale			WRITE setSunScale			NOTIFY sunScaleChanged)
	Q_PROPERTY(double labelsAmount			READ getLabelsAmount			WRITE setLabelsAmount			NOTIFY labelsAmountChanged)
	// Great Red Spot (GRS) properties
	Q_PROPERTY(bool flagCustomGrsSettings		READ getFlagCustomGrsSettings		WRITE setFlagCustomGrsSettings		NOTIFY flagCustomGrsSettingsChanged)
	Q_PROPERTY(int customGrsLongitude		READ getCustomGrsLongitude		WRITE setCustomGrsLongitude		NOTIFY customGrsLongitudeChanged)
	Q_PROPERTY(double customGrsDrift		READ getCustomGrsDrift			WRITE setCustomGrsDrift			NOTIFY customGrsDriftChanged)
	Q_PROPERTY(double customGrsJD			READ getCustomGrsJD			WRITE setCustomGrsJD			NOTIFY customGrsJDChanged)
	// Eclipse algorithm properties
	Q_PROPERTY(bool earthShadowEnlargementDanjon    READ getFlagEarthShadowEnlargementDanjon    WRITE setFlagEarthShadowEnlargementDanjon   NOTIFY earthShadowEnlargementDanjonChanged)
	// Colors
	Q_PROPERTY(Vec3f labelsColor			READ getLabelsColor			WRITE setLabelsColor			NOTIFY labelsColorChanged)
	Q_PROPERTY(Vec3f pointerColor			READ getPointerColor			WRITE setPointerColor			NOTIFY pointerColorChanged)
	Q_PROPERTY(Vec3f trailsColor			READ getTrailsColor			WRITE setTrailsColor			NOTIFY trailsColorChanged)
	Q_PROPERTY(Vec3f orbitsColor			READ getOrbitsColor			WRITE setOrbitsColor			NOTIFY orbitsColorChanged)
	Q_PROPERTY(Vec3f majorPlanetsOrbitsColor	READ getMajorPlanetsOrbitsColor		WRITE setMajorPlanetsOrbitsColor	NOTIFY majorPlanetsOrbitsColorChanged)
	Q_PROPERTY(Vec3f minorPlanetsOrbitsColor	READ getMinorPlanetsOrbitsColor		WRITE setMinorPlanetsOrbitsColor	NOTIFY minorPlanetsOrbitsColorChanged)
	Q_PROPERTY(Vec3f dwarfPlanetsOrbitsColor	READ getDwarfPlanetsOrbitsColor		WRITE setDwarfPlanetsOrbitsColor	NOTIFY dwarfPlanetsOrbitsColorChanged)
	Q_PROPERTY(Vec3f moonsOrbitsColor		READ getMoonsOrbitsColor		WRITE setMoonsOrbitsColor		NOTIFY moonsOrbitsColorChanged)
	Q_PROPERTY(Vec3f cubewanosOrbitsColor		READ getCubewanosOrbitsColor		WRITE setCubewanosOrbitsColor		NOTIFY cubewanosOrbitsColorChanged)
	Q_PROPERTY(Vec3f plutinosOrbitsColor		READ getPlutinosOrbitsColor		WRITE setPlutinosOrbitsColor		NOTIFY plutinosOrbitsColorChanged)
	Q_PROPERTY(Vec3f scatteredDiskObjectsOrbitsColor	READ getScatteredDiskObjectsOrbitsColor		WRITE setScatteredDiskObjectsOrbitsColor	NOTIFY scatteredDiskObjectsOrbitsColorChanged)
	Q_PROPERTY(Vec3f oortCloudObjectsOrbitsColor	READ getOortCloudObjectsOrbitsColor	WRITE setOortCloudObjectsOrbitsColor		NOTIFY oortCloudObjectsOrbitsColorChanged)
	Q_PROPERTY(Vec3f cometsOrbitsColor		READ getCometsOrbitsColor		WRITE setCometsOrbitsColor		NOTIFY cometsOrbitsColorChanged)
	Q_PROPERTY(Vec3f sednoidsOrbitsColor		READ getSednoidsOrbitsColor		WRITE setSednoidsOrbitsColor		NOTIFY sednoidsOrbitsColorChanged)
	Q_PROPERTY(Vec3f interstellarOrbitsColor	READ getInterstellarOrbitsColor		WRITE setInterstellarOrbitsColor	NOTIFY interstellarOrbitsColorChanged)
	Q_PROPERTY(Vec3f mercuryOrbitColor		READ getMercuryOrbitColor		WRITE setMercuryOrbitColor		NOTIFY mercuryOrbitColorChanged)
	Q_PROPERTY(Vec3f venusOrbitColor		READ getVenusOrbitColor			WRITE setVenusOrbitColor		NOTIFY venusOrbitColorChanged)
	Q_PROPERTY(Vec3f earthOrbitColor		READ getEarthOrbitColor			WRITE setEarthOrbitColor		NOTIFY earthOrbitColorChanged)
	Q_PROPERTY(Vec3f marsOrbitColor			READ getMarsOrbitColor			WRITE setMarsOrbitColor			NOTIFY marsOrbitColorChanged)
	Q_PROPERTY(Vec3f jupiterOrbitColor		READ getJupiterOrbitColor		WRITE setJupiterOrbitColor		NOTIFY jupiterOrbitColorChanged)
	Q_PROPERTY(Vec3f saturnOrbitColor		READ getSaturnOrbitColor		WRITE setSaturnOrbitColor		NOTIFY saturnOrbitColorChanged)
	Q_PROPERTY(Vec3f uranusOrbitColor		READ getUranusOrbitColor		WRITE setUranusOrbitColor		NOTIFY uranusOrbitColorChanged)
	Q_PROPERTY(Vec3f neptuneOrbitColor		READ getNeptuneOrbitColor		WRITE setNeptuneOrbitColor		NOTIFY neptuneOrbitColorChanged)
	// Color style
	Q_PROPERTY(QString orbitColorStyle		READ getOrbitColorStyle			WRITE setOrbitColorStyle		NOTIFY orbitColorStyleChanged)
	Q_PROPERTY(QString apparentMagnitudeAlgorithmOnEarth	READ getApparentMagnitudeAlgorithmOnEarth	WRITE setApparentMagnitudeAlgorithmOnEarth	NOTIFY apparentMagnitudeAlgorithmOnEarthChanged)
	Q_PROPERTY(int orbitsThickness			READ getOrbitsThickness			WRITE setOrbitsThickness		NOTIFY orbitsThicknessChanged)
	Q_PROPERTY(bool flagDrawMoonHalo		READ getFlagDrawMoonHalo		WRITE setFlagDrawMoonHalo		NOTIFY flagDrawMoonHaloChanged)
	Q_PROPERTY(bool flagDrawSunHalo			READ getFlagDrawSunHalo			WRITE setFlagDrawSunHalo		NOTIFY flagDrawSunHaloChanged)

public:
	SolarSystem();
	virtual ~SolarSystem();

	///////////////////////////////////////////////////////////////////////////
	// Methods defined in the StelModule class
	//! Initialize the SolarSystem.
	//! Includes:
	//! - loading planetary body orbital and model data from data/ssystem.ini
	//! - perform initial planet position calculation
	//! - set display options from application settings
	virtual void init();

	virtual void deinit();
	
	//! Draw SolarSystem objects (planets).
	//! @param core The StelCore object.
	//! @return The maximum squared distance in pixels that any SolarSystem object
	//! has travelled since the last update.
	virtual void draw(StelCore *core);

	//! Update time-varying components.
	//! This includes planet motion trails.
	virtual void update(double deltaTime);

	//! Used to determine what order to draw the various StelModules.
	virtual double getCallOrder(StelModuleActionName actionName) const;

	///////////////////////////////////////////////////////////////////////////
	// Methods defined in StelObjectModule class
	//! Search for SolarSystem objects in some area around a point.
	//! @param v A vector representing a point in the sky.
	//! @param limitFov The radius of the circle around the point v which
	//! defines the size of the area to search.
	//! @param core the core object
	//! @return QList of StelObjectP (pointers) containing all SolarSystem objects
	//! found in the specified area. This vector is not sorted by distance from v.
	virtual QList<StelObjectP> searchAround(const Vec3d& v, double limitFov, const StelCore* core) const;

	//! Search for a SolarSystem object based on the localised name.
	//! @param nameI18n the case in-sensitive translated planet name.
	//! @return a StelObjectP for the object if found, else Q_NULLPTR.
	virtual StelObjectP searchByNameI18n(const QString& nameI18n) const;

	//! Search for a SolarSystem object based on the English name.
	//! @param name the case in-sensitive English planet name.
	//! @return a StelObjectP for the object if found, else Q_NULLPTR.
	virtual StelObjectP searchByName(const QString& name) const;

	virtual StelObjectP searchByID(const QString &id) const
	{
		return searchByName(id);
	}

	virtual QStringList listAllObjects(bool inEnglish) const;
	virtual QStringList listAllObjectsByType(const QString& objType, bool inEnglish) const;
	virtual QString getName() const { return "Solar System"; }
	virtual QString getStelObjectType() const { return Planet::PLANET_TYPE; }

public slots:
	///////////////////////////////////////////////////////////////////////////
	// Method callable from script and GUI
	// Properties setters and getters
	//! Set flag which determines if planets are drawn or hidden.
	void setFlagPlanets(bool b);
	//! Get the current value of the flag which determines if planet are drawn or hidden.
	bool getFlagPlanets() const;

	//! Set flag which determines if planet trails are drawn or hidden.
	void setFlagTrails(bool b);
	//! Get the current value of the flag which determines if planet trails are drawn or hidden.
	bool getFlagTrails() const;

	//! Set thickness of trails.
	void setTrailsThickness(int v);
	//! Get thickness of trail.
	int getTrailsThickness() const {return trailsThickness;}

	//! Set maximum number of trail points. Too many points may slow down the application. 5000 seems to be a good balance.
	//! The trails are drawn for a maximum of 365 days and then fade out.
	//! If drawing many trails slows down the application, you can set a new maximum trail step length.
	//! Note that the fadeout may require more points or a decent simulation speed.
	void setMaxTrailPoints(int max);
	//! Get maximum number of trail points. Too many points may slow down the application. 5000 seems to be a good balance.
	int getMaxTrailPoints() const {return maxTrailPoints;}

	//! Set flag which determines if planet hints are drawn or hidden along labels
	void setFlagHints(bool b);
	//! Get the current value of the flag which determines if planet hints are drawn or hidden along labels
	bool getFlagHints() const;

	//! Set flag which determines if planet labels are drawn or hidden.
	void setFlagLabels(bool b);
	//! Get the current value of the flag which determines if planet labels are drawn or hidden.
	bool getFlagLabels() const;

	//! Set the amount of planet labels. The real amount is also proportional with FOV.
	//! The limit is set in function of the planets magnitude
	//! @param a the amount between 0 and 10. 0 is no labels, 10 is maximum of labels
	void setLabelsAmount(double a) {if(!fuzzyEquals(a, labelsAmount)) {labelsAmount=a; emit labelsAmountChanged(a);}}
	//! Get the amount of planet labels. The real amount is also proportional with FOV.
	//! @return the amount between 0 and 10. 0 is no labels, 10 is maximum of labels
	double getLabelsAmount(void) const {return labelsAmount;}

	//! Set flag which determines if planet orbits are drawn or hidden.
	void setFlagOrbits(bool b);
	//! Get the current value of the flag which determines if planet orbits are drawn or hidden.
	bool getFlagOrbits() const {return flagOrbits;}

	//! Set flag which determines if the planet pointer (red cross) is drawn or hidden on a selected planet.
	void setFlagPointer(bool b) { if (b!=flagPointer) { flagPointer=b; emit flagPointerChanged(b); }}
	//! Get the current value of the flag which determines if planet pointers are drawn or hidden.
	bool getFlagPointer() const { return flagPointer;}

	//! Set flag which determines if the light travel time calculation is used or not.
	void setFlagLightTravelTime(bool b);
	//! Get the current value of the flag which determines if light travel time
	//! calculation is used or not.
	bool getFlagLightTravelTime(void) const {return flagLightTravelTime;}

	//! Set flag whether to use OBJ models for rendering, where available
	void setFlagUseObjModels(bool b) { if(b!=flagUseObjModels) { flagUseObjModels = b; emit flagUseObjModelsChanged(b); } }
	//! Get the current value of the flag which determines wether to use OBJ models for rendering, where available
	bool getFlagUseObjModels(void) const { return flagUseObjModels; }

	//! Set flag whether OBJ models should render self-shadowing (using a shadow map)
	void setFlagShowObjSelfShadows(bool b);
	//! Get the current value of the flag which determines whether OBJ models should render self-shadowing (using a shadow map)
	bool getFlagShowObjSelfShadows(void) const { return flagShowObjSelfShadows; }

	//! Set planet names font size.
	//! @return font size
	void setFontSize(int newFontSize);

	//! Set the color used to draw planet labels.
	//! @param c The color of the planet labels (R,G,B)
	//! @code
	//! // example of usage in scripts
	//! SolarSystem.setLabelsColor(Vec3f(1.0,0.0,0.0));
	//! @endcode
	void setLabelsColor(const Vec3f& c);
	//! Get the current color used to draw planet labels.
	//! @return current color
	Vec3f getLabelsColor(void) const;

	//! Set the color used to draw solar system object orbit lines.
	//! @param c The color of the solar system object orbit lines (R,G,B)
	//! @code
	//! // example of usage in scripts
	//! SolarSystem.setOrbitsColor(Vec3f(1.0,0.0,0.0));
	//! @endcode
	void setOrbitsColor(const Vec3f& c);
	//! Get the current color used to draw solar system object orbit lines.
	//! @return current color
	Vec3f getOrbitsColor(void) const;

	//! Set the color used to draw orbits lines of the major planets.
	//! @param c The color of orbits lines of the major planets (R,G,B)
	//! @code
	//! // example of usage in scripts
	//! SolarSystem.setMajorPlanetsOrbitsColor(Vec3f(1.0,0.0,0.0));
	//! @endcode
	void setMajorPlanetsOrbitsColor(const Vec3f& c);
	//! Get the current color used to draw orbits lines of the major planets.
	//! @return current color
	Vec3f getMajorPlanetsOrbitsColor(void) const;

	//! Set the color used to draw orbits lines of moons of planets.
	//! @param c The color of orbits lines of moons of planets lines (R,G,B)
	//! @code
	//! // example of usage in scripts
	//! SolarSystem.setMoonsOrbitsColor(Vec3f(1.0,0.0,0.0));
	//! @endcode
	void setMoonsOrbitsColor(const Vec3f& c);
	//! Get the current color used to draw orbits lines of moons of planets.
	//! @return current color
	Vec3f getMoonsOrbitsColor(void) const;

	//! Set the color used to draw orbits lines of the minor planets.
	//! @param c The color of orbits lines of the minor planets (R,G,B)
	//! @code
	//! // example of usage in scripts
	//! SolarSystem.setMinorPlanetsOrbitsColor(Vec3f(1.0,0.0,0.0));
	//! @endcode
	void setMinorPlanetsOrbitsColor(const Vec3f& c);
	//! Get the current color used to draw orbits lines of the minor planets.
	//! @return current color
	Vec3f getMinorPlanetsOrbitsColor(void) const;

	//! Set the color used to draw orbits lines of the dwarf planets.
	//! @param c The color of orbits lines of the dwarf planets (R,G,B)
	//! @code
	//! // example of usage in scripts
	//! SolarSystem.setDwarfPlanetsOrbitsColor(Vec3f(1.0,0.0,0.0));
	//! @endcode
	void setDwarfPlanetsOrbitsColor(const Vec3f& c);
	//! Get the current color used to draw orbits lines of the dwarf planets.
	//! @return current color
	Vec3f getDwarfPlanetsOrbitsColor(void) const;

	//! Set the color used to draw orbits lines of cubewanos.
	//! @param c The color of orbits lines of cubewanos (R,G,B)
	//! @code
	//! // example of usage in scripts
	//! SolarSystem.setCubewanosOrbitsColor(Vec3f(1.0,0.0,0.0));
	//! @endcode
	void setCubewanosOrbitsColor(const Vec3f& c);
	//! Get the current color used to draw orbits lines of cubewanos.
	//! @return current color
	Vec3f getCubewanosOrbitsColor(void) const;

	//! Set the color used to draw orbits lines of plutinos.
	//! @param c The color of orbits lines of plutinos (R,G,B)
	//! @code
	//! // example of usage in scripts
	//! SolarSystem.setPlutinosOrbitsColor(Vec3f(1.0,0.0,0.0));
	//! @endcode
	void setPlutinosOrbitsColor(const Vec3f& c);
	//! Get the current color used to draw orbits lines of plutinos.
	//! @return current color
	Vec3f getPlutinosOrbitsColor(void) const;

	//! Set the color used to draw orbits lines of scattered disk objects.
	//! @param c The color of orbits lines of scattered disk objects (R,G,B)
	//! @code
	//! // example of usage in scripts
	//! SolarSystem.setScatteredDiskObjectsOrbitsColor(Vec3f(1.0,0.0,0.0));
	//! @endcode
	void setScatteredDiskObjectsOrbitsColor(const Vec3f& c);
	//! Get the current color used to draw orbits lines of scattered disk objects.
	//! @return current color
	Vec3f getScatteredDiskObjectsOrbitsColor(void) const;

	//! Set the color used to draw orbits lines of Oort cloud objects.
	//! @param c The color of orbits lines of Oort cloud objects (R,G,B)
	//! @code
	//! // example of usage in scripts
	//! SolarSystem.setOortCloudObjectsOrbitsColor(Vec3f(1.0,0.0,0.0));
	//! @endcode
	void setOortCloudObjectsOrbitsColor(const Vec3f& c);
	//! Get the current color used to draw orbits lines of Oort cloud objects.
	//! @return current color
	Vec3f getOortCloudObjectsOrbitsColor(void) const;

	//! Set the color used to draw comet orbit lines.
	//! @param c The color of the comet orbit lines (R,G,B)
	//! @code
	//! // example of usage in scripts
	//! SolarSystem.setCometsOrbitsColor(Vec3f(1.0,0.0,0.0));
	//! @endcode
	void setCometsOrbitsColor(const Vec3f& c);
	//! Get the current color used to draw comet orbit lines.
	//! @return current color
	Vec3f getCometsOrbitsColor(void) const;

	//! Set the color used to draw sednoid orbit lines.
	//! @param c The color of the sednoid orbit lines (R,G,B)
	//! @code
	//! // example of usage in scripts
	//! SolarSystem.setSednoidsOrbitsColor(Vec3f(1.0,0.0,0.0));
	//! @endcode
	void setSednoidsOrbitsColor(const Vec3f& c);
	//! Get the current color used to draw sednoid orbit lines.
	//! @return current color
	Vec3f getSednoidsOrbitsColor(void) const;

	//! Set the color used to draw interstellar orbit (hyperbolic trajectory) lines.
	//! @param c The color of the interstellar orbit lines (R,G,B)
	//! @code
	//! // example of usage in scripts
	//! SolarSystem.setInterstellarOrbitsColor(Vec3f(1.0,0.0,0.0));
	//! @endcode
	void setInterstellarOrbitsColor(const Vec3f& c);
	//! Get the current color used to draw interstellar orbit lines.
	//! @return current color
	Vec3f getInterstellarOrbitsColor(void) const;

	//! Set the color used to draw Mercury orbit line.
	//! @param c The color of Mercury orbit line (R,G,B)
	//! @code
	//! // example of usage in scripts
	//! SolarSystem.setMercuryOrbitColor(Vec3f(1.0,0.0,0.0));
	//! @endcode
	void setMercuryOrbitColor(const Vec3f& c);
	//! Get the current color used to draw Mercury orbit line.
	//! @return current color
	Vec3f getMercuryOrbitColor(void) const;

	//! Set the color used to draw Venus orbit line.
	//! @param c The color of Venus orbit line (R,G,B)
	//! @code
	//! // example of usage in scripts
	//! SolarSystem.setVenusOrbitColor(Vec3f(1.0,0.0,0.0));
	//! @endcode
	void setVenusOrbitColor(const Vec3f& c);
	//! Get the current color used to draw Venus orbit line.
	//! @return current color
	Vec3f getVenusOrbitColor(void) const;

	//! Set the color used to draw Earth orbit line.
	//! @param c The color of Earth orbit line (R,G,B)
	//! @code
	//! // example of usage in scripts
	//! SolarSystem.setEarthOrbitColor(Vec3f(1.0,0.0,0.0));
	//! @endcode
	void setEarthOrbitColor(const Vec3f& c);
	//! Get the current color used to draw Earth orbit line.
	//! @return current color
	Vec3f getEarthOrbitColor(void) const;

	//! Set the color used to draw Mars orbit line.
	//! @param c The color of Mars orbit line (R,G,B)
	//! @code
	//! // example of usage in scripts
	//! SolarSystem.setMarsOrbitColor(Vec3f(1.0,0.0,0.0));
	//! @endcode
	void setMarsOrbitColor(const Vec3f& c);
	//! Get the current color used to draw Mars orbit line.
	//! @return current color
	Vec3f getMarsOrbitColor(void) const;

	//! Set the color used to draw Jupiter orbit line.
	//! @param c The color of Jupiter orbit line (R,G,B)
	//! @code
	//! // example of usage in scripts
	//! SolarSystem.setJupiterOrbitColor(Vec3f(1.0,0.0,0.0));
	//! @endcode
	void setJupiterOrbitColor(const Vec3f& c);
	//! Get the current color used to draw Jupiter orbit line.
	//! @return current color
	Vec3f getJupiterOrbitColor(void) const;

	//! Set the color used to draw Saturn orbit line.
	//! @param c The color of Saturn orbit line (R,G,B)
	//! @code
	//! // example of usage in scripts
	//! SolarSystem.setSaturnOrbitColor(Vec3f(1.0,0.0,0.0));
	//! @endcode
	void setSaturnOrbitColor(const Vec3f& c);
	//! Get the current color used to draw Saturn orbit line.
	//! @return current color
	Vec3f getSaturnOrbitColor(void) const;

	//! Set the color used to draw Uranus orbit line.
	//! @param c The color of Uranus orbit line (R,G,B)
	//! @code
	//! // example of usage in scripts
	//! SolarSystem.setUranusOrbitColor(Vec3f(1.0,0.0,0.0));
	//! @endcode
	void setUranusOrbitColor(const Vec3f& c);
	//! Get the current color used to draw Uranus orbit line.
	//! @return current color
	Vec3f getUranusOrbitColor(void) const;

	//! Set the color used to draw Neptune orbit line.
	//! @param c The color of Neptune orbit line (R,G,B)
	//! @code
	//! // example of usage in scripts
	//! SolarSystem.setNeptuneOrbitColor(Vec3f(1.0,0.0,0.0));
	//! @endcode
	void setNeptuneOrbitColor(const Vec3f& c);
	//! Get the current color used to draw Neptune orbit line.
	//! @return current color
	Vec3f getNeptuneOrbitColor(void) const;

	//! Set the color used to draw planet trails lines.
	//! @param c The color of the planet trails lines (R,G,B)
	//! @code
	//! // example of usage in scripts
	//! SolarSystem.setTrailsColor(Vec3f(1.0,0.0,0.0));
	//! @endcode
	void setTrailsColor(const Vec3f& c) {if (c!=trailsColor) { trailsColor=c; emit trailsColorChanged(c);}}
	//! Get the current color used to draw planet trails lines.
	//! @return current color
	Vec3f getTrailsColor() const {return trailsColor;}

	//! Set the color used to draw planet pointers.
	//! @param c The color of the planet pointers
	//! @code
	//! // example of usage in scripts
	//! SolarSystem.setPointerColor(Vec3f(1.0,0.0,0.0));
	//! @endcode
	void setPointerColor(const Vec3f& c) {if (c!=pointerColor) {pointerColor=c; emit pointerColorChanged(c);}}
	//! Get the current color used to draw planet pointers.
	//! @return current color
	Vec3f getPointerColor() const {return pointerColor;}

	//! Set flag which determines if Earth's moon is scaled or not.
	void setFlagMoonScale(bool b);
	//! Get the current value of the flag which determines if Earth's moon is scaled or not.
	bool getFlagMoonScale(void) const {return flagMoonScale;}

	//! Set the display scaling factor for Earth's moon.
	void setMoonScale(double f);
	//! Get the display scaling factor for Earth's moon.
	double getMoonScale(void) const {return moonScale;}

	//! Set flag which determines if minor bodies (everything except the 8 planets) are drawn scaled or not.
	void setFlagMinorBodyScale(bool b);
	//! Get the current value of the flag which determines if minor bodies (everything except the 8 planets) are drawn scaled or not.
	bool getFlagMinorBodyScale(void) const {return flagMinorBodyScale;}

	//! Set the display scaling factor for minor bodies.
	void setMinorBodyScale(double f);
	//! Get the display scaling factor for minor bodies.
	double getMinorBodyScale(void) const {return minorBodyScale;}

	//! Set flag which determines if planets are displayed scaled or not.
	void setFlagPlanetScale(bool b);
	//! Get the current value of the flag which determines if planets are displayed scaled or not.
	bool getFlagPlanetScale(void) const {return flagPlanetScale;}

	//! Set the display scaling factor for planets.
	void setPlanetScale(double f);
	//! Get the display scaling factor for planets.
	double getPlanetScale(void) const {return planetScale;}

	//! Set flag which determines if Sun is scaled or not.
	void setFlagSunScale(bool b);
	//! Get the current value of the flag which determines if Sun is scaled or not.
	bool getFlagSunScale(void) const {return flagSunScale;}

	//! Set the display scaling factor for Sun.
	void setSunScale(double f);
	//! Get the display scaling factor for Sun.
	double getSunScale(void) const {return sunScale;}

	//! Translate names. (public so that SolarSystemEditor can call it).
	void updateI18n();

	//! Get the V magnitude for Solar system bodies for scripts
	//! @param planetName the case in-sensitive English planet name.
	//! @param withExtinction the flag for use extinction effect for magnitudes (default not use)
	//! @return a magnitude
	float getPlanetVMagnitude(QString planetName, bool withExtinction=false) const;

	//! Get type for Solar system bodies for scripts
	//! @param planetName the case in-sensitive English planet name.
	//! @return a type of planet (star, planet, moon, observer, artificial, asteroid, plutino, comet, dwarf planet, cubewano, scattered disc object, Oort cloud object, sednoid, interstellar object)
	QString getPlanetType(QString planetName) const;

	//! Get distance to Solar system bodies for scripts
	//! @param planetName the case in-sensitive English planet name.
	//! @return a distance (in AU)
	double getDistanceToPlanet(QString planetName) const;

	//! Get elongation for Solar system bodies for scripts
	//! @param planetName the case in-sensitive English planet name.
	//! @return a elongation (in radians)
	double getElongationForPlanet(QString planetName) const;

	//! Get phase angle for Solar system bodies for scripts
	//! @param planetName the case in-sensitive English planet name.
	//! @return a phase angle (in radians)
	double getPhaseAngleForPlanet(QString planetName) const;

	//! Get phase for Solar system bodies for scripts
	//! @param planetName the case in-sensitive English planet name.
	//! @return phase, i.e. illuminated fraction [0..1]
	float getPhaseForPlanet(QString planetName) const;

	//! Set the algorithm for computation of apparent magnitudes for planets in case observer on the Earth.
	//! Possible values:
	//! @li @c Mueller1893 [Explanatory Supplement to the Astronomical Ephemeris, 1961] (visual magnitudes, based on visual observations by G. Mueller, 1877-91)
	//! @li @c AstrAlm1984 [Astronomical Almanac 1984] and later. These give V (instrumental) magnitudes.
	//! @li @c ExpSup1992 [Explanatory Supplement to the Astronomical Almanac, 1992] (algorithm contributed by Pere Planesas, Observatorio Astronomico Nacional)
	//! @li @c ExpSup2013 [Explanatory Supplement to the Astronomical Almanac, 3rd edition, 2013]
	//! @li @c Generic Visual magnitude based on phase angle and albedo.
	//! Details:
	//! @li J. Meeus "Astronomical Algorithms" (2nd ed. 1998, with corrections as of August 10, 2009) p.283-286.
	//! @li O. Montenbruck, T. Pfleger "Astronomy on the Personal Computer" (4th ed.) p.143-145.
	//! @li Daniel L. Harris "Photometry and Colorimetry of Planets and Satellites" http://adsabs.harvard.edu/abs/1961plsa.book..272H
	//! @li Sean E. Urban and P. Kenneth Seidelmann "Explanatory Supplement to the Astronomical Almanac" (3rd edition, 2013)
	//! It is interesting to note that Meeus in his discussion of "Harris" states that Harris did not give new values.
	//! The book indeed mentions a few values for the inner planets citing Danjon, but different from those then listed by Meeus.
	//! Therefore it must be assumed that the "Harris" values are misnomed, and are the least certain set.
	//! Hint: Default option in config.ini: astro/apparent_magnitude_algorithm = ExpSup2013
	//! @param algorithm the case in-sensitive algorithm name
	//! @note: The structure of algorithms is almost identical, just the numbers are different!
	//!        You should activate Mueller's algorithm to simulate the eye's impression. (Esp. Venus!)
	void setApparentMagnitudeAlgorithmOnEarth(QString algorithm);

	//! Get the algorithm used for computation of apparent magnitudes for planets in case observer on the Earth
	//! @see setApparentMagnitudeAlgorithmOnEarth()
	QString getApparentMagnitudeAlgorithmOnEarth() const;

	//! Set flag which enable use native names for planets or not.
	void setFlagNativePlanetNames(bool b);
	//! Get the current value of the flag which enables showing native names for planets or not.
	bool getFlagNativePlanetNames(void) const;

	//! Set flag which enable use translated names for planets or not.
	void setFlagTranslatedNames(bool b);
	//! Get the current value of the flag which enables showing translated names for planets or not.
	bool getFlagTranslatedNames(void) const;

	//! Set flag which enabled the showing of isolated trails for selected objects only or not
	void setFlagIsolatedTrails(bool b);
	//! Get the current value of the flag which enables showing of isolated trails for selected objects only or not.
	bool getFlagIsolatedTrails(void) const;

	//! Set number of displayed of isolated trails for latest selected objects
	void setNumberIsolatedTrails(int n);
	//! Get the number of displayed of isolated trails for latest selected objects
	int getNumberIsolatedTrails(void) const;

	//! Set flag which enabled the showing of isolated orbits for selected objects only or not
	void setFlagIsolatedOrbits(bool b);
	//! Get the current value of the flag which enables showing of isolated orbits for selected objects only or not.
	bool getFlagIsolatedOrbits(void) const;

	//! Set flag which enabled the showing of planets orbits only or not
	void setFlagPlanetsOrbitsOnly(bool b);
	//! Get the current value of the flag which enables showing of planets orbits only or not.
	bool getFlagPlanetsOrbitsOnly(void) const;

	//! Set flag which determines if custom settings is using for Great Red Spot on Jupiter
	void setFlagCustomGrsSettings(bool b);
	//! Get the current value of the flag which determines if custom settings for Great Red Spot on Jupiter is used or not.
	bool getFlagCustomGrsSettings() const;

	//! Set longitude of Great Red Spot (System II is used)
	//! @param longitude (degrees)
	void setCustomGrsLongitude(int longitude);
	//! Get longitude of Great Red Spot (System II is used)
	//! @return a longitude (degrees)
	int getCustomGrsLongitude() const;

	//! Set speed of annual drift for Great Red Spot (System II is used)
	//! @param annual drift (degrees)
	void setCustomGrsDrift(double drift);
	//! Get speed of annual drift for Great Red Spot (System II is used)
	double getCustomGrsDrift() const;

	//! Set initial JD for calculation of position of Great Red Spot
	//! @param JD
	// TODO (GZ): Clarify whether this is JD or rather JDE?
	void setCustomGrsJD(double JD);
	//! Get initial JD for calculation of position of Great Red Spot
	double getCustomGrsJD();

	//! Set whether earth shadow should be enlarged following Danjon's method
	void setFlagEarthShadowEnlargementDanjon(bool b);
	//! Get whether earth shadow should be enlarged following Danjon's method
	bool getFlagEarthShadowEnlargementDanjon() const;

	//! Set style of colors of orbits for Solar system bodies
	void setOrbitColorStyle(QString style);
	//! Get style of colors of orbits for Solar system bodies
	QString getOrbitColorStyle() const;

	//! Get list of objects by type
	//! @param objType object type
	QStringList getObjectsList(QString objType="all") const;

	//! Set flag which enables display of orbits for planets even if they are off screen
	void setFlagPermanentOrbits(bool b);
	bool getFlagPermanentOrbits() const;

	void setOrbitsThickness(int v);
	int getOrbitsThickness() const;

	void setFlagDrawMoonHalo(bool b);
	bool getFlagDrawMoonHalo() const;

	void setFlagDrawSunHalo(bool b);
	bool getFlagDrawSunHalo() const;

	//! Reset and recreate trails
	void recreateTrails();

signals:
	void labelsDisplayedChanged(bool b);
	void nomenclatureDisplayedChanged(bool b);
	void flagOrbitsChanged(bool b);
	void flagHintsChanged(bool b);
	void flagDrawMoonHaloChanged(bool b);
	void flagDrawSunHaloChanged(bool b);
	void trailsDisplayedChanged(bool b);
	void trailsThicknessChanged(int v);
	void orbitsThicknessChanged(int v);
	void maxTrailPointsChanged(int max);
	void flagPointerChanged(bool b);
	void flagNativePlanetNamesChanged(bool b);
	void flagTranslatedNamesChanged(bool b);
	void flagPlanetsDisplayedChanged(bool b);
	void flagPlanetsOrbitsOnlyChanged(bool b);
	void flagPermanentOrbitsChanged(bool b);
	void flagIsolatedOrbitsChanged(bool b);
	void flagIsolatedTrailsChanged(bool b);
	void numberIsolatedTrailsChanged(int n);
	void flagLightTravelTimeChanged(bool b);
	void flagUseObjModelsChanged(bool b);
	void flagShowObjSelfShadowsChanged(bool b);
	void flagMoonScaleChanged(bool b);
	void moonScaleChanged(double f);
	void flagMinorBodyScaleChanged(bool b);
	void minorBodyScaleChanged(double f);
<<<<<<< HEAD
	void labelsAmountChanged(double f);	
=======
	void flagPlanetScaleChanged(bool b);
	void planetScaleChanged(double f);
	void flagSunScaleChanged(bool b);
	void sunScaleChanged(double f);
	void labelsAmountChanged(double f);
	void ephemerisMarkersChanged(bool b);
	void ephemerisHorizontalCoordinatesChanged(bool b);
	void ephemerisDatesChanged(bool b);
	void ephemerisMagnitudesChanged(bool b);
	void ephemerisLineChanged(bool b);
	void ephemerisLineThicknessChanged(int v);
	void ephemerisSkipDataChanged(bool b);
	void ephemerisSkipMarkersChanged(bool b);
	void ephemerisDataStepChanged(int s);
	void ephemerisDataLimitChanged(int s);
	void ephemerisSmartDatesChanged(bool b);
	void ephemerisScaleMarkersChanged(bool b);
>>>>>>> 1e486b4a
	void flagCustomGrsSettingsChanged(bool b);
	void customGrsLongitudeChanged(int l);
	void customGrsDriftChanged(double drift);
	void customGrsJDChanged(double JD);
	void earthShadowEnlargementDanjonChanged(bool b);

	void labelsColorChanged(const Vec3f & color) const;
	void pointerColorChanged(const Vec3f & color) const;
	void trailsColorChanged(const Vec3f & color) const;
	void orbitsColorChanged(const Vec3f & color) const;
	void nomenclatureColorChanged(const Vec3f & color) const;
	void majorPlanetsOrbitsColorChanged(const Vec3f & color) const;
	void minorPlanetsOrbitsColorChanged(const Vec3f & color) const;
	void dwarfPlanetsOrbitsColorChanged(const Vec3f & color) const;
	void moonsOrbitsColorChanged(const Vec3f & color) const;
	void cubewanosOrbitsColorChanged(const Vec3f & color) const;
	void plutinosOrbitsColorChanged(const Vec3f & color) const;
	void scatteredDiskObjectsOrbitsColorChanged(const Vec3f & color) const;
	void oortCloudObjectsOrbitsColorChanged(const Vec3f & color) const;
	void cometsOrbitsColorChanged(const Vec3f & color) const;
	void sednoidsOrbitsColorChanged(const Vec3f & color) const;
	void interstellarOrbitsColorChanged(const Vec3f & color) const;
	void mercuryOrbitColorChanged(const Vec3f & color) const;
	void venusOrbitColorChanged(const Vec3f & color) const;
	void earthOrbitColorChanged(const Vec3f & color) const;
	void marsOrbitColorChanged(const Vec3f & color) const;
	void jupiterOrbitColorChanged(const Vec3f & color) const;
	void saturnOrbitColorChanged(const Vec3f & color) const;
	void uranusOrbitColorChanged(const Vec3f & color) const;
	void neptuneOrbitColorChanged(const Vec3f & color) const;

	void orbitColorStyleChanged(QString style) const;
	void apparentMagnitudeAlgorithmOnEarthChanged(QString algorithm) const;

	void solarSystemDataReloaded();	

public:
	///////////////////////////////////////////////////////////////////////////
	// Other public methods
	//! Get a pointer to a Planet object.
	//! @param planetEnglishName the English name of the desired planet.
	//! @return The matching planet pointer if exists or Q_NULLPTR.
	PlanetP searchByEnglishName(QString planetEnglishName) const;

	PlanetP searchMinorPlanetByEnglishName(QString planetEnglishName) const;

	//! Get the Planet object pointer for the Sun.
	PlanetP getSun() const {return sun;}

	//! Get the Planet object pointer for the Earth.
	PlanetP getEarth() const {return earth;}

	//! Get the Planet object pointer for Earth's moon.
	PlanetP getMoon() const {return moon;}

	//! Determine if a lunar eclipse is close at hand?
	bool nearLunarEclipse() const;

	//! Get the list of all the planet english names
	QStringList getAllPlanetEnglishNames() const;

	//! Get the list of all the planet localized names
	QStringList getAllPlanetLocalizedNames() const;

	//! Get the list of all the minor planet common english names
	QStringList getAllMinorPlanetCommonEnglishNames() const;

	//! Reload the planets
	void reloadPlanets();

	//! New 0.16: delete a planet from the solar system. Writes a warning to log if this is not a minor object.
	bool removeMinorPlanet(QString name);

	//! Determines relative amount of sun visible from the observer's position (first element) and the Planet object pointer for eclipsing celestial body (second element).
	//! In the unlikely event of multiple objects in front of the sun, only the largest will be reported.
	QPair<double, PlanetP> getEclipseFactor(const StelCore *core) const;

	//! Retrieve Radius of Umbra and Penumbra at the distance of the Moon.
	//! Returns a pair (umbra, penumbra) in (geocentric_arcseconds, AU, geometric_AU).
	//! * sizes in arcseconds are the usual result found as Bessel element in eclipse literature.
	//!   It includes scaling for effects of atmosphere either after Chauvenet (2%) or after Danjon. (see Espenak: 5000 Years Canon of Lunar Eclipses.)
	//! * sizes in AU are the same, converted back to AU in Lunar distance.
	//! * sizes in geometric_AU derived from pure geometrical evaluations without scalings applied.
	QPair<Vec3d,Vec3d> getEarthShadowRadiiAtLunarDistance() const;

	//! Compute the position and transform matrix for every element of the solar system.
	//! @param dateJDE the Julian Day in JDE (Ephemeris Time or equivalent)	
	//! @param observerPlanet planet of the observer (Required for light travel time or aberration computation).
	void computePositions(double dateJDE, PlanetP observerPlanet);

	//! Get the list of all the bodies of the solar system.	
	const QList<PlanetP>& getAllPlanets() const {return systemPlanets;}
	//! Get the list of all the bodies of the solar system.
	const QList<PlanetP>& getAllMinorBodies() const {return systemMinorBodies;}
	//! Get the list of all minor bodies names.
	const QStringList getMinorBodiesList() const { return minorBodies; }

	//! Get lighttime corrected solar position (essential to draw the sun during solar eclipse and compute things like eclipse factor etc, until we get aberration working.)
	const Vec3d getLightTimeSunPosition() const { return lightTimeSunPosition; }

private slots:
	//! Called when a new object is selected.
	void selectedObjectChange(StelModule::StelModuleSelectAction action);

	//! Called when the sky culture is updated.
	//! Loads native names of planets for a given sky culture.
	//! @param skyCultureDir the name of the directory containing the sky culture to use.
	void updateSkyCulture(const QString& skyCultureDir);

	//! Called following StelMainView::reloadShadersRequested
	void reloadShaders();

	//! Called when a new Hips survey has been loaded by the hips mgr.
	void onNewSurvey(HipsSurveyP survey);

private:
	//! Search for SolarSystem objects which are close to the position given
	//! in earth equatorial position.
	//! @param v A position in earth equatorial position.
	//! @param core the StelCore object.
	//! @return a pointer to a StelObject if found, else Q_NULLPTR
	StelObjectP search(Vec3d v, const StelCore* core) const;

	//! Compute the transformation matrix for every elements of the solar system.
	//! observerPos is needed for light travel time computation.
	void computeTransMatrices(double dateJDE, const Vec3d& observerPos = Vec3d(0.));

	//! Draw a nice animated pointer around the object.
	void drawPointer(const StelCore* core);

	//! Load planet data from the Solar System configuration files.
	//! This function attempts to load every possible instance of the
	//! Solar System configuration files in the file paths, falling back if a
	//! given path can't be loaded.
	void loadPlanets();

	//! Load planet data from the given file
	bool loadPlanets(const QString& filePath);

	//! Calculate a color of Solar system bodies
	//! @param bV value of B-V color index
	static unsigned char BvToColorIndex(double bV);

	//! Used to count how many planets actually need shadow information
	int shadowPlanetCount;
	//! Used to track whether earth shadow enlargement shall be computed after Danjon (1951)
	bool earthShadowEnlargementDanjon;
	PlanetP sun;
	PlanetP moon;
	PlanetP earth;

	//! Set selected planets by englishName.
	//! @param englishName The planet name or "" to select no planet
	void setSelected(const QString& englishName);
	//! Set selected object from its pointer.
	void setSelected(PlanetP obj);
	//! Get selected object's pointer.
	PlanetP getSelected(void) const {return selected;}
	//! The currently selected planet.
	PlanetP selected;
	std::vector<PlanetP> selectedSSO; // More than one can be selected at a time

	// Allow enlargements of the planets. May be useful to highlight the planets in in overview plots
	// Separate Moon and minor body scale values. The latter make sense to zoom up and observe irregularly formed 3D objects like minor moons of the outer planets.
	bool flagMoonScale;
	double moonScale;
	bool flagMinorBodyScale;
	double minorBodyScale;
	bool flagPlanetScale;
	double planetScale;
	bool flagSunScale;
	double sunScale;

	QFont planetNameFont;

	//! The amount of planet labels (between 0 and 10).
	double labelsAmount;

	//! List of all the bodies of the solar system.
	QList<PlanetP> systemPlanets;
	//! List of all the minor bodies of the solar system.
	QList<PlanetP> systemMinorBodies;

	// Master settings
	bool flagOrbits;
	bool flagLightTravelTime;
	bool flagUseObjModels;
	bool flagShowObjSelfShadows;

	//! The selection pointer texture.
	StelTextureSP texPointer;

	bool flagShow;
	bool flagPointer;                           // show red cross selection pointer?
	bool flagNativePlanetNames;                 // show native names for planets?
	bool flagTranslatedNames;                   // show translated names?
	bool flagIsolatedTrails;
	int numberIsolatedTrails;
	int maxTrailPoints;                         // limit trails to a manageable size.
	int trailsThickness;
	bool flagIsolatedOrbits;
	bool flagPlanetsOrbitsOnly;

	class TrailGroup* allTrails;
	QSettings* conf;
	LinearFader trailFader;
	Vec3f trailsColor;
	Vec3f pointerColor;

	QHash<QString, QString> planetNativeNamesMap;
	QStringList minorBodies;

	Vec3d lightTimeSunPosition;			// when observing a solar eclipse, we need solar position 8 minutes ago.
							// Direct shift caused problems (LP:#1699648), circumvented with this construction.
	// 0.16pre observation GZ: this list contains pointers to all orbit objects,
	// while the planets don't own their orbit objects.
	// Would it not be better to hand over the orbit object ownership to the Planet object?
	// This list could then be removed.
	// In case this was originally intended to provide some fast access for time-dependent computation with the same JD,
	// note that we must also always compensate to light time travel, so likely each computation has to be done twice,
	// with current JDE and JDE-lightTime(distance).
	QList<Orbit*> orbits;           // Pointers on created elliptical orbits. 0.16pre: WHY DO WE NEED THIS???
};


#endif // SOLARSYSTEM_HPP<|MERGE_RESOLUTION|>--- conflicted
+++ resolved
@@ -720,27 +720,11 @@
 	void moonScaleChanged(double f);
 	void flagMinorBodyScaleChanged(bool b);
 	void minorBodyScaleChanged(double f);
-<<<<<<< HEAD
-	void labelsAmountChanged(double f);	
-=======
 	void flagPlanetScaleChanged(bool b);
 	void planetScaleChanged(double f);
 	void flagSunScaleChanged(bool b);
 	void sunScaleChanged(double f);
 	void labelsAmountChanged(double f);
-	void ephemerisMarkersChanged(bool b);
-	void ephemerisHorizontalCoordinatesChanged(bool b);
-	void ephemerisDatesChanged(bool b);
-	void ephemerisMagnitudesChanged(bool b);
-	void ephemerisLineChanged(bool b);
-	void ephemerisLineThicknessChanged(int v);
-	void ephemerisSkipDataChanged(bool b);
-	void ephemerisSkipMarkersChanged(bool b);
-	void ephemerisDataStepChanged(int s);
-	void ephemerisDataLimitChanged(int s);
-	void ephemerisSmartDatesChanged(bool b);
-	void ephemerisScaleMarkersChanged(bool b);
->>>>>>> 1e486b4a
 	void flagCustomGrsSettingsChanged(bool b);
 	void customGrsLongitudeChanged(int l);
 	void customGrsDriftChanged(double drift);
