--- conflicted
+++ resolved
@@ -91,11 +91,8 @@
 Nebula::CatalogGroup Nebula::catalogFilters = Nebula::CatalogGroup(0);
 Nebula::TypeGroup Nebula::typeFilters = Nebula::TypeGroup(Nebula::AllTypes);
 bool Nebula::flagUseArcsecSurfaceBrightness = false;
-<<<<<<< HEAD
-=======
 bool Nebula::flagUseShortNotationSurfaceBrightness = true;
 bool Nebula::flagUseOutlines = false;
->>>>>>> c5e0c720
 
 Nebula::Nebula()
 	: DSO_nb(0)
@@ -114,18 +111,12 @@
 	, PGC_nb(0)
 	, UGC_nb(0)
 	, Arp_nb(0)
-<<<<<<< HEAD
-	, VV_nb(0)
-	, Ced_nb("")
-	, PK_nb("")
-=======
 	, VV_nb(0)	
 	, Ced_nb("")
 	, PK_nb("")
 	, PNG_nb("")
 	, SNRG_nb("")
 	, ACO_nb("")
->>>>>>> c5e0c720
 	, withoutID(false)
 	, nameI18("")
 	, mTypeString()
@@ -207,15 +198,12 @@
 			catIds << QString("VV %1").arg(VV_nb);
 		if (!PK_nb.isEmpty())
 			catIds << QString("PK %1").arg(PK_nb);
-<<<<<<< HEAD
-=======
 		if (!PNG_nb.isEmpty())
 			catIds << QString("PN G%1").arg(PNG_nb);
 		if (!SNRG_nb.isEmpty())
 			catIds << QString("SNR G%1").arg(SNRG_nb);
 		if (!ACO_nb.isEmpty())
 			catIds << QString("ACO %1").arg(ACO_nb);
->>>>>>> c5e0c720
 
 		if (!nameI18.isEmpty() && !catIds.isEmpty() && flags&Name)
 			oss << "<br>";
@@ -260,32 +248,6 @@
 	{
 		QString sb = q_("Surface brightness");
 		QString ae = q_("after extinction");
-<<<<<<< HEAD
-		QString mu = QString("<sup>m</sup>/%1'").arg(QChar(0x2B1C));
-		if (flagUseArcsecSurfaceBrightness)
-			mu = QString("<sup>m</sup>/%1\"").arg(QChar(0x2B1C));
-
-		if (core->getSkyDrawer()->getFlagHasAtmosphere() && (alt_app>-3.0*M_PI/180.0)) // Don't show extincted surface brightness much below horizon where model is meaningless.
-		{
-			if (getSurfaceBrightness(core)<99)
-			{
-				if (getSurfaceBrightnessWithExtinction(core)<99)
-					oss << QString("%1: <b>%2</b> %5 (%3: <b>%4</b> %5)").arg(sb, QString::number(getSurfaceBrightness(core, flagUseArcsecSurfaceBrightness), 'f', 2),
-												  ae, QString::number(getSurfaceBrightnessWithExtinction(core, flagUseArcsecSurfaceBrightness), 'f', 2), mu) << "<br>";
-				else
-					oss << QString("%1: <b>%2</b> %3").arg(sb, QString::number(getSurfaceBrightness(core, flagUseArcsecSurfaceBrightness), 'f', 2), mu) << "<br>";
-
-				oss << q_("Contrast index: %1").arg(QString::number(getContrastIndex(core), 'f', 2)) << "<br />";
-			}
-		}
-		else
-		{
-			if (getSurfaceBrightness(core)<99)
-			{
-				oss << QString("%1: <b>%2</b> %3").arg(sb, QString::number(getSurfaceBrightness(core, flagUseArcsecSurfaceBrightness), 'f', 2), mu) << "<br>";
-				oss << q_("Contrast index: %1").arg(QString::number(getContrastIndex(core), 'f', 2)) << "<br />";
-			}
-=======
 		QString mu;
 		if (flagUseShortNotationSurfaceBrightness)
 		{
@@ -312,7 +274,6 @@
 				oss << QString("%1: <b>%2</b> %3").arg(sb, QString::number(getSurfaceBrightness(core, flagUseArcsecSurfaceBrightness), 'f', 2), mu) << "<br />";
 
 			oss << QString("%1: %2").arg(q_("Contrast index"), QString::number(getContrastIndex(core), 'f', 2)) << "<br />";
->>>>>>> c5e0c720
 		}
 	}
 
@@ -526,11 +487,7 @@
 	float sq = 3600.f; // arcmin^2
 	if (arcsec)
 		sq = 12.96e6; // 3600.f*3600.f, i.e. arcsec^2
-<<<<<<< HEAD
-	if (bMag < 50.f && mag > 50.f)
-=======
 	if (bMag < 90.f && mag > 90.f)
->>>>>>> c5e0c720
 		mag = bMag;
 	if (mag<99.f && majorAxisSize>0 && nType!=NebDn)
 		return mag + 2.5*log10(getSurfaceArea()*sq);
@@ -575,11 +532,8 @@
 {
 	StelCore* core = StelApp::getInstance().getCore();
 
-<<<<<<< HEAD
-=======
 	size_t segments = outlineSegments.size();
 
->>>>>>> c5e0c720
 	Vec3d win;
 	// Check visibility of DSO hints
 	if (!(sPainter.getProjector()->projectCheck(XYZ, win)))
@@ -618,16 +572,8 @@
 		}
 	}
 
-<<<<<<< HEAD
-	if (lim>maxMagHints)
-		return;
-
-	sPainter.setBlending(true, GL_ONE, GL_ONE);
-	float lum = 1.f;//qMin(1,4.f/getOnScreenSize(core))*0.8;
-=======
 	// tune limits for outlines
 	float oLim = lim - 3.f;
->>>>>>> c5e0c720
 
 	Vec3f color=circleColor;
 	switch (nType)
@@ -931,15 +877,12 @@
 		str = QString("VV %1").arg(VV_nb);
 	else if (catalogFilters&CatPK && !PK_nb.isEmpty())
 		str = QString("PK %1").arg(PK_nb);
-<<<<<<< HEAD
-=======
 	else if (catalogFilters&CatPNG && !PNG_nb.isEmpty())
 		str = QString("PN G%1").arg(PNG_nb);
 	else if (catalogFilters&CatSNRG && !SNRG_nb.isEmpty())
 		str = QString("SNR G%1").arg(SNRG_nb);
 	else if (catalogFilters&CatACO && !ACO_nb.isEmpty())
 		str = QString("ACO %1").arg(ACO_nb);
->>>>>>> c5e0c720
 
 	return str;
 }
@@ -952,17 +895,10 @@
 	in	>> DSO_nb >> ra >> dec >> bMag >> vMag >> oType >> mTypeString >> majorAxisSize >> minorAxisSize
 		>> orientationAngle >> redshift >> redshiftErr >> parallax >> parallaxErr >> oDistance >> oDistanceErr
 		>> NGC_nb >> IC_nb >> M_nb >> C_nb >> B_nb >> Sh2_nb >> VdB_nb >> RCW_nb >> LDN_nb >> LBN_nb >> Cr_nb
-<<<<<<< HEAD
-		>> Mel_nb >> PGC_nb >> UGC_nb >> Ced_nb >> Arp_nb >> VV_nb >> PK_nb;
-
-	int f = NGC_nb + IC_nb + M_nb + C_nb + B_nb + Sh2_nb + VdB_nb + RCW_nb + LDN_nb + LBN_nb + Cr_nb + Mel_nb + PGC_nb + UGC_nb + Arp_nb + VV_nb;
-	if (f==0 && Ced_nb.isEmpty() && PK_nb.isEmpty())
-=======
 		>> Mel_nb >> PGC_nb >> UGC_nb >> Ced_nb >> Arp_nb >> VV_nb >> PK_nb >> PNG_nb >> SNRG_nb >> ACO_nb;
 
 	int f = NGC_nb + IC_nb + M_nb + C_nb + B_nb + Sh2_nb + VdB_nb + RCW_nb + LDN_nb + LBN_nb + Cr_nb + Mel_nb + PGC_nb + UGC_nb + Arp_nb + VV_nb;
 	if (f==0 && Ced_nb.isEmpty() && PK_nb.isEmpty() && PNG_nb.isEmpty() && SNRG_nb.isEmpty() && ACO_nb.isEmpty())
->>>>>>> c5e0c720
 		withoutID = true;
 
 	StelUtils::spheToRect(ra,dec,XYZ);
