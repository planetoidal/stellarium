/*
 * Stellarium
 * Copyright (C) 2006 Fabien Chereau
 * Copyright (C) 2010 Bogdan Marinov (add/remove landscapes feature)
 * Copyright (C) 2012 Timothy Reaves
 *
 * This program is free software; you can redistribute it and/or
 * modify it under the terms of the GNU General Public License
 * as published by the Free Software Foundation; either version 2
 * of the License, or (at your option) any later version.
 *
 * This program is distributed in the hope that it will be useful,
 * but WITHOUT ANY WARRANTY; without even the implied warranty of
 * MERCHANTABILITY or FITNESS FOR A PARTICULAR PURPOSE.  See the
 * GNU General Public License for more details.
 *
 * You should have received a copy of the GNU General Public License
 * along with this program; if not, write to the Free Software
 * Foundation, Inc., 51 Franklin Street, Suite 500, Boston, MA  02110-1335, USA.
 */

#ifndef _LANDSCAPEMGR_HPP_
#define _LANDSCAPEMGR_HPP_

#include "StelModule.hpp"
#include "StelUtils.hpp"
#include "Landscape.hpp"

#include <QMap>
#include <QStringList>

class Atmosphere;
class Cardinals;
class QSettings;

//! @class LandscapeMgr
//! Manages all the rendering at the level of the observer's surroundings.
//! This includes landscape textures, fog, atmosphere and cardinal points.
//! I decided to put all these elements together in a single class because they are
//! inherently linked, especially when we start moving the observer in altitude.
class LandscapeMgr : public StelModule
{
	Q_OBJECT
	Q_PROPERTY(bool atmosphereDisplayed
			   READ getFlagAtmosphere
			   WRITE setFlagAtmosphere
			   NOTIFY atmosphereDisplayedChanged)
	Q_PROPERTY(bool cardinalsPointsDisplayed
			   READ getFlagCardinalsPoints
			   WRITE setFlagCardinalsPoints
			   NOTIFY cardinalsPointsDisplayedChanged)
	Q_PROPERTY(bool fogDisplayed
			   READ getFlagFog
			   WRITE setFlagFog
			   NOTIFY fogDisplayedChanged)
	Q_PROPERTY(bool landscapeDisplayed
			   READ getFlagLandscape
			   WRITE setFlagLandscape
			   NOTIFY landscapeDisplayedChanged)
	Q_PROPERTY(bool illuminationDisplayed
			   READ getFlagIllumination
			   WRITE setFlagIllumination
			   NOTIFY illuminationDisplayedChanged)
	Q_PROPERTY(bool labelsDisplayed
			   READ getFlagLabels
			   WRITE setFlagLabels
			   NOTIFY labelsDisplayedChanged)
	Q_PROPERTY(bool databaseUsage
			READ getFlagUseLightPollutionFromDatabase
			WRITE setFlagUseLightPollutionFromDatabase
			NOTIFY lightPollutionUsageChanged)

public:
	LandscapeMgr();
	virtual ~LandscapeMgr();

	///////////////////////////////////////////////////////////////////////////
	// Methods defined in the StelModule class
	//! Initialize the LandscapeManager class.
	//! Operations performed:
	//! - Load the default landscape as specified in the application configuration
	//! - Set up landscape-related display flags from ini parser object
	virtual void init();

	//! Draw the landscape graphics, cardinal points and atmosphere.
	virtual void draw(StelCore* core);

	//! Update time-dependent state.
	//! Includes:
	//! - Landscape, atmosphere and cardinal point on/off fading.
	//! - Atmophere colour calculation based on location, position of sun
	//!   and moon.
	//! - updates adaptation luminescence based on visible bright objects.
	//! - Landscape and lightscape brightness computations based on sun position and whether atmosphere is on or off.
	virtual void update(double deltaTime);

	//! Get the order in which this module will draw its objects relative to other modules.
	virtual double getCallOrder(StelModuleActionName actionName) const;

	///////////////////////////////////////////////////////////////////////////
	// Methods specific to the landscape manager

	//! Load a landscape based on a hash of parameters mirroring the landscape.ini
	//! file and make it the current landscape.
	bool loadLandscape(QMap<QString, QString>& param);

	//! Create a new landscape from the files which describe it.
	//! Reads a landscape.ini file which is passed as the first parameter, determines
	//! the landscape type, and creates a new object for the landscape of the proper
	//! type.  The load member is then called, passing both parameters.
	//! @param landscapeFile This is the path to a landscape.ini file.
	//! @param landscapeId This is the landscape ID, which is also the name of the
	//! directory in which the files (textures and so on) for the landscape reside.
	//! @return A pointer to the newly created landscape object.
	Landscape* createFromFile(const QString& landscapeFile, const QString& landscapeId);

	// GZ: implement StelModule's method. For test purposes only, we implement a manual transparency sampler.
	// TODO: comment this away for final builds. Please leave it in until this feature is finished.
	// virtual void handleMouseClicks(class QMouseEvent*);

public slots:
	///////////////////////////////////////////////////////////////////////////
<<<<<<< HEAD
	// Methods callable from script and GUI

	//! Return a map of landscape name to landscape ID (directory name).
	QMap<QString,QString> getNameToDirMap() const;
=======
	// Methods callable from scripts and GUI
	//! Return the global landscape luminance [0..1], for being used e.g for setting eye adaptation.
	//! It returns 1 if atmosphere drawing is on and no eclipse underway, 0 if atmosphere is switched off.
	//! The actual brightness is of no concern here. You may use getAtmosphereAverageLuminance() for this.
	float getLuminance() const;
	//! return average luminance [cd/m^2] of atmosphere. Expect 10 at sunset, 6400 in daylight, >0 in dark night.
	float getAtmosphereAverageLuminance() const;

	//! Override autocomputed value and set average luminance [cd/m^2] of atmosphere.  This is around 10 at sunset, 6400 in daylight, >0 in dark night.
	//! Usually there is no need to call this, the luminance is properly computed. This is a function which can be
	//! useful in rare cases, e.g. in scripts when you want to create images of adjacent sky regions with the same brightness setting,
	//! or for creation of a virtual camera which can deliberately show over- or underexposure.
	//! For these cases, it is advisable to first center the brightest luminary (sun or moon), call getAtmosphereAverageLuminance() and then set
	//! this value explicitly to freeze it during image export. To unfreeze, call this again with any negative value.
	void setAtmosphereAverageLuminance(const float overrideLuminance);
>>>>>>> 74806583

	//! Retrieve a list of the names of all the available landscapes in
	//! the file search path sub-directories of the landscape area
	//! @return the names of the landscapes, which are the values of the name parameter in the landscape.ini files
	QStringList getAllLandscapeNames() const;

	//! Retrieve a list of the identifiers of all the available landscapes in
	//! the file search path sub-directories of the landscape area
	//! @return the identifiers of the landscapes, which are the names of the directories containing the landscapes' files
	QStringList getAllLandscapeIDs() const;

	//! Retrieve a list of the identifiers of all user-installed landscapes.
	//! Effectively, this returns the results of getAllLandscapeIDs() without
	//! the landscapes specified in the #packagedLandscapeIDs list.
	QStringList getUserLandscapeIDs() const;

	//! Get the current landscape ID.
	const QString& getCurrentLandscapeID() const {return currentLandscapeID;}
	//! Change the current landscape to the landscape with the ID specified.
	//! @param id the ID of the new landscape
	//! @param changeLocationDuration the duration of the transition animation
	//! @return false if the new landscape could not be set (e.g. no landscape of that ID was found).
	bool setCurrentLandscapeID(const QString& id, const double changeLocationDuration = 1.0);
	
	//! Get the current landscape name.
	QString getCurrentLandscapeName() const;
	//! Change the current landscape to the landscape with the name specified.
	//! @param name the name of the new landscape, as found in the landscape:name key of the landscape.ini file.
	//! @param changeLocationDuration the duration of the transition animation
	bool setCurrentLandscapeName(const QString& name, const double changeLocationDuration = 1.0);

	//! Get the current landscape object.
	Landscape* getCurrentLandscape() const { return landscape; }

	//! Get the default landscape ID.
	const QString& getDefaultLandscapeID() const {return defaultLandscapeID;}
	//! Change the default landscape to the landscape with the ID specified.
	//! @param id the ID of the landscape to use by default
	//! @return false if the new landscape could not be set (e.g. no landscape of that ID was found). True on success.
	bool setDefaultLandscapeID(const QString& id);

	//! Return a pseudo HTML formatted string with all informations on the current landscape
	QString getCurrentLandscapeHtmlDescription() const;

	//! Return a pseudo HTML formatted string with information from description or ini file
	QString getDescription() const;

	//! Get flag for displaying Landscape.
	bool getFlagLandscape() const;
	//! Set flag for displaying Landscape.
	void setFlagLandscape(const bool displayed);

	//! Get whether the landscape is currently visible. If true, objects below landscape's limiting altitude limit can be omitted.
	bool getIsLandscapeFullyVisible() const;
	//! Get the sine of current landscape's minimal altitude. Useful to construct bounding caps.
	float getLandscapeSinMinAltitudeLimit() const;
	
	//! Get flag for displaying Fog.
	bool getFlagFog() const;
	//! Set flag for displaying Fog.
	void setFlagFog(const bool displayed);
	//! Get flag for displaying illumination layer
	bool getFlagIllumination() const;
	//! Set flag for displaying illumination layer
	void setFlagIllumination(const bool on);
	//! Get flag for displaying landscape labels
	bool getFlagLabels() const;
	//! Set flag for displaying landscape labels
	void setFlagLabels(const bool on);

	//! Return the value of the flag determining if a change of landscape will update the observer location.
	bool getFlagLandscapeSetsLocation() const {return flagLandscapeSetsLocation;}
	//! Set the value of the flag determining if a change of landscape will update the observer location.
	void setFlagLandscapeSetsLocation(bool b) {flagLandscapeSetsLocation=b;}

	//! Return the value of the flag determining if a minimal brightness should be used to keep landscape visible.
	bool getFlagLandscapeUseMinimalBrightness() const {return flagLandscapeUseMinimalBrightness; }
	//! Set the value of the flag determining if a minimal brightness should be used to keep landscape visible.
	void setFlagLandscapeUseMinimalBrightness(bool b) {flagLandscapeUseMinimalBrightness=b; }
	//! Return the value of the flag determining if the minimal brightness should be taken from landscape.ini
	bool getFlagLandscapeSetsMinimalBrightness() const {return flagLandscapeSetsMinimalBrightness;}
	//! Sets the value of the flag determining if the minimal brightness should be taken from landscape.ini
	void setFlagLandscapeSetsMinimalBrightness(bool b) {flagLandscapeSetsMinimalBrightness=b;}
	//! Return the minimal brightness value of the landscape
	double getDefaultMinimalBrightness() const {return defaultMinimalBrightness;}
	//! Set the minimal brightness value of the landscape.
	void setDefaultMinimalBrightness(const double b) {defaultMinimalBrightness=b;}
	//! Sets the value of the flag usage light pollution (and bortle index) from locations database.
	void setFlagUseLightPollutionFromDatabase(const bool usage);
	//! Return the value of flag usage light pollution (and bortle index) from locations database.
	bool getFlagUseLightPollutionFromDatabase() const;

	//! Get flag for displaying Cardinals Points.
	bool getFlagCardinalsPoints() const;
	//! Set flag for displaying Cardinals Points.
	void setFlagCardinalsPoints(const bool displayed);

	//! Get Cardinals Points color.
	Vec3f getColorCardinalPoints() const;
	//! Set Cardinals Points color.
	void setColorCardinalPoints(const Vec3f& v);

	//! Get flag for displaying Atmosphere.
	bool getFlagAtmosphere() const;
	//! Set flag for displaying Atmosphere.
	void setFlagAtmosphere(const bool displayed);

	//! Get atmosphere fade duration in s.
	float getAtmosphereFadeDuration() const;
	//! Set atmosphere fade duration in s.
	void setAtmosphereFadeDuration(const float f);

	//! Set the light pollution following the Bortle Scale. Emits lightPollutionChanged().
	void setAtmosphereBortleLightPollution(const int bIndex);
	//! Get the light pollution following the Bortle Scale
	int getAtmosphereBortleLightPollution() const;

	//! Set the rotation of the landscape about the z-axis.
	//! This is intended for special uses such as when the landscape consists of
	//! a vehicle which might change orientation over time (e.g. a ship).
	//! @param d the rotation angle in degrees as an offset from the originally loaded value.
	void setZRotation(const float d);

	//! Install a landscape from a ZIP archive.
	//! This function searches for a file named "landscape.ini" in the root
	//! directory of the archive. If it is not found there, the function
	//! searches inside the topmost sub-directories (if any), but no deeper.
	//! If a landscape configuration file is found:
	//!  - if a "landscapes" directory does not exist in the user data
	//! directory, it is created;
	//!  - inside it, a sub-directory is created with the landscape identifier
	//! for a name;
	//!  - all files in the archive directory that contains the "landscape.ini"
	//! file are extracted to the new sub-directory of "landscapes";
	//!  - all sub-directories of that archive directory will be skipped along
	//! with any other files or directories in the archive.
	//!
	//! The landscape identifier is either:
	//!  - the name of the folder in the archive that contains "landscape.ini",
	//!  - or the first 65 (or less) characters of the archive name, if the
	//! "landscape.ini" file is in the nameless root directory of the archive.
	//!
	//! The landscape identifier must be unique.
	//! @param pathToSourceArchive path to the source archive file.
	//! @param display If true, the landscape will be set to be the current
	//! landscape after installation.
	//! @param forAllUsers If true, this function will try to install the
	//! landscape in a way that meakes it is available to all users of this
	//! computer. May require running Stellarium as an administrator (root)
	//! on some Windows or *nix systems. (NOT IMPLEMENTED!)
	//! @returns the installed landscape's identifier, or
	//! an empty string on failure.
	//! @todo Find a better way to pass error messages.
	QString installLandscapeFromArchive(QString pathToSourceArchive, const bool display = false, const bool forAllUsers = false);

	/* GZ: leaving doc without the method confuses Doxygen. Commenting out completely.
	//! Install a landscape from a directory.
	//! Expected directory structure: the name of the directory that contains
	//! a landscape.ini file is assumed to be the landscape ID and should be
	//! unique.
	//! This directory and all files in it will be installed, but its
	//! subdirectories will be skipped along with any other files or
	//! directories in the archive.
	//! @param pathToSourceLandscapeIni path to a landscape.ini file. Its parent
	//! directory is assumed to be the landscape source directory.
	//! @param display If true, the landscape will be set to be the current
	//! landscape after installation.
	//! @param forAllUsers If true, this function will try to install the
	//! landscape in a way that meakes it is available to all users of this
	//! computer. May require running Stellarium as an administrator (root)
	//! on some Windows or *nix systems. (NOT IMPLEMENTED!)
	//! @returns the installed landscape's identifier (the folder name), or
	//! an empty string on failure.
	//QString installLandscapeFromDirectory(QString pathToSourceLandscapeIni, bool display = false, bool forAllUsers = false);
	*/

	//! This function removes a landscape from the user data directory.
	//! It tries to recursively delete all files in the landscape directory
	//! and then remove it from the list of available landscapes.
	//! If the function encounters any file that can't be deleted
	//! it aborts the operation (previously deleted files are not restored).
	//! Landscapes that were packaged with Stellarium can't be removed,
	//! thanks to the #packagedLandscapeIDs list.
	//! @param landscapeID an installed landscape's identifier (the folder name)
	//! @todo Find a better way to pass error messages.
	bool removeLandscape(const QString landscapeID);

	//! This function reads a landscape's name from its configuration file.
	//! @param landscapeID an installed landscape's identifier (the folder name)
	//! @returns an empty string if there is no such landscape or some other
	//! error occurs
	QString loadLandscapeName(const QString landscapeID);

	//! This function calculates and returns a landscape's disc size in bytes.
	//! It adds up the sizes of all files in the landscape's folder. It assumes
	//! that there are no sub-directories. (There shouldn't be any anyway.)
	//! @param landscapeID an installed landscape's identifier (the folder name)
	quint64 loadLandscapeSize(const QString landscapeID) const;

	//! Get flag for autoselect of landscapes for planets.
	bool getFlagLandscapeAutoSelection() const;
	//! Set flag for autoselect of landscapes for planets.
	void setFlagLandscapeAutoSelection(bool enableAutoSelect);

	//! Get flag for auto-enable of atmospheres for planets.
	bool getFlagAtmosphereAutoEnable() const;
	//! Set flag for auto-enable atmosphere for planets with atmospheres in location window
	void setFlagAtmosphereAutoEnable(bool b);

	//! Forward opacity query to current landscape.
	//! @param azalt direction of view line to sample in azaltimuth coordinates.
	float getLandscapeOpacity(Vec3d azalt) const {return landscape->getOpacity(azalt);}
	// This variant is required for scripting!
	float getLandscapeOpacity(Vec3f azalt) const {return landscape->getOpacity(Vec3d(azalt[0], azalt[1], azalt[2]));}
	//! Forward opacity query to current landscape.
	//! @param azimuth in degrees
	//! @param altitude in degrees
	float getLandscapeOpacity(float azimuth, float altitude) const {
		Vec3d azalt;
		StelUtils::spheToRect((180.0f-azimuth)*M_PI/180.0, altitude*M_PI/180.0, azalt);
		return landscape->getOpacity(azalt);
	}

signals:
	void atmosphereDisplayedChanged(const bool displayed);
	void cardinalsPointsDisplayedChanged(const bool displayed);
	void fogDisplayedChanged(const bool displayed);
	void landscapeDisplayedChanged(const bool displayed);
	void illuminationDisplayedChanged(const bool displayed);
	void labelsDisplayedChanged(const bool displayed);
	void lightPollutionUsageChanged(const bool usage);

	//! Emitted when a landscape has been installed or un-installed.
	//! For example, it is used to update the list of landscapes in
	//! the Sky and viewing options window (the ViewDialog class)
	void landscapesChanged();

	//! emitted by setAtmosphereBortleLightPollution().
	void lightPollutionChanged();

	//! Emitted when installLandscapeFromArchive() can't read from, write to or
	//! create a file or a directory.
	//! (A way of moving the need for translatable error messages to the GUI.)
	//! \param path path to the file or directory
	void errorUnableToOpen(QString path);
	//! Emitted when the file passed to installLandscapeFromArchive() is not a
	//! ZIP archive or does not contain a valid landscape.
	//! (A way of moving the need for translatable error messages to the GUI.)
	void errorNotArchive();
	//! Emitted when installLandscapeFromArchive() tries to install a landscape
	//! with the same name or identifier as an already installed one.
	//! (A way of moving the need for translatable error messages to the GUI.)
	//! \param nameOrID the name or the identifier of the landscape
	void errorNotUnique(QString nameOrID);
	//! Emitted when removeLandscape() is unable to remove all the files of
	//! a landscape.
	//! (A way of moving the need for translatable error messages to the GUI.)
	//! \param path the path to the landscape's directory
	void errorRemoveManually(QString path);

private slots:
	//! Load a color scheme from a configuration object
	void setStelStyle(const QString& section);

	//! Translate labels to new language settings.
	void updateI18n();	

private:
	//! Get light pollution luminance level.
	float getAtmosphereLightPollutionLuminance() const;
	//! Set light pollution luminance level.
	void setAtmosphereLightPollutionLuminance(const float f);


	//! For a given landscape name, return the landscape ID.
	//! This takes a name of the landscape, as described in the landscape:name item in the
	//! landscape.ini, and returns the landscape ID which corresponds to that name.
	QString nameToID(const QString& name) const;

	//! Returns the path to an installed landscape's directory.
	//! It uses StelFileMgr to look for it in the possible directories.
	//! @param landscapeID an installed landscape's identifier (the folder name)
	//! @returns an empty string, if no such landscape was found.
	QString getLandscapePath(const QString landscapeID) const;

	Atmosphere* atmosphere;			// Atmosphere
	Cardinals* cardinalsPoints;		// Cardinals points
	Landscape* landscape;			// The landscape i.e. the fog, the ground and "decor"
	Landscape* oldLandscape;		// Used only during transitions to newly loaded landscape.

	// Define whether the observer location is to be updated when the landscape is updated.
	bool flagLandscapeSetsLocation;

	bool flagLandscapeAutoSelection;

	bool flagLightPollutionFromDatabase;

	//! Indicate use of the default minimal brightness value specified in config.ini.
	bool flagLandscapeUseMinimalBrightness;
	//! A minimal brightness value to keep landscape visible.
	float defaultMinimalBrightness;
	//! Indicate use of the minimal brightness value specified in the current landscape.ini, if present.
	bool flagLandscapeSetsMinimalBrightness;
	//! Indicate auto-enable atmosphere for planets with atmospheres in location window
	bool flagAtmosphereAutoEnabling;

	// The ID of the currently loaded landscape
	QString currentLandscapeID;

	// The ID of the default landscape
	QString defaultLandscapeID;

	//! List of the IDs of the landscapes packaged by default with Stellarium.
	//! (So that they can't be removed.)
	QStringList packagedLandscapeIDs;

};

#endif // _LANDSCAPEMGR_HPP_<|MERGE_RESOLUTION|>--- conflicted
+++ resolved
@@ -120,12 +120,6 @@
 
 public slots:
 	///////////////////////////////////////////////////////////////////////////
-<<<<<<< HEAD
-	// Methods callable from script and GUI
-
-	//! Return a map of landscape name to landscape ID (directory name).
-	QMap<QString,QString> getNameToDirMap() const;
-=======
 	// Methods callable from scripts and GUI
 	//! Return the global landscape luminance [0..1], for being used e.g for setting eye adaptation.
 	//! It returns 1 if atmosphere drawing is on and no eclipse underway, 0 if atmosphere is switched off.
@@ -141,7 +135,9 @@
 	//! For these cases, it is advisable to first center the brightest luminary (sun or moon), call getAtmosphereAverageLuminance() and then set
 	//! this value explicitly to freeze it during image export. To unfreeze, call this again with any negative value.
 	void setAtmosphereAverageLuminance(const float overrideLuminance);
->>>>>>> 74806583
+
+	//! Return a map of landscape name to landscape ID (directory name).
+	QMap<QString,QString> getNameToDirMap() const;
 
 	//! Retrieve a list of the names of all the available landscapes in
 	//! the file search path sub-directories of the landscape area
