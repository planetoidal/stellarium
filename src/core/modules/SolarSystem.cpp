--- conflicted
+++ resolved
@@ -177,15 +177,8 @@
 
 
 		StelPainter sPainter(prj);
-<<<<<<< HEAD
 		Vec3f color = getPointersColor();
-		if (StelApp::getInstance().getVisionModeNight())
-			sPainter.setColor(color[0],0.0f,0.0f);
-		else
-			sPainter.setColor(color[0],color[1],color[2]);
-=======
-		sPainter.setColor(1.0f,0.3f,0.3f);
->>>>>>> 2faa5eb0
+		sPainter.setColor(color[0],color[1],color[2]);
 
 		float size = obj->getAngularSize(core)*M_PI/180.*prj->getPixelPerRadAtCenter()*2.;
 		size+=40.f + 10.f*std::sin(2.f * StelApp::getInstance().getTotalRunTime());
