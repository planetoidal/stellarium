/*
 * Stellarium
 * Copyright (C) 2006 Fabien Chereau
 *
 * This program is free software; you can redistribute it and/or
 * modify it under the terms of the GNU General Public License
 * as published by the Free Software Foundation; either version 2
 * of the License, or (at your option) any later version.
 *
 * This program is distributed in the hope that it will be useful,
 * but WITHOUT ANY WARRANTY; without even the implied warranty of
 * MERCHANTABILITY or FITNESS FOR A PARTICULAR PURPOSE.  See the
 * GNU General Public License for more details.
 *
 * You should have received a copy of the GNU General Public License
 * along with this program; if not, write to the Free Software
 * Foundation, Inc., 51 Franklin Street, Suite 500, Boston, MA  02110-1335, USA.
 */

#include "StelApp.hpp"
#include "StelTextureMgr.hpp"
#include "StelFileMgr.hpp"
#include "StelUtils.hpp"
#include "StelPainter.hpp"

#include <QFileInfo>
#include <QFile>
#include <QDebug>
#include <QNetworkRequest>
#include <QThread>
#include <QSettings>
#include <cstdlib>
#include <QOpenGLContext>

<<<<<<< HEAD
StelTextureMgr::StelTextureMgr(QObject *parent)
	:QObject(parent)
=======

StelTextureMgr::StelTextureMgr() : glMemoryUsage(0)
{

}

void StelTextureMgr::init()
>>>>>>> 9f904f9e
{

}

StelTextureSP StelTextureMgr::createTexture(const QString& afilename, const StelTexture::StelTextureParams& params)
{
	if (afilename.isEmpty())
		return StelTextureSP();

<<<<<<< HEAD
	QFileInfo info(afilename);
	QString canPath = info.canonicalFilePath();

	if(canPath.isEmpty()) //file does not exist
	{
		qWarning()<<"Texture"<<afilename<<"does not exist";
		return StelTextureSP();
	}

	//lock it for thread safety
	QMutexLocker locker(&mutex);

	//try to find out if the tex is already loaded
	StelTextureSP cache = lookupCache(canPath);
	if(!cache.isNull()) return cache;

	StelTextureSP tex = StelTextureSP(new StelTexture());
	tex->fullPath = canPath;
=======
	StelTextureSP tex = StelTextureSP(new StelTexture(this));
	tex->fullPath = afilename;
>>>>>>> 9f904f9e

	QImage image(tex->fullPath);
	if (image.isNull())
		return StelTextureSP();

	tex->loadParams = params;
	if (tex->glLoad(image))
	{
		textureCache.insert(canPath,tex);
		return tex;
	}
	else
	{
		qWarning()<<tex->getErrorMessage();
		return StelTextureSP();
	}
}


StelTextureSP StelTextureMgr::createTextureThread(const QString& url, const StelTexture::StelTextureParams& params, bool lazyLoading)
{
	if (url.isEmpty())
		return StelTextureSP();

<<<<<<< HEAD
	QString canPath = url;
	if(!url.startsWith("http"))
	{
		QFileInfo info(url);
		canPath = info.canonicalFilePath();
	}

	if(canPath.isEmpty()) //file does not exist
	{
		qWarning()<<"Texture"<<url<<"does not exist";
		return StelTextureSP();
	}

	//lock it for thread safety
	QMutexLocker locker(&mutex);

	//try to find out if the tex is already loaded
	StelTextureSP cache = lookupCache(canPath);
	if(!cache.isNull()) return cache;

	StelTextureSP tex = StelTextureSP(new StelTexture());
	tex->loadParams = params;
	tex->fullPath = canPath;
=======
	StelTextureSP tex = StelTextureSP(new StelTexture(this));
	tex->loadParams = params;
	tex->fullPath = url;	
>>>>>>> 9f904f9e
	if (!lazyLoading)
	{
		//use load() instead of bind() to prevent potential - if very unlikey - OpenGL errors
		//because GL must be called in the main thread
		tex->load();
	}
	textureCache.insert(canPath,tex);
	return tex;
}

StelTextureSP StelTextureMgr::lookupCache(const QString &file)
{
	TexCache::iterator it = textureCache.find(file);
	if(it!=textureCache.end())
	{
		//find out if it is valid
		StelTextureSP ref = it->toStrongRef();
		if(ref)
		{
			qDebug()<<"Cache hit"<<file;
			return ref; //valid texture!
		}
		else
		{
			//remove the cache entry
			it=textureCache.erase(it);
		}
	}
	return StelTextureSP();
}<|MERGE_RESOLUTION|>--- conflicted
+++ resolved
@@ -32,18 +32,8 @@
 #include <cstdlib>
 #include <QOpenGLContext>
 
-<<<<<<< HEAD
 StelTextureMgr::StelTextureMgr(QObject *parent)
-	:QObject(parent)
-=======
-
-StelTextureMgr::StelTextureMgr() : glMemoryUsage(0)
-{
-
-}
-
-void StelTextureMgr::init()
->>>>>>> 9f904f9e
+	: QObject(parent), glMemoryUsage(0)
 {
 
 }
@@ -53,7 +43,6 @@
 	if (afilename.isEmpty())
 		return StelTextureSP();
 
-<<<<<<< HEAD
 	QFileInfo info(afilename);
 	QString canPath = info.canonicalFilePath();
 
@@ -70,12 +59,8 @@
 	StelTextureSP cache = lookupCache(canPath);
 	if(!cache.isNull()) return cache;
 
-	StelTextureSP tex = StelTextureSP(new StelTexture());
+	StelTextureSP tex = StelTextureSP(new StelTexture(this));
 	tex->fullPath = canPath;
-=======
-	StelTextureSP tex = StelTextureSP(new StelTexture(this));
-	tex->fullPath = afilename;
->>>>>>> 9f904f9e
 
 	QImage image(tex->fullPath);
 	if (image.isNull())
@@ -100,7 +85,6 @@
 	if (url.isEmpty())
 		return StelTextureSP();
 
-<<<<<<< HEAD
 	QString canPath = url;
 	if(!url.startsWith("http"))
 	{
@@ -121,14 +105,9 @@
 	StelTextureSP cache = lookupCache(canPath);
 	if(!cache.isNull()) return cache;
 
-	StelTextureSP tex = StelTextureSP(new StelTexture());
+	StelTextureSP tex = StelTextureSP(new StelTexture(this));
 	tex->loadParams = params;
 	tex->fullPath = canPath;
-=======
-	StelTextureSP tex = StelTextureSP(new StelTexture(this));
-	tex->loadParams = params;
-	tex->fullPath = url;	
->>>>>>> 9f904f9e
 	if (!lazyLoading)
 	{
 		//use load() instead of bind() to prevent potential - if very unlikey - OpenGL errors
