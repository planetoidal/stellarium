--- conflicted
+++ resolved
@@ -1,4 +1,3 @@
-<<<<<<< HEAD
 /*
  * Stellarium
  * Copyright (C) 2007 Fabien Chereau
@@ -68,8 +67,6 @@
 	virtual void handleMouseWheel(class QWheelEvent* event);
 	//! Handle mouse click events.
 	virtual void handleMouseClicks(class QMouseEvent* event);
-	//! Called then the selected object changes.
-	//virtual void selectedObjectChangeCallBack(StelModuleSelectAction action=StelModule::ReplaceSelection);
 	// GZ: allow some keypress interaction by plugins.
 	virtual double getCallOrder(StelModuleActionName actionName) const;
 	//! Handle pinch gesture.
@@ -136,7 +133,7 @@
 	//! Set whether keys can control zoom
 	void setFlagEnableZoomKeys(bool b) {flagEnableZoomKeys=b;}
 
-	//! Get whether keys can control move
+	//! Get whether keys can control movement
 	bool getFlagEnableMoveKeys() const {return flagEnableMoveKeys;}
 	//! Set whether keys can control movement
 	void setFlagEnableMoveKeys(bool b) {flagEnableMoveKeys=b;}
@@ -337,352 +334,9 @@
 	// Viewing direction in the mount reference frame.
 	Vec3d viewDirectionMountFrame;
 
-        Vec3d upVectorMountFrame;
+	Vec3d upVectorMountFrame;
 
 	float dragTriggerDistance;
 };
 
 #endif // _STELMOVEMENTMGR_HPP_
-
-=======
-/*
- * Stellarium
- * Copyright (C) 2007 Fabien Chereau
- *
- * This program is free software; you can redistribute it and/or
- * modify it under the terms of the GNU General Public License
- * as published by the Free Software Foundation; either version 2
- * of the License, or (at your option) any later version.
- *
- * This program is distributed in the hope that it will be useful,
- * but WITHOUT ANY WARRANTY; without even the implied warranty of
- * MERCHANTABILITY or FITNESS FOR A PARTICULAR PURPOSE.  See the
- * GNU General Public License for more details.
- *
- * You should have received a copy of the GNU General Public License
- * along with this program; if not, write to the Free Software
- * Foundation, Inc., 51 Franklin Street, Suite 500, Boston, MA  02110-1335, USA.
- */
-
-#ifndef _STELMOVEMENTMGR_HPP_
-#define _STELMOVEMENTMGR_HPP_
-
-#include "StelModule.hpp"
-#include "StelProjector.hpp"
-#include "StelObjectType.hpp"
-
-//! @class StelMovementMgr
-//! Manages the head movements and zoom operations.
-class StelMovementMgr : public StelModule
-{
-	Q_OBJECT
-	Q_PROPERTY(bool equatorialMount
-			   READ getEquatorialMount
-			   WRITE setEquatorialMount)
-	Q_PROPERTY(bool tracking
-			   READ getFlagTracking
-			   WRITE setFlagTracking)
-public:
-
-	//! Possible mount modes defining the reference frame in which head movements occur.
-	enum MountMode { MountAltAzimuthal, MountEquinoxEquatorial, MountGalactic};
-
-	StelMovementMgr(StelCore* core);
-	virtual ~StelMovementMgr();
-
-	///////////////////////////////////////////////////////////////////////////
-	// Methods defined in the StelModule class
-	//! Initializes the object based on the application settings
-	//! Includes:
-	//! - Enabling/disabling the movement keys
-	//! - Enabling/disabling the zoom keys
-	//! - Enabling/disabling the mouse zoom
-	//! - Enabling/disabling the mouse movement
-	//! - Sets the zoom and movement speeds
-	//! - Sets the auto-zoom duration and mode.
-	virtual void init();
-
-	//! Update time-dependent things (does nothing).
-	virtual void update(double) {;}
-	//! Implement required draw function.  Does nothing.
-	virtual void draw(StelCore*) {;}
-	//! Handle keyboard events.
-	virtual void handleKeys(QKeyEvent* event);
-	//! Handle mouse movement events.
-	virtual bool handleMouseMoves(int x, int y, Qt::MouseButtons b);
-	//! Handle mouse wheel events.
-	virtual void handleMouseWheel(class QWheelEvent* event);
-	//! Handle mouse click events.
-	virtual void handleMouseClicks(class QMouseEvent* event);
-	//! Handle pinch gesture.
-	virtual bool handlePinch(qreal scale, bool started);
-
-	///////////////////////////////////////////////////////////////////////////
-	// Methods specific to StelMovementMgr
-
-	//! Increment/decrement smoothly the vision field and position.
-	void updateMotion(double deltaTime);
-
-	// These are hopefully temporary.
-	bool getHasDragged() const {return hasDragged;}
-
-	//! Get the zoom speed
-	// TODO: what are the units?
-	double getZoomSpeed() {return keyZoomSpeed;}
-
-	//! Return the current up view vector.
-	Vec3d getViewUpVectorJ2000() const;
-	void setViewUpVectorJ2000(const Vec3d& up);
-
-	void setMovementSpeedFactor(float s) {movementsSpeedFactor=s;}
-	float getMovementSpeedFactor() const {return movementsSpeedFactor;}
-
-	void setDragTriggerDistance(float d) {dragTriggerDistance=d;}
-
-public slots:
-	//! Toggle current mount mode between equatorial and altazimuthal
-	void toggleMountMode() {if (getMountMode()==MountAltAzimuthal) setMountMode(MountEquinoxEquatorial); else setMountMode(MountAltAzimuthal);}
-	//! Define whether we should use equatorial mount or altazimuthal
-	void setEquatorialMount(bool b) {setMountMode(b ? MountEquinoxEquatorial : MountAltAzimuthal);}
-
-	//! Set object tracking on/off and go to selected object
-	void setFlagTracking(bool b=true);
-	//! Get current object tracking status.
-	bool getFlagTracking(void) const {return flagTracking;}
-
-	//! Set whether sky position is to be locked.
-	void setFlagLockEquPos(bool b);
-	//! Get whether sky position is locked.
-	bool getFlagLockEquPos(void) const {return flagLockEquPos;}
-
-	//! Move view in alt/az (or equatorial if in that mode) coordinates.
-	//! Changes to viewing direction are instantaneous.
-	//! @param deltaAz change in azimuth angle in radians
-	//! @param deltaAlt change in altitude angle in radians
-	void panView(double deltaAz, double deltaAlt);
-
-	//! Set automove duration in seconds
-	//! @param f the number of seconds it takes for an auto-move operation to complete.
-	void setAutoMoveDuration(float f) {autoMoveDuration = f;}
-	//! Get automove duration in seconds
-	//! @return the number of seconds it takes for an auto-move operation to complete.
-	float getAutoMoveDuration(void) const {return autoMoveDuration;}
-
-	//! Set whether auto zoom out will reset the viewing direction to the inital value
-	void setFlagAutoZoomOutResetsDirection(bool b) {flagAutoZoomOutResetsDirection = b;}
-	//! Get whether auto zoom out will reset the viewing direction to the inital value
-	bool getFlagAutoZoomOutResetsDirection(void) {return flagAutoZoomOutResetsDirection;}
-
-	//! Get whether keys can control zoom
-	bool getFlagEnableZoomKeys() const {return flagEnableZoomKeys;}
-	//! Set whether keys can control zoom
-	void setFlagEnableZoomKeys(bool b) {flagEnableZoomKeys=b;}
-
-	//! Get whether keys can control movement
-	bool getFlagEnableMoveKeys() const {return flagEnableMoveKeys;}
-	//! Set whether keys can control movement
-	void setFlagEnableMoveKeys(bool b) {flagEnableMoveKeys=b;}
-
-	//! Get whether being at the edge of the screen activates movement
-	bool getFlagEnableMoveAtScreenEdge() const {return flagEnableMoveAtScreenEdge;}
-	//! Set whether being at the edge of the screen activates movement
-	void setFlagEnableMoveAtScreenEdge(bool b) {flagEnableMoveAtScreenEdge=b;}
-
-	//! Get whether mouse can control movement
-	bool getFlagEnableMouseNavigation() const {return flagEnableMouseNavigation;}
-	//! Set whether mouse can control movement
-	void setFlagEnableMouseNavigation(bool b) {flagEnableMouseNavigation=b;}
-
-	//! Move the view to a specified J2000 position.
-	//! @param aim The position to move to expressed as a vector.
-	//! @param moveDuration The time it takes for the move to complete.
-	//! @param zooming ???
-	void moveToJ2000(const Vec3d& aim, float moveDuration = 1., int zooming = 0);
-	void moveToObject(const StelObjectP& target, float moveDuration = 1., int zooming = 0);
-
-	//! Change the zoom level.
-	//! @param aimFov The desired field of view in degrees.
-	//! @param moveDuration The time that the operation should take to complete.
-	void zoomTo(double aimFov, float moveDuration = 1.);
-	//! Get the current Field Of View in degrees
-	double getCurrentFov() const {return currentFov;}
-
-	//! Return the initial default FOV in degree.
-	double getInitFov() const {return initFov;}
-	//! Set the initial Field Of View in degree.
-	void setInitFov(double fov) {initFov=fov;}
-
-	//! Return the inital viewing direction in altazimuthal coordinates
-	const Vec3d& getInitViewingDirection() {return initViewPos;}
-	//! Sets the initial direction of view to the current altitude and azimuth.
-	//! Note: Updates the configuration file.
-	void setInitViewDirectionToCurrent();
-
-	//! Return the current viewing direction in equatorial J2000 frame.
-	Vec3d getViewDirectionJ2000() const {return viewDirectionJ2000;}
-	void setViewDirectionJ2000(const Vec3d& v);
-
-	//! Set the maximum field of View in degrees.
-	void setMaxFov(double max);
-	//! Get the maximum field of View in degrees.
-	double getMaxFov(void) const {return maxFov;}
-
-	//! Go and zoom to the selected object. A later call to autoZoomOut will come back to the previous zoom level.
-	void autoZoomIn(float moveDuration = 1.f, bool allowManualZoom = 1);
-	//! Unzoom to the previous position.
-	void autoZoomOut(float moveDuration = 1.f, bool full = 0);
-
-	//! If currently zooming, return the target FOV, otherwise return current FOV in degree.
-	double getAimFov(void) const;
-
-	//! Viewing direction function : true move, false stop.
-	void turnRight(bool);
-	void turnLeft(bool);
-	void turnUp(bool);
-	void turnDown(bool);
-	void moveSlow(bool b) {flagMoveSlow=b;}
-	void zoomIn(bool);
-	void zoomOut(bool);
-
-	//! Set current mount type defining the reference frame in which head movements occur.
-	void setMountMode(MountMode m);
-	//! Get current mount type defining the reference frame in which head movements occur.
-	MountMode getMountMode(void) const {return mountMode;}
-	bool getEquatorialMount(void) const {return mountMode == MountEquinoxEquatorial;}
-
-	void setDragTimeMode(bool b) {dragTimeMode=b;}
-	bool getDragTimeMode() const {return dragTimeMode;}
-
-private slots:
-	//! Called when the selected object changes.
-	void selectedObjectChange(StelModule::StelModuleSelectAction action);
-
-	//! Return the initial value of intensity of art of constellations.
-	double getInitConstellationIntensity() const {return initConstellationIntensity;}
-	//! Set the initial value of intensity of art of constellations.
-	void setInitConstellationIntensity(double v) {initConstellationIntensity=v;}
-	
-private:
-	Vec3d j2000ToMountFrame(const Vec3d& v) const;
-	Vec3d mountFrameToJ2000(const Vec3d& v) const;
-
-	double currentFov; // The current FOV in degree
-	double initFov;    // The FOV at startup
-	double minFov;     // Minimum FOV in degree
-	double maxFov;     // Maximum FOV in degree
-	double initConstellationIntensity;   // The initial constellation art intensity (level at startup)
-
-	void setFov(double f)
-	{
-		currentFov = f;
-		if (f>maxFov)
-			currentFov = maxFov;
-		if (f<minFov)
-			currentFov = minFov;
-
-		changeConstellationArtIntensity();
-	}
-	void changeFov(double deltaFov);
-	void changeConstellationArtIntensity();
-
-	void updateVisionVector(double deltaTime);
-	void updateAutoZoom(double deltaTime); // Update autoZoom if activated
-
-	//! Make the first screen position correspond to the second (useful for mouse dragging)
-	void dragView(int x1, int y1, int x2, int y2);
-
-	StelCore* core;          // The core on which the movement are applied
-	class StelObjectMgr* objectMgr;
-	bool flagLockEquPos;     // Define if the equatorial position is locked
-	bool flagTracking;       // Define if the selected object is followed
-
-	// Flags for mouse movements
-	bool isMouseMovingHoriz;
-	bool isMouseMovingVert;
-
-	bool flagEnableMoveAtScreenEdge; // allow mouse at edge of screen to move view
-	bool flagEnableMouseNavigation;
-	float mouseZoomSpeed;
-
-	bool flagEnableZoomKeys;
-	bool flagEnableMoveKeys;
-	float keyMoveSpeed;              // Speed of keys movement
-	float keyZoomSpeed;              // Speed of keys zoom
-	bool flagMoveSlow;
-
-	// Speed factor for real life time movements, used for fast forward when playing scripts.
-	float movementsSpeedFactor;
-
-	//! @internal
-	//! Store data for auto-move
-	struct AutoMove
-	{
-		Vec3d start;
-		Vec3d aim;
-		float speed;
-		float coef;
-		// If not null, move to the object.
-		StelObjectP targetObject;
-	};
-
-	AutoMove move;          // Current auto movement
-	bool flagAutoMove;       // Define if automove is on or off
-	int zoomingMode;        // 0 : undefined, 1 zooming, -1 unzooming
-
-	double deltaFov,deltaAlt,deltaAz; // View movement
-
-	bool flagManualZoom;     // Define whether auto zoom can go further
-	float autoMoveDuration; // Duration of movement for the auto move to a selected objectin seconds
-
-	// Mouse control options
-	bool isDragging, hasDragged;
-	int previousX, previousY;
-
-	// Contains the last N real time / JD times pairs associated with the last N mouse move events
-	struct DragHistoryEntry
-	{
-		double runTime;
-		double jd;
-		int x;
-		int y;
-	};
-
-	QList<DragHistoryEntry> timeDragHistory;
-	void addTimeDragPoint(int x, int y);
-	float beforeTimeDragTimeRate;
-
-	// Time mouse control
-	bool dragTimeMode;
-
-	//! @internal
-	//! Store data for auto-zoom.
-	struct AutoZoom
-	{
-		double start;
-		double aim;
-		float speed;
-		float coef;
-	};
-
-	// Automove
-	AutoZoom zoomMove; // Current auto movement
-	bool flagAutoZoom; // Define if autozoom is on or off
-	bool flagAutoZoomOutResetsDirection;
-
-	// defines if view corrects for horizon, or uses equatorial coordinates
-	MountMode mountMode;
-
-	Vec3d initViewPos;        // Default viewing direction
-
-	// Viewing direction in equatorial J2000 coordinates
-	Vec3d viewDirectionJ2000;
-	// Viewing direction in the mount reference frame.
-	Vec3d viewDirectionMountFrame;
-
-	Vec3d upVectorMountFrame;
-
-	float dragTriggerDistance;
-};
-
-#endif // _STELMOVEMENTMGR_HPP_
->>>>>>> 32ef339b
