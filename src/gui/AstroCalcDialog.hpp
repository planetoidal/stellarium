/*
 * Stellarium
 * 
 * Copyright (C) 2015 Alexander Wolf
 * Copyright (C) 2016 Nick Fedoseev (visualization of ephemeris)
 * 
 * This program is free software; you can redistribute it and/or
 * modify it under the terms of the GNU General Public License
 * as published by the Free Software Foundation; either version 2
 * of the License, or (at your option) any later version.
 * 
 * This program is distributed in the hope that it will be useful,
 * but WITHOUT ANY WARRANTY; without even the implied warranty of
 * MERCHANTABILITY or FITNESS FOR A PARTICULAR PURPOSE.  See the
 * GNU General Public License for more details.
 * You should have received a copy of the GNU General Public License
 * along with this program; if not, write to the Free Software
 * Foundation, Inc., 51 Franklin Street, Suite 500, Boston, MA  02110-1335, USA.
*/

#ifndef _ASTROCALCDIALOG_HPP_
#define _ASTROCALCDIALOG_HPP_

#include <QObject>
#include <QTreeWidget>
#include <QTreeWidgetItem>
#include <QMap>
#include <QVector>
#include <QTimer>

#include "StelDialog.hpp"
#include "StelCore.hpp"
#include "Planet.hpp"
#include "SolarSystem.hpp"
#include "Nebula.hpp"
#include "NebulaMgr.hpp"
#include "StarMgr.hpp"
#include "StelUtils.hpp"

class Ui_astroCalcDialogForm;
class QListWidgetItem;

class AstroCalcDialog : public StelDialog
{
	Q_OBJECT

public:
	//! Defines the number and the order of the columns in the table that lists celestial bodies positions
	//! @enum CPositionsColumns
	enum CPositionsColumns {
		CColumnName,		//! name of object
		CColumnRA,		//! right ascension
		CColumnDec,		//! declination
		CColumnMagnitude,	//! magnitude
<<<<<<< HEAD
		CColumnExtra,		//! extra data (surface brightness, separation, period, etc.)
=======
		CColumnAngularSize,	//! angular size
		CColumnExtra,		//! extra data (surface brightness, separation, period, etc.)		
>>>>>>> c5e0c720
		CColumnType,		//! type of object
		CColumnCount		//! total number of columns
	};

	//! Defines the number and the order of the columns in the ephemeris table
	//! @enum EphemerisColumns
	enum EphemerisColumns {
		EphemerisDate,		//! date and time of ephemeris
		EphemerisJD,		//! JD
		EphemerisRA,		//! right ascension
		EphemerisDec,		//! declination
		EphemerisMagnitude,	//! magnitude
		EphemerisPhase,		//! phase
		EphemerisDistance,	//! distance
		EphemerisElongation,	//! elongation
		EphemerisCount		//! total number of columns
	};

	//! Defines the number and the order of the columns in the phenomena table
	//! @enum PhenomenaColumns
	enum PhenomenaColumns {
		PhenomenaType,		//! type of phenomena
		PhenomenaDate,		//! date and time of ephemeris		
		PhenomenaObject1,	//! first object
		PhenomenaObject2,	//! second object
		PhenomenaSeparation,	//! angular separation
		PhenomenaCount		//! total number of columns
	};

	//! Defines the type of graphs
	//! @enum GraphsTypes
	enum GraphsTypes {
		GraphMagnitudeVsTime	= 1,
		GraphPhaseVsTime	= 2,
		GraphDistanceVsTime	= 3,
		GraphElongationVsTime	= 4,
		GraphAngularSizeVsTime	= 5,
		GraphPhaseAngleVsTime	= 6
	};

	AstroCalcDialog(QObject* parent);
	virtual ~AstroCalcDialog();

	//! Notify that the application style changed
	void styleChanged();

	static QVector<Vec3d> EphemerisListCoords;
	static QVector<QString> EphemerisListDates;
	static QVector<float> EphemerisListMagnitudes;
	static int DisplayedPositionIndex;

public slots:
        void retranslate();

protected:
        //! Initialize the dialog widgets and connect the signals/slots.
        virtual void createDialogContent();
        Ui_astroCalcDialogForm *ui;

private slots:
	void currentCelestialPositions();
<<<<<<< HEAD
=======
	void populateCelestialCategoryList();
>>>>>>> c5e0c720
	void selectCurrentCelestialPosition(const QModelIndex &modelIndex);

	void saveCelestialPositionsMagnitudeLimit(double mag);
	void saveCelestialPositionsHorizontalCoordinatesFlag(bool b);
	void saveCelestialPositionsCategory(int index);

	//! Calculate ephemeris for selected celestial body and fill the list.
	void generateEphemeris();
	void cleanupEphemeris();
	void selectCurrentEphemeride(const QModelIndex &modelIndex);
	void saveEphemeris();
	void onChangedEphemerisPosition(const QModelIndex &modelIndex);	
	void reGenerateEphemeris();

	void saveEphemerisCelestialBody(int index);
	void saveEphemerisTimeStep(int index);

	//! Calculate phenomena for selected celestial body and fill the list.
	void calculatePhenomena();
	void cleanupPhenomena();
	void selectCurrentPhenomen(const QModelIndex &modelIndex);
	void savePhenomena();
	void savePhenomenaAngularSeparation(double v);

	void savePhenomenaCelestialBody(int index);
	void savePhenomenaCelestialGroup(int index);
	void savePhenomenaOppositionFlag(bool b);

	//! Draw diagram 'Altitude vs. Time'
	void drawAltVsTimeDiagram();
	//! Draw vertical line 'Now' on diagram 'Altitude vs. Time'
	void drawCurrentTimeDiagram();
	//! Draw vertical line of meridian passage time on diagram 'Altitude vs. Time'
	void drawTransitTimeDiagram();
	//! Show info from graphs under mouse cursor
	void mouseOverLine(QMouseEvent *event);

	void saveGraphsCelestialBody(int index);
	void saveGraphsFirstId(int index);
	void saveGraphsSecondId(int index);
	void drawXVsTimeGraphs();

	// WUT
	void saveWutMagnitudeLimit(double mag);
	void saveWutTimeInterval(int index);
	void calculateWutObjects();
	void selectWutObject();

	void updateAstroCalcData();

	void changePage(QListWidgetItem *current, QListWidgetItem *previous);

	void updateSolarSystemData();

private:
	class StelCore* core;
	class SolarSystem* solarSystem;
	class NebulaMgr* dsoMgr;
	class StarMgr* starMgr;
	class StelObjectMgr* objectMgr;
	class StelLocaleMgr* localeMgr;
	QSettings* conf;
	QTimer *currentTimeLine;
	QHash<QString,QString> wutObjects;
	QHash<QString,int> wutCategories;

	//! Update header names for celestial positions tables
	void setCelestialPositionsHeaderNames();
	//! Update header names for ephemeris table
	void setEphemerisHeaderNames();
	//! Update header names for phenomena table
	void setPhenomenaHeaderNames();

	//! Init header and list of celestial positions
	void initListCelestialPositions();
	//! Init header and list of ephemeris
	void initListEphemeris();
	//! Init header and list of phenomena
	void initListPhenomena();

	//! Populates the drop-down list of celestial bodies.
	//! The displayed names are localized in the current interface language.
	//! The original names are kept in the user data field of each QComboBox
	//! item.
<<<<<<< HEAD
	void populateCelestialBodyList();
	void populateCelestialCategoryList();
=======
	void populateCelestialBodyList();	
>>>>>>> c5e0c720
	//! Populates the drop-down list of time steps.
	void populateEphemerisTimeStepsList();
	//! Populates the drop-down list of major planets.
	void populateMajorPlanetList();
	//! Populates the drop-down list of groups of celestial bodies.
	void populateGroupCelestialBodyList();	
	//! Prepare graph settings
	void prepareAxesAndGraph();
	void prepareXVsTimeAxesAndGraph();
	//! Populates the drop-down list of time intervals for WUT tool.
	void populateTimeIntervalsList();
	//! Populates the list of groups for WUT tool.
	void populateWutGroups();

	void populateFunctionsList();

	//! Calculation conjunctions and oppositions.
	//! @note Ported from KStars, should be improved, because this feature calculate
	//! angular separation ("conjunction" defined as equality of right ascension
	//! of two body) and current solution is not accurate and slow.
	QMap<double, double> findClosestApproach(PlanetP& object1, PlanetP& object2, double startJD, double stopJD, double maxSeparation, bool opposition);
	double findDistance(double JD, PlanetP object1, PlanetP object2, bool opposition);
	bool findPrecise(QPair<double, double>* out, PlanetP object1, PlanetP object2, double JD, double step, int prevSign, bool opposition);
	void fillPhenomenaTable(const QMap<double, double> list, const PlanetP object1, const PlanetP object2, bool opposition);

	QMap<double, double> findClosestApproach(PlanetP& object1, NebulaP& object2, double startJD, double stopJD, double maxSeparation);
	double findDistance(double JD, PlanetP object1, NebulaP object2);
	bool findPrecise(QPair<double, double>* out, PlanetP object1, NebulaP object2, double JD, double step, int prevSign);
	void fillPhenomenaTable(const QMap<double, double> list, const PlanetP object1, const NebulaP object2);

	QMap<double, double> findClosestApproach(PlanetP& object1, StelObjectP& object2, double startJD, double stopJD, double maxSeparation);
	double findDistance(double JD, PlanetP object1, StelObjectP object2);
	bool findPrecise(QPair<double, double>* out, PlanetP object1, StelObjectP object2, double JD, double step, int prevSign);
	void fillPhenomenaTable(const QMap<double, double> list, const PlanetP object1, const StelObjectP object2);

	QString delimiter, acEndl;
	QStringList ephemerisHeader, phenomenaHeader, positionsHeader;
	static float brightLimit;
	static float minY, maxY, transitX, minY1, maxY1, minY2, maxY2;
	static QString yAxis1Legend, yAxis2Legend;

	//! Make sure that no tabs icons are outside of the viewport.
	//! @todo Limit the width to the width of the screen *available to the window*.
	void updateTabBarListWidgetWidth();
};

// Reimplements the QTreeWidgetItem class to fix the sorting bug
class ACCelPosTreeWidgetItem : public QTreeWidgetItem
{
public:
	ACCelPosTreeWidgetItem(QTreeWidget* parent)
		: QTreeWidgetItem(parent)
	{
	}

private:
	bool operator < (const QTreeWidgetItem &other) const
	{
		int column = treeWidget()->sortColumn();

		if (column == AstroCalcDialog::CColumnName)
		{
			QRegExp dso("^(\\w+)\\s*(\\d+)\\s*(.*)$");
<<<<<<< HEAD
			int a = 0, b = 0;
			if (dso.exactMatch(text(column)))
				a = dso.capturedTexts().at(2).toInt();
			if (dso.exactMatch(other.text(column)))
				b = dso.capturedTexts().at(2).toInt();
=======
			QRegExp mp("^[(](\\d+)[)]\\s(.+)$");
			int a = 0, b = 0;
			if (dso.exactMatch(text(column)))
				a = dso.capturedTexts().at(2).toInt();
			if (a==0 && mp.exactMatch(text(column)))
				a = mp.capturedTexts().at(1).toInt();
			if (dso.exactMatch(other.text(column)))
				b = dso.capturedTexts().at(2).toInt();
			if (b==0 && mp.exactMatch(other.text(column)))
				b = mp.capturedTexts().at(1).toInt();
>>>>>>> c5e0c720
			if (a>0 && b>0)
				return a < b;
			else
				return text(column).toLower() < other.text(column).toLower();
		}
		else if (column == AstroCalcDialog::CColumnRA || column == AstroCalcDialog::CColumnDec)
		{
			return StelUtils::getDecAngle(text(column)) < StelUtils::getDecAngle(other.text(column));
		}
<<<<<<< HEAD
		else if (column == AstroCalcDialog::CColumnMagnitude || column == AstroCalcDialog::CColumnExtra)
=======
		else if (column == AstroCalcDialog::CColumnMagnitude || column == AstroCalcDialog::CColumnAngularSize || column == AstroCalcDialog::CColumnExtra)
>>>>>>> c5e0c720
		{
			return text(column).toFloat() < other.text(column).toFloat();
		}
		else
		{
			return text(column).toLower() < other.text(column).toLower();
		}
	}
};

// Reimplements the QTreeWidgetItem class to fix the sorting bug
class ACEphemTreeWidgetItem : public QTreeWidgetItem
{
public:
	ACEphemTreeWidgetItem(QTreeWidget* parent)
		: QTreeWidgetItem(parent)
	{
	}

private:
	bool operator < (const QTreeWidgetItem &other) const
	{
		int column = treeWidget()->sortColumn();

		if (column == AstroCalcDialog::EphemerisRA || column == AstroCalcDialog::EphemerisDec)
		{
			return StelUtils::getDecAngle(text(column)) < StelUtils::getDecAngle(other.text(column));
		}
		else if (column == AstroCalcDialog::EphemerisMagnitude || column == AstroCalcDialog::EphemerisJD)
		{
			return text(column).toFloat() < other.text(column).toFloat();
		}
		else
		{
			return text(column).toLower() < other.text(column).toLower();
		}
	}
};

// Reimplements the QTreeWidgetItem class to fix the sorting bug
class ACPhenTreeWidgetItem : public QTreeWidgetItem
{
public:
	ACPhenTreeWidgetItem(QTreeWidget* parent)
		: QTreeWidgetItem(parent)
	{
	}

private:
	bool operator < (const QTreeWidgetItem &other) const
	{
		int column = treeWidget()->sortColumn();

		if (column == AstroCalcDialog::PhenomenaSeparation)
		{
			return StelUtils::getDecAngle(text(column)) < StelUtils::getDecAngle(other.text(column));
		}
		else
		{
			return text(column).toLower() < other.text(column).toLower();
		}
	}
};

#endif // _ASTROCALCDIALOG_HPP_
<|MERGE_RESOLUTION|>--- conflicted
+++ resolved
@@ -1,375 +1,351 @@
-/*
- * Stellarium
- * 
- * Copyright (C) 2015 Alexander Wolf
- * Copyright (C) 2016 Nick Fedoseev (visualization of ephemeris)
- * 
- * This program is free software; you can redistribute it and/or
- * modify it under the terms of the GNU General Public License
- * as published by the Free Software Foundation; either version 2
- * of the License, or (at your option) any later version.
- * 
- * This program is distributed in the hope that it will be useful,
- * but WITHOUT ANY WARRANTY; without even the implied warranty of
- * MERCHANTABILITY or FITNESS FOR A PARTICULAR PURPOSE.  See the
- * GNU General Public License for more details.
- * You should have received a copy of the GNU General Public License
- * along with this program; if not, write to the Free Software
- * Foundation, Inc., 51 Franklin Street, Suite 500, Boston, MA  02110-1335, USA.
-*/
-
-#ifndef _ASTROCALCDIALOG_HPP_
-#define _ASTROCALCDIALOG_HPP_
-
-#include <QObject>
-#include <QTreeWidget>
-#include <QTreeWidgetItem>
-#include <QMap>
-#include <QVector>
-#include <QTimer>
-
-#include "StelDialog.hpp"
-#include "StelCore.hpp"
-#include "Planet.hpp"
-#include "SolarSystem.hpp"
-#include "Nebula.hpp"
-#include "NebulaMgr.hpp"
-#include "StarMgr.hpp"
-#include "StelUtils.hpp"
-
-class Ui_astroCalcDialogForm;
-class QListWidgetItem;
-
-class AstroCalcDialog : public StelDialog
-{
-	Q_OBJECT
-
-public:
-	//! Defines the number and the order of the columns in the table that lists celestial bodies positions
-	//! @enum CPositionsColumns
-	enum CPositionsColumns {
-		CColumnName,		//! name of object
-		CColumnRA,		//! right ascension
-		CColumnDec,		//! declination
-		CColumnMagnitude,	//! magnitude
-<<<<<<< HEAD
-		CColumnExtra,		//! extra data (surface brightness, separation, period, etc.)
-=======
-		CColumnAngularSize,	//! angular size
-		CColumnExtra,		//! extra data (surface brightness, separation, period, etc.)		
->>>>>>> c5e0c720
-		CColumnType,		//! type of object
-		CColumnCount		//! total number of columns
-	};
-
-	//! Defines the number and the order of the columns in the ephemeris table
-	//! @enum EphemerisColumns
-	enum EphemerisColumns {
-		EphemerisDate,		//! date and time of ephemeris
-		EphemerisJD,		//! JD
-		EphemerisRA,		//! right ascension
-		EphemerisDec,		//! declination
-		EphemerisMagnitude,	//! magnitude
-		EphemerisPhase,		//! phase
-		EphemerisDistance,	//! distance
-		EphemerisElongation,	//! elongation
-		EphemerisCount		//! total number of columns
-	};
-
-	//! Defines the number and the order of the columns in the phenomena table
-	//! @enum PhenomenaColumns
-	enum PhenomenaColumns {
-		PhenomenaType,		//! type of phenomena
-		PhenomenaDate,		//! date and time of ephemeris		
-		PhenomenaObject1,	//! first object
-		PhenomenaObject2,	//! second object
-		PhenomenaSeparation,	//! angular separation
-		PhenomenaCount		//! total number of columns
-	};
-
-	//! Defines the type of graphs
-	//! @enum GraphsTypes
-	enum GraphsTypes {
-		GraphMagnitudeVsTime	= 1,
-		GraphPhaseVsTime	= 2,
-		GraphDistanceVsTime	= 3,
-		GraphElongationVsTime	= 4,
-		GraphAngularSizeVsTime	= 5,
-		GraphPhaseAngleVsTime	= 6
-	};
-
-	AstroCalcDialog(QObject* parent);
-	virtual ~AstroCalcDialog();
-
-	//! Notify that the application style changed
-	void styleChanged();
-
-	static QVector<Vec3d> EphemerisListCoords;
-	static QVector<QString> EphemerisListDates;
-	static QVector<float> EphemerisListMagnitudes;
-	static int DisplayedPositionIndex;
-
-public slots:
-        void retranslate();
-
-protected:
-        //! Initialize the dialog widgets and connect the signals/slots.
-        virtual void createDialogContent();
-        Ui_astroCalcDialogForm *ui;
-
-private slots:
-	void currentCelestialPositions();
-<<<<<<< HEAD
-=======
-	void populateCelestialCategoryList();
->>>>>>> c5e0c720
-	void selectCurrentCelestialPosition(const QModelIndex &modelIndex);
-
-	void saveCelestialPositionsMagnitudeLimit(double mag);
-	void saveCelestialPositionsHorizontalCoordinatesFlag(bool b);
-	void saveCelestialPositionsCategory(int index);
-
-	//! Calculate ephemeris for selected celestial body and fill the list.
-	void generateEphemeris();
-	void cleanupEphemeris();
-	void selectCurrentEphemeride(const QModelIndex &modelIndex);
-	void saveEphemeris();
-	void onChangedEphemerisPosition(const QModelIndex &modelIndex);	
-	void reGenerateEphemeris();
-
-	void saveEphemerisCelestialBody(int index);
-	void saveEphemerisTimeStep(int index);
-
-	//! Calculate phenomena for selected celestial body and fill the list.
-	void calculatePhenomena();
-	void cleanupPhenomena();
-	void selectCurrentPhenomen(const QModelIndex &modelIndex);
-	void savePhenomena();
-	void savePhenomenaAngularSeparation(double v);
-
-	void savePhenomenaCelestialBody(int index);
-	void savePhenomenaCelestialGroup(int index);
-	void savePhenomenaOppositionFlag(bool b);
-
-	//! Draw diagram 'Altitude vs. Time'
-	void drawAltVsTimeDiagram();
-	//! Draw vertical line 'Now' on diagram 'Altitude vs. Time'
-	void drawCurrentTimeDiagram();
-	//! Draw vertical line of meridian passage time on diagram 'Altitude vs. Time'
-	void drawTransitTimeDiagram();
-	//! Show info from graphs under mouse cursor
-	void mouseOverLine(QMouseEvent *event);
-
-	void saveGraphsCelestialBody(int index);
-	void saveGraphsFirstId(int index);
-	void saveGraphsSecondId(int index);
-	void drawXVsTimeGraphs();
-
-	// WUT
-	void saveWutMagnitudeLimit(double mag);
-	void saveWutTimeInterval(int index);
-	void calculateWutObjects();
-	void selectWutObject();
-
-	void updateAstroCalcData();
-
-	void changePage(QListWidgetItem *current, QListWidgetItem *previous);
-
-	void updateSolarSystemData();
-
-private:
-	class StelCore* core;
-	class SolarSystem* solarSystem;
-	class NebulaMgr* dsoMgr;
-	class StarMgr* starMgr;
-	class StelObjectMgr* objectMgr;
-	class StelLocaleMgr* localeMgr;
-	QSettings* conf;
-	QTimer *currentTimeLine;
-	QHash<QString,QString> wutObjects;
-	QHash<QString,int> wutCategories;
-
-	//! Update header names for celestial positions tables
-	void setCelestialPositionsHeaderNames();
-	//! Update header names for ephemeris table
-	void setEphemerisHeaderNames();
-	//! Update header names for phenomena table
-	void setPhenomenaHeaderNames();
-
-	//! Init header and list of celestial positions
-	void initListCelestialPositions();
-	//! Init header and list of ephemeris
-	void initListEphemeris();
-	//! Init header and list of phenomena
-	void initListPhenomena();
-
-	//! Populates the drop-down list of celestial bodies.
-	//! The displayed names are localized in the current interface language.
-	//! The original names are kept in the user data field of each QComboBox
-	//! item.
-<<<<<<< HEAD
-	void populateCelestialBodyList();
-	void populateCelestialCategoryList();
-=======
-	void populateCelestialBodyList();	
->>>>>>> c5e0c720
-	//! Populates the drop-down list of time steps.
-	void populateEphemerisTimeStepsList();
-	//! Populates the drop-down list of major planets.
-	void populateMajorPlanetList();
-	//! Populates the drop-down list of groups of celestial bodies.
-	void populateGroupCelestialBodyList();	
-	//! Prepare graph settings
-	void prepareAxesAndGraph();
-	void prepareXVsTimeAxesAndGraph();
-	//! Populates the drop-down list of time intervals for WUT tool.
-	void populateTimeIntervalsList();
-	//! Populates the list of groups for WUT tool.
-	void populateWutGroups();
-
-	void populateFunctionsList();
-
-	//! Calculation conjunctions and oppositions.
-	//! @note Ported from KStars, should be improved, because this feature calculate
-	//! angular separation ("conjunction" defined as equality of right ascension
-	//! of two body) and current solution is not accurate and slow.
-	QMap<double, double> findClosestApproach(PlanetP& object1, PlanetP& object2, double startJD, double stopJD, double maxSeparation, bool opposition);
-	double findDistance(double JD, PlanetP object1, PlanetP object2, bool opposition);
-	bool findPrecise(QPair<double, double>* out, PlanetP object1, PlanetP object2, double JD, double step, int prevSign, bool opposition);
-	void fillPhenomenaTable(const QMap<double, double> list, const PlanetP object1, const PlanetP object2, bool opposition);
-
-	QMap<double, double> findClosestApproach(PlanetP& object1, NebulaP& object2, double startJD, double stopJD, double maxSeparation);
-	double findDistance(double JD, PlanetP object1, NebulaP object2);
-	bool findPrecise(QPair<double, double>* out, PlanetP object1, NebulaP object2, double JD, double step, int prevSign);
-	void fillPhenomenaTable(const QMap<double, double> list, const PlanetP object1, const NebulaP object2);
-
-	QMap<double, double> findClosestApproach(PlanetP& object1, StelObjectP& object2, double startJD, double stopJD, double maxSeparation);
-	double findDistance(double JD, PlanetP object1, StelObjectP object2);
-	bool findPrecise(QPair<double, double>* out, PlanetP object1, StelObjectP object2, double JD, double step, int prevSign);
-	void fillPhenomenaTable(const QMap<double, double> list, const PlanetP object1, const StelObjectP object2);
-
-	QString delimiter, acEndl;
-	QStringList ephemerisHeader, phenomenaHeader, positionsHeader;
-	static float brightLimit;
-	static float minY, maxY, transitX, minY1, maxY1, minY2, maxY2;
-	static QString yAxis1Legend, yAxis2Legend;
-
-	//! Make sure that no tabs icons are outside of the viewport.
-	//! @todo Limit the width to the width of the screen *available to the window*.
-	void updateTabBarListWidgetWidth();
-};
-
-// Reimplements the QTreeWidgetItem class to fix the sorting bug
-class ACCelPosTreeWidgetItem : public QTreeWidgetItem
-{
-public:
-	ACCelPosTreeWidgetItem(QTreeWidget* parent)
-		: QTreeWidgetItem(parent)
-	{
-	}
-
-private:
-	bool operator < (const QTreeWidgetItem &other) const
-	{
-		int column = treeWidget()->sortColumn();
-
-		if (column == AstroCalcDialog::CColumnName)
-		{
-			QRegExp dso("^(\\w+)\\s*(\\d+)\\s*(.*)$");
-<<<<<<< HEAD
-			int a = 0, b = 0;
-			if (dso.exactMatch(text(column)))
-				a = dso.capturedTexts().at(2).toInt();
-			if (dso.exactMatch(other.text(column)))
-				b = dso.capturedTexts().at(2).toInt();
-=======
-			QRegExp mp("^[(](\\d+)[)]\\s(.+)$");
-			int a = 0, b = 0;
-			if (dso.exactMatch(text(column)))
-				a = dso.capturedTexts().at(2).toInt();
-			if (a==0 && mp.exactMatch(text(column)))
-				a = mp.capturedTexts().at(1).toInt();
-			if (dso.exactMatch(other.text(column)))
-				b = dso.capturedTexts().at(2).toInt();
-			if (b==0 && mp.exactMatch(other.text(column)))
-				b = mp.capturedTexts().at(1).toInt();
->>>>>>> c5e0c720
-			if (a>0 && b>0)
-				return a < b;
-			else
-				return text(column).toLower() < other.text(column).toLower();
-		}
-		else if (column == AstroCalcDialog::CColumnRA || column == AstroCalcDialog::CColumnDec)
-		{
-			return StelUtils::getDecAngle(text(column)) < StelUtils::getDecAngle(other.text(column));
-		}
-<<<<<<< HEAD
-		else if (column == AstroCalcDialog::CColumnMagnitude || column == AstroCalcDialog::CColumnExtra)
-=======
-		else if (column == AstroCalcDialog::CColumnMagnitude || column == AstroCalcDialog::CColumnAngularSize || column == AstroCalcDialog::CColumnExtra)
->>>>>>> c5e0c720
-		{
-			return text(column).toFloat() < other.text(column).toFloat();
-		}
-		else
-		{
-			return text(column).toLower() < other.text(column).toLower();
-		}
-	}
-};
-
-// Reimplements the QTreeWidgetItem class to fix the sorting bug
-class ACEphemTreeWidgetItem : public QTreeWidgetItem
-{
-public:
-	ACEphemTreeWidgetItem(QTreeWidget* parent)
-		: QTreeWidgetItem(parent)
-	{
-	}
-
-private:
-	bool operator < (const QTreeWidgetItem &other) const
-	{
-		int column = treeWidget()->sortColumn();
-
-		if (column == AstroCalcDialog::EphemerisRA || column == AstroCalcDialog::EphemerisDec)
-		{
-			return StelUtils::getDecAngle(text(column)) < StelUtils::getDecAngle(other.text(column));
-		}
-		else if (column == AstroCalcDialog::EphemerisMagnitude || column == AstroCalcDialog::EphemerisJD)
-		{
-			return text(column).toFloat() < other.text(column).toFloat();
-		}
-		else
-		{
-			return text(column).toLower() < other.text(column).toLower();
-		}
-	}
-};
-
-// Reimplements the QTreeWidgetItem class to fix the sorting bug
-class ACPhenTreeWidgetItem : public QTreeWidgetItem
-{
-public:
-	ACPhenTreeWidgetItem(QTreeWidget* parent)
-		: QTreeWidgetItem(parent)
-	{
-	}
-
-private:
-	bool operator < (const QTreeWidgetItem &other) const
-	{
-		int column = treeWidget()->sortColumn();
-
-		if (column == AstroCalcDialog::PhenomenaSeparation)
-		{
-			return StelUtils::getDecAngle(text(column)) < StelUtils::getDecAngle(other.text(column));
-		}
-		else
-		{
-			return text(column).toLower() < other.text(column).toLower();
-		}
-	}
-};
-
-#endif // _ASTROCALCDIALOG_HPP_
+/*
+ * Stellarium
+ * 
+ * Copyright (C) 2015 Alexander Wolf
+ * Copyright (C) 2016 Nick Fedoseev (visualization of ephemeris)
+ * 
+ * This program is free software; you can redistribute it and/or
+ * modify it under the terms of the GNU General Public License
+ * as published by the Free Software Foundation; either version 2
+ * of the License, or (at your option) any later version.
+ * 
+ * This program is distributed in the hope that it will be useful,
+ * but WITHOUT ANY WARRANTY; without even the implied warranty of
+ * MERCHANTABILITY or FITNESS FOR A PARTICULAR PURPOSE.  See the
+ * GNU General Public License for more details.
+ * You should have received a copy of the GNU General Public License
+ * along with this program; if not, write to the Free Software
+ * Foundation, Inc., 51 Franklin Street, Suite 500, Boston, MA  02110-1335, USA.
+*/
+
+#ifndef _ASTROCALCDIALOG_HPP_
+#define _ASTROCALCDIALOG_HPP_
+
+#include <QObject>
+#include <QTreeWidget>
+#include <QTreeWidgetItem>
+#include <QMap>
+#include <QVector>
+#include <QTimer>
+
+#include "StelDialog.hpp"
+#include "StelCore.hpp"
+#include "Planet.hpp"
+#include "SolarSystem.hpp"
+#include "Nebula.hpp"
+#include "NebulaMgr.hpp"
+#include "StarMgr.hpp"
+#include "StelUtils.hpp"
+
+class Ui_astroCalcDialogForm;
+class QListWidgetItem;
+
+class AstroCalcDialog : public StelDialog
+{
+	Q_OBJECT
+
+public:
+	//! Defines the number and the order of the columns in the table that lists celestial bodies positions
+	//! @enum CPositionsColumns
+	enum CPositionsColumns {
+		CColumnName,		//! name of object
+		CColumnRA,		//! right ascension
+		CColumnDec,		//! declination
+		CColumnMagnitude,	//! magnitude
+		CColumnAngularSize,	//! angular size
+		CColumnExtra,		//! extra data (surface brightness, separation, period, etc.)		
+		CColumnType,		//! type of object
+		CColumnCount		//! total number of columns
+	};
+
+	//! Defines the number and the order of the columns in the ephemeris table
+	//! @enum EphemerisColumns
+	enum EphemerisColumns {
+		EphemerisDate,		//! date and time of ephemeris
+		EphemerisJD,		//! JD
+		EphemerisRA,		//! right ascension
+		EphemerisDec,		//! declination
+		EphemerisMagnitude,	//! magnitude
+		EphemerisPhase,		//! phase
+		EphemerisDistance,	//! distance
+		EphemerisElongation,	//! elongation
+		EphemerisCount		//! total number of columns
+	};
+
+	//! Defines the number and the order of the columns in the phenomena table
+	//! @enum PhenomenaColumns
+	enum PhenomenaColumns {
+		PhenomenaType,		//! type of phenomena
+		PhenomenaDate,		//! date and time of ephemeris		
+		PhenomenaObject1,	//! first object
+		PhenomenaObject2,	//! second object
+		PhenomenaSeparation,	//! angular separation
+		PhenomenaCount		//! total number of columns
+	};
+
+	//! Defines the type of graphs
+	//! @enum GraphsTypes
+	enum GraphsTypes {
+		GraphMagnitudeVsTime	= 1,
+		GraphPhaseVsTime	= 2,
+		GraphDistanceVsTime	= 3,
+		GraphElongationVsTime	= 4,
+		GraphAngularSizeVsTime	= 5,
+		GraphPhaseAngleVsTime	= 6
+	};
+
+	AstroCalcDialog(QObject* parent);
+	virtual ~AstroCalcDialog();
+
+	//! Notify that the application style changed
+	void styleChanged();
+
+	static QVector<Vec3d> EphemerisListCoords;
+	static QVector<QString> EphemerisListDates;
+	static QVector<float> EphemerisListMagnitudes;
+	static int DisplayedPositionIndex;
+
+public slots:
+        void retranslate();
+
+protected:
+        //! Initialize the dialog widgets and connect the signals/slots.
+        virtual void createDialogContent();
+        Ui_astroCalcDialogForm *ui;
+
+private slots:
+	void currentCelestialPositions();
+	void populateCelestialCategoryList();
+	void selectCurrentCelestialPosition(const QModelIndex &modelIndex);
+
+	void saveCelestialPositionsMagnitudeLimit(double mag);
+	void saveCelestialPositionsHorizontalCoordinatesFlag(bool b);
+	void saveCelestialPositionsCategory(int index);
+
+	//! Calculate ephemeris for selected celestial body and fill the list.
+	void generateEphemeris();
+	void cleanupEphemeris();
+	void selectCurrentEphemeride(const QModelIndex &modelIndex);
+	void saveEphemeris();
+	void onChangedEphemerisPosition(const QModelIndex &modelIndex);	
+	void reGenerateEphemeris();
+
+	void saveEphemerisCelestialBody(int index);
+	void saveEphemerisTimeStep(int index);
+
+	//! Calculate phenomena for selected celestial body and fill the list.
+	void calculatePhenomena();
+	void cleanupPhenomena();
+	void selectCurrentPhenomen(const QModelIndex &modelIndex);
+	void savePhenomena();
+	void savePhenomenaAngularSeparation(double v);
+
+	void savePhenomenaCelestialBody(int index);
+	void savePhenomenaCelestialGroup(int index);
+	void savePhenomenaOppositionFlag(bool b);
+
+	//! Draw diagram 'Altitude vs. Time'
+	void drawAltVsTimeDiagram();
+	//! Draw vertical line 'Now' on diagram 'Altitude vs. Time'
+	void drawCurrentTimeDiagram();
+	//! Draw vertical line of meridian passage time on diagram 'Altitude vs. Time'
+	void drawTransitTimeDiagram();
+	//! Show info from graphs under mouse cursor
+	void mouseOverLine(QMouseEvent *event);
+
+	void saveGraphsCelestialBody(int index);
+	void saveGraphsFirstId(int index);
+	void saveGraphsSecondId(int index);
+	void drawXVsTimeGraphs();
+
+	// WUT
+	void saveWutMagnitudeLimit(double mag);
+	void saveWutTimeInterval(int index);
+	void calculateWutObjects();
+	void selectWutObject();
+
+	void updateAstroCalcData();
+
+	void changePage(QListWidgetItem *current, QListWidgetItem *previous);
+
+	void updateSolarSystemData();
+
+private:
+	class StelCore* core;
+	class SolarSystem* solarSystem;
+	class NebulaMgr* dsoMgr;
+	class StarMgr* starMgr;
+	class StelObjectMgr* objectMgr;
+	class StelLocaleMgr* localeMgr;
+	QSettings* conf;
+	QTimer *currentTimeLine;
+	QHash<QString,QString> wutObjects;
+	QHash<QString,int> wutCategories;
+
+	//! Update header names for celestial positions tables
+	void setCelestialPositionsHeaderNames();
+	//! Update header names for ephemeris table
+	void setEphemerisHeaderNames();
+	//! Update header names for phenomena table
+	void setPhenomenaHeaderNames();
+
+	//! Init header and list of celestial positions
+	void initListCelestialPositions();
+	//! Init header and list of ephemeris
+	void initListEphemeris();
+	//! Init header and list of phenomena
+	void initListPhenomena();
+
+	//! Populates the drop-down list of celestial bodies.
+	//! The displayed names are localized in the current interface language.
+	//! The original names are kept in the user data field of each QComboBox
+	//! item.
+	void populateCelestialBodyList();	
+	//! Populates the drop-down list of time steps.
+	void populateEphemerisTimeStepsList();
+	//! Populates the drop-down list of major planets.
+	void populateMajorPlanetList();
+	//! Populates the drop-down list of groups of celestial bodies.
+	void populateGroupCelestialBodyList();	
+	//! Prepare graph settings
+	void prepareAxesAndGraph();
+	void prepareXVsTimeAxesAndGraph();
+	//! Populates the drop-down list of time intervals for WUT tool.
+	void populateTimeIntervalsList();
+	//! Populates the list of groups for WUT tool.
+	void populateWutGroups();
+
+	void populateFunctionsList();
+
+	//! Calculation conjunctions and oppositions.
+	//! @note Ported from KStars, should be improved, because this feature calculate
+	//! angular separation ("conjunction" defined as equality of right ascension
+	//! of two body) and current solution is not accurate and slow.
+	QMap<double, double> findClosestApproach(PlanetP& object1, PlanetP& object2, double startJD, double stopJD, double maxSeparation, bool opposition);
+	double findDistance(double JD, PlanetP object1, PlanetP object2, bool opposition);
+	bool findPrecise(QPair<double, double>* out, PlanetP object1, PlanetP object2, double JD, double step, int prevSign, bool opposition);
+	void fillPhenomenaTable(const QMap<double, double> list, const PlanetP object1, const PlanetP object2, bool opposition);
+
+	QMap<double, double> findClosestApproach(PlanetP& object1, NebulaP& object2, double startJD, double stopJD, double maxSeparation);
+	double findDistance(double JD, PlanetP object1, NebulaP object2);
+	bool findPrecise(QPair<double, double>* out, PlanetP object1, NebulaP object2, double JD, double step, int prevSign);
+	void fillPhenomenaTable(const QMap<double, double> list, const PlanetP object1, const NebulaP object2);
+
+	QMap<double, double> findClosestApproach(PlanetP& object1, StelObjectP& object2, double startJD, double stopJD, double maxSeparation);
+	double findDistance(double JD, PlanetP object1, StelObjectP object2);
+	bool findPrecise(QPair<double, double>* out, PlanetP object1, StelObjectP object2, double JD, double step, int prevSign);
+	void fillPhenomenaTable(const QMap<double, double> list, const PlanetP object1, const StelObjectP object2);
+
+	QString delimiter, acEndl;
+	QStringList ephemerisHeader, phenomenaHeader, positionsHeader;
+	static float brightLimit;
+	static float minY, maxY, transitX, minY1, maxY1, minY2, maxY2;
+	static QString yAxis1Legend, yAxis2Legend;
+
+	//! Make sure that no tabs icons are outside of the viewport.
+	//! @todo Limit the width to the width of the screen *available to the window*.
+	void updateTabBarListWidgetWidth();
+};
+
+// Reimplements the QTreeWidgetItem class to fix the sorting bug
+class ACCelPosTreeWidgetItem : public QTreeWidgetItem
+{
+public:
+	ACCelPosTreeWidgetItem(QTreeWidget* parent)
+		: QTreeWidgetItem(parent)
+	{
+	}
+
+private:
+	bool operator < (const QTreeWidgetItem &other) const
+	{
+		int column = treeWidget()->sortColumn();
+
+		if (column == AstroCalcDialog::CColumnName)
+		{
+			QRegExp dso("^(\\w+)\\s*(\\d+)\\s*(.*)$");
+			QRegExp mp("^[(](\\d+)[)]\\s(.+)$");
+			int a = 0, b = 0;
+			if (dso.exactMatch(text(column)))
+				a = dso.capturedTexts().at(2).toInt();
+			if (a==0 && mp.exactMatch(text(column)))
+				a = mp.capturedTexts().at(1).toInt();
+			if (dso.exactMatch(other.text(column)))
+				b = dso.capturedTexts().at(2).toInt();
+			if (b==0 && mp.exactMatch(other.text(column)))
+				b = mp.capturedTexts().at(1).toInt();
+			if (a>0 && b>0)
+				return a < b;
+			else
+				return text(column).toLower() < other.text(column).toLower();
+		}
+		else if (column == AstroCalcDialog::CColumnRA || column == AstroCalcDialog::CColumnDec)
+		{
+			return StelUtils::getDecAngle(text(column)) < StelUtils::getDecAngle(other.text(column));
+		}
+		else if (column == AstroCalcDialog::CColumnMagnitude || column == AstroCalcDialog::CColumnAngularSize || column == AstroCalcDialog::CColumnExtra)
+		{
+			return text(column).toFloat() < other.text(column).toFloat();
+		}
+		else
+		{
+			return text(column).toLower() < other.text(column).toLower();
+		}
+	}
+};
+
+// Reimplements the QTreeWidgetItem class to fix the sorting bug
+class ACEphemTreeWidgetItem : public QTreeWidgetItem
+{
+public:
+	ACEphemTreeWidgetItem(QTreeWidget* parent)
+		: QTreeWidgetItem(parent)
+	{
+	}
+
+private:
+	bool operator < (const QTreeWidgetItem &other) const
+	{
+		int column = treeWidget()->sortColumn();
+
+		if (column == AstroCalcDialog::EphemerisRA || column == AstroCalcDialog::EphemerisDec)
+		{
+			return StelUtils::getDecAngle(text(column)) < StelUtils::getDecAngle(other.text(column));
+		}
+		else if (column == AstroCalcDialog::EphemerisMagnitude || column == AstroCalcDialog::EphemerisJD)
+		{
+			return text(column).toFloat() < other.text(column).toFloat();
+		}
+		else
+		{
+			return text(column).toLower() < other.text(column).toLower();
+		}
+	}
+};
+
+// Reimplements the QTreeWidgetItem class to fix the sorting bug
+class ACPhenTreeWidgetItem : public QTreeWidgetItem
+{
+public:
+	ACPhenTreeWidgetItem(QTreeWidget* parent)
+		: QTreeWidgetItem(parent)
+	{
+	}
+
+private:
+	bool operator < (const QTreeWidgetItem &other) const
+	{
+		int column = treeWidget()->sortColumn();
+
+		if (column == AstroCalcDialog::PhenomenaSeparation)
+		{
+			return StelUtils::getDecAngle(text(column)) < StelUtils::getDecAngle(other.text(column));
+		}
+		else
+		{
+			return text(column).toLower() < other.text(column).toLower();
+		}
+	}
+};
+
+#endif // _ASTROCALCDIALOG_HPP_