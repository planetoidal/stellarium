--- conflicted
+++ resolved
@@ -1,4 +1,3 @@
-<<<<<<< HEAD
 
 CMAKE_MINIMUM_REQUIRED(VERSION 3.0.0)
 
@@ -17,7 +16,7 @@
 PROJECT(Stellarium)
 SET(STELLARIUM_MAJOR "0")
 SET(STELLARIUM_MINOR "13")
-SET(STELLARIUM_PATCH "2")
+SET(STELLARIUM_PATCH "3")
 SET(VERSION "${STELLARIUM_MAJOR}.${STELLARIUM_MINOR}.${STELLARIUM_PATCH}-scenery3D")
 SET(PACKAGE stellarium)
 
@@ -386,6 +385,7 @@
     # Deploy related stuff
     SET(ISS_WINDOWS_PLUGIN "Source: \"${QT5_LIBS}/../plugins/platforms/qwindows.dll\"; DestDir: \"{app}/platforms/\";")
     SET(ISS_ICO_PLUGIN "Source: \"${QT5_LIBS}/../plugins/imageformats/qico.dll\"; DestDir: \"{app}/imageformats/\";")
+    SET(ISS_JPEG_PLUGIN "Source: \"${QT5_LIBS}/../plugins/imageformats/qjpeg.dll\"; DestDir: \"{app}/imageformats/\";")
     IF(ENABLE_SOUND)
         SET(ISS_MULTIMEDIA_PLUGINS "Source: \"${QT5_LIBS}/../plugins/mediaservice/dsengine.dll\"; DestDir: \"{app}/mediaservice/\";\nSource: \"${QT5_LIBS}/../plugins/mediaservice/qtmedia_audioengine.dll\"; DestDir: \"{app}/mediaservice/\";\nSource: \"${QT5_LIBS}/../plugins/playlistformats/qtmultimedia_m3u.dll\"; DestDir: \"{app}/playlistformats/\";")
     ELSE()
@@ -512,515 +512,4 @@
   ADD_SUBDIRECTORY( scenery3d )
 ENDIF()
 ADD_SUBDIRECTORY( stars )
-ADD_SUBDIRECTORY( plugins )
-=======
-
-CMAKE_MINIMUM_REQUIRED(VERSION 2.8.11)
-
-IF(NOT ("${CMAKE_MAJOR_VERSION}.${CMAKE_MINOR_VERSION}" LESS 3.0))
-  CMAKE_POLICY(SET CMP0050 OLD)
-# silently ignore errors in add_dependency():
-  CMAKE_POLICY(SET CMP0046 OLD)
-ENDIF()
-
-IF(NOT ("${CMAKE_MAJOR_VERSION}.${CMAKE_MINOR_VERSION}.${CMAKE_PATCH_VERSION}" LESS 3.0.2))
-  CMAKE_POLICY(SET CMP0043 OLD)
-ENDIF()
-
-########### Project name ###########
-PROJECT(Stellarium)
-SET(STELLARIUM_MAJOR "0")
-SET(STELLARIUM_MINOR "13")
-SET(STELLARIUM_PATCH "3")
-SET(VERSION "${STELLARIUM_MAJOR}.${STELLARIUM_MINOR}.${STELLARIUM_PATCH}")
-SET(PACKAGE stellarium)
-
-SET(PACKAGE_VERSION "${VERSION}")
-ADD_DEFINITIONS(-DPACKAGE_VERSION="${PACKAGE_VERSION}")
-
-SET(MINIMAL_QT_VERSION "5.2.0")
-
-# Use customized cmake macros
-SET(CMAKE_MODULE_PATH ${PROJECT_SOURCE_DIR}/cmake)
-
-########### Main global variables ###########
-IF(NOT CMAKE_BUILD_TYPE)
-  SET(CMAKE_BUILD_TYPE Debug CACHE STRING "Choose the type of build, options are: None Debug GProf Valgrind Release RelWithDebInfo MinSizeRel." FORCE)
-ENDIF()
-
-# Add gprof build options if necessary.  Note gmon.out will be created in working directory when Stellarium is executed
-IF(${CMAKE_BUILD_TYPE} MATCHES "GProf")
- SET(CMAKE_C_FLAGS "${CMAKE_C_FLAGS} -fprofile-arcs")
- SET(CMAKE_CXX_FLAGS "${CMAKE_CXX_FLAGS} -fprofile-arcs")
- SET(CMAKE_EXE_LINKER_FLAGS "${CMAKE_EXE_LINKER_FLAGS} -pg")
-ENDIF()
-
-# Add valgrind build options if necessary
-IF(${CMAKE_BUILD_TYPE} MATCHES "Valgrind")
- SET(CMAKE_C_FLAGS "${CMAKE_C_FLAGS} -O0 -g")
- SET(CMAKE_CXX_FLAGS "${CMAKE_CXX_FLAGS} -O0 -g")
-ENDIF()
-
-IF(${CMAKE_SYSTEM_NAME} MATCHES "Darwin")
-  SET(APPLE 1)
-ENDIF()
-
-IF(CMAKE_COMPILER_IS_GNUCXX OR CMAKE_COMPILER_IS_GNUCC)
-  IF(WIN32)
-    # The stars structs rely on gnu gcc packing of bit-fields.
-    SET(CMAKE_CXX_FLAGS "${CMAKE_CXX_FLAGS} -mno-ms-bitfields")
-  ENDIF()
-  SET(GCC_VERSION "${CMAKE_CXX_COMPILER_VERSION}")
-ELSE()
-  SET(GCC_VERSION "0.0")
-ENDIF()
-
-IF(WIN32)
-  IF(NOT MSVC)
-    SET(CMAKE_C_FLAGS "${CMAKE_C_FLAGS} -Wall -fexceptions -fident -mthreads -Wno-unused-parameter -Wno-unused-result")
-    SET(CMAKE_CXX_FLAGS "${CMAKE_CXX_FLAGS} -Wall -fexceptions -fident -mthreads -Wno-unused-parameter -Wno-unused-result")
-    SET(CMAKE_EXE_LINKER_FLAGS "${CMAKE_EXE_LINKER_FLAGS} -fexceptions -fident -mthreads -mwindows")
-  ELSE()
-    # _USE_MATH_DEFINES Prevent MSVC from complaining about M_PI no matter where <cmath> is included first
-    # NOMINMAX So that windows.h does not redefine min and max
-    # _WINSOCKAPI_ Prevent window.s from including winsock.h
-    ADD_DEFINITIONS(-D_USE_MATH_DEFINES -DNOMINMAX -D_WINSOCKAPI_ /D_CRT_SECURE_NO_WARNINGS /wd4244 /wd4005 /wd4101 /wd4996 /wd4305 /wd4805)
-  ENDIF()
-ELSE()
-  SET(CMAKE_C_FLAGS "${CMAKE_C_FLAGS} -Wall -Wextra -Wno-unused-parameter")
-  SET(CMAKE_CXX_FLAGS "${CMAKE_CXX_FLAGS} -Wall -Wextra -Wno-unused-parameter -Wno-unused-result")
-ENDIF()
-
-IF("${CMAKE_CXX_COMPILER_ID}" STREQUAL "Clang")
- SET(CMAKE_CXX_FLAGS "${CMAKE_CXX_FLAGS} -Woverloaded-virtual -Wno-unused-private-field -Wno-uninitialized -Wno-tautological-constant-out-of-range-compare")
- # The cosmetic fix for Clang 3.4
- IF(${CMAKE_CXX_COMPILER_VERSION} VERSION_GREATER 3.3)
-  SET(CMAKE_CXX_FLAGS "${CMAKE_CXX_FLAGS} -Wno-unused-const-variable -Wno-unused-result")
- ENDIF()
-ENDIF()
-
-SET(OPTIMIZE_INTEL_ATOM 0 CACHE BOOL "Activate optimizations for atom processor.")
-IF(OPTIMIZE_INTEL_ATOM)
- IF (MSVC)
-  SET(CMAKE_C_FLAGS "${CMAKE_C_FLAGS} /arch:SSE2 ")
-  SET(CMAKE_CXX_FLAGS "${CMAKE_CXX_FLAGS} /arch:SSE2 ")
- ELSE()
-  SET(CMAKE_C_FLAGS "${CMAKE_C_FLAGS} -mtune=generic -msse -msse2 -msse3 -mfpmath=sse")
-  SET(CMAKE_CXX_FLAGS "${CMAKE_CXX_FLAGS} -mtune=generic -msse -msse2 -msse3 -mfpmath=sse")
- ENDIF()
-ENDIF()
-
-# FreeBSD-specific compiler flags
-# resolve bug for FreeBSD/amd64 and NVIDIA proprietary drivers 
-IF(${CMAKE_SYSTEM_NAME} STREQUAL "FreeBSD")
-  # Use -pthread compilation option to properly link to threading library
-  SET(CMAKE_CXX_FLAGS "${CMAKE_CXX_FLAGS} -pthread")
-  IF(${GCC_VERSION} VERSION_GREATER 4.7)
-    SET(CMAKE_CXX_FLAGS "${CMAKE_CXX_FLAGS} -Wno-unused-local-typedefs")
-  ENDIF()
-ENDIF()
-
-# best way to get to APPLE?
-IF(APPLE)
- SET(CMAKE_CXX_FLAGS "${CMAKE_CXX_FLAGS} -fno-common -Wall -Wextra")
- IF("${CMAKE_CXX_COMPILER_ID}" STREQUAL "Clang")
-    SET(CMAKE_CXX_FLAGS "${CMAKE_CXX_FLAGS} -Wno-unused-private-field -Wno-unknown-warning-option -Wno-unused-const-variable -Wno-unused-result")
- ENDIF()
- SET(CMAKE_C_FLAGS "${CMAKE_C_FLAGS} -fno-common -Wall -Wextra -Wno-unused-parameter")
-
- # We support only 64 bits MacOSX
- SET(CMAKE_OSX_ARCHITECTURES "x86_64")
-ENDIF()
-
-########### Others ###########
-# Activate translation
-SET(ENABLE_NLS 1 CACHE BOOL "Define whether program translation should be supported.")
-IF(ENABLE_NLS)
-  ADD_DEFINITIONS(-DENABLE_NLS)
-ENDIF()
-
-SET(RELEASE_BUILD 1 CACHE BOOL "Flag this build as an official release.")
-
-# Activate sound support
-SET(ENABLE_SOUND 0 CACHE BOOL "Define whether sound support should be activated.")
-
-SET(ENABLE_SCRIPTING 1 CACHE BOOL "Define whether scripting features should be activated.")
-IF(ENABLE_SCRIPTING)
-  # (De-)Activate the script edit console
-  SET(ENABLE_SCRIPT_CONSOLE 1 CACHE BOOL "Define whether to build the script console feature.")
-  IF(ENABLE_SCRIPT_CONSOLE)
-	ADD_DEFINITIONS(-DENABLE_SCRIPT_CONSOLE)
-  ENDIF()
-  SET(ENABLE_STRATOSCRIPT_COMPAT 0 CACHE BOOL "Set to 1 or true if you want to build the Stratoscript compatibility mode")
-ELSE()
-  ADD_DEFINITIONS(-DDISABLE_SCRIPTING)
-ENDIF()
-
-
-SET(GUI_MODE Standard CACHE STRING "Choose the type of GUI to build, options are: Standard, None, External")
-
-SET(GENERATE_PACKAGE_TARGET 1 CACHE BOOL "Set to 1 or true if you want to have make package target")
-
-# On WIN32 we need to split the main binary into a small binary and a dll
-# This is for allowing to link dynamic plug-ins afterward
-# It does not seem to work with MSVC, so I disable it for the moment.
-IF(WIN32 AND NOT MSVC)
-  SET(GENERATE_STELMAINLIB 1)
-ELSE()
-  SET(GENERATE_STELMAINLIB 0)
-ENDIF()
-
-########### Plugin setup #############
-
-SET(STELLARIUM_PLUGINS) # Global list of all the plugins.
-MACRO(ADD_PLUGIN NAME DEFAULT)
-  STRING(TOUPPER ${NAME} NAME_UP)
-  SET(USE_PLUGIN_${NAME_UP} ${DEFAULT} CACHE BOOL "Define wheter the ${NAME} plugin should be created.")
-  SET(STELLARIUM_PLUGINS ${STELLARIUM_PLUGINS} ${NAME})
-ENDMACRO()
-
-#### demo plugins ####
-ADD_PLUGIN(HelloStelModule 0)
-ADD_PLUGIN(SimpleDrawLine 0)
-#### work plugins ####
-ADD_PLUGIN(AngleMeasure 1)
-ADD_PLUGIN(CompassMarks 1)
-ADD_PLUGIN(Exoplanets 1)
-ADD_PLUGIN(EquationOfTime 1)
-ADD_PLUGIN(FOV 1)
-ADD_PLUGIN(LogBook 0)
-ADD_PLUGIN(MeteorShowers 1)
-ADD_PLUGIN(NavStars 1)
-ADD_PLUGIN(Novae 1)
-ADD_PLUGIN(Observability 1)
-ADD_PLUGIN(Oculars 1)
-ADD_PLUGIN(PointerCoordinates 1)
-ADD_PLUGIN(Pulsars 1)
-ADD_PLUGIN(Quasars 1)
-ADD_PLUGIN(Satellites 1)
-ADD_PLUGIN(SolarSystemEditor 1)
-ADD_PLUGIN(Supernovae 1)
-ADD_PLUGIN(SVMT 0)
-ADD_PLUGIN(TextUserInterface 1)
-ADD_PLUGIN(TelescopeControl 1)
-ADD_PLUGIN(TimeZoneConfiguration 1)
-ADD_PLUGIN(VirGO 0)
-
-########## Static plugins need to define includes and libraries
-########## for the compilation of Stellarium itself
-IF(USE_PLUGIN_SVMT)
-    SET(QT_USE_QTXML TRUE) # For SVMT we also need QtXml module
-    SET(QT_USE_QTDECLARATIVE TRUE) # For SVMT we also need QML module, this line doesn't seem to work right now
-    SET(QT_USE_QTWEBKIT TRUE) # For SVMT we also need QML module, this line doesn't seem to work right now
-ENDIF()
-
-IF(USE_PLUGIN_VIRGO)
-    ## Library for loading FITS image files
-    FIND_PATH(CFITSIO_INCLUDE_DIR fitsio.h
-        /usr/include
-        /usr/local/include
-        DOC "Should point to the directory where the include files for libcfitsio are installed")
-    FIND_LIBRARY(CFITSIO_LIBRARIES cfitsio
-        PATHS
-        /usr/lib/
-        /usr/local/lib
-        /opt/local/lib
-        DOC "cfitsio link options")
-    SET(QT_USE_QTXML TRUE) # For VirGO we also need QtXml module
-ENDIF()
-
-IF(USE_PLUGIN_LOGBOOK)
-    SET(QT_USE_QTSQL TRUE) # For LogBook we also need SQL module
-ENDIF()
-
-# Custom target used to manage dependencies of stellarium -> Static plugins
-# It is important that static plugins are compiled before stellarium main executable is linked
-ADD_CUSTOM_TARGET(AllStaticPlugins ALL)
-
-########### Find packages ###########
-FIND_PACKAGE(Qt5Core REQUIRED)
-GET_TARGET_PROPERTY(QMAKE_LOCATION Qt5::qmake LOCATION)
-IF(${Qt5Core_VERSION_STRING} VERSION_LESS MINIMAL_QT_VERSION)
-    MESSAGE(FATAL_ERROR "Found Qt5: ${QMAKE_LOCATION} (found unsuitable version \"${Qt5Core_VERSION_STRING}\", required is \"${MINIMAL_QT_VERSION}\")")
-ELSE()
-    MESSAGE(STATUS "Found Qt5: ${QMAKE_LOCATION} (found suitable version \"${Qt5Core_VERSION_STRING}\", required is \"${MINIMAL_QT_VERSION}\")")
-ENDIF()
-FIND_PACKAGE(Qt5Concurrent REQUIRED)
-FIND_PACKAGE(Qt5Declarative REQUIRED)
-FIND_PACKAGE(Qt5Gui REQUIRED)
-FIND_PACKAGE(Qt5Network REQUIRED)
-FIND_PACKAGE(Qt5OpenGL REQUIRED)
-FIND_PACKAGE(Qt5Widgets REQUIRED)
-IF(WIN32)
-    FIND_PACKAGE(Qt5Sql REQUIRED)
-    FIND_PACKAGE(Qt5XmlPatterns REQUIRED)
-ENDIF()
-
-
-# Tell CMake to run moc when necessary:
-set(CMAKE_AUTOMOC ON)
-# As moc files are generated in the binary dir, tell CMake to always look for includes there:
-set(CMAKE_INCLUDE_CURRENT_DIR ON)
-
-IF(ENABLE_SCRIPTING)
-    SET(QT_USE_QTSCRIPT TRUE)
-    FIND_PACKAGE(Qt5Script REQUIRED)
-    INCLUDE_DIRECTORIES(${Qt5Script_INCLUDE_DIRS})
-ENDIF()
-IF(ENABLE_SOUND)
-    ADD_DEFINITIONS(-DENABLE_SOUND)
-    FIND_PACKAGE(Qt5Multimedia REQUIRED)
-    FIND_PACKAGE(Qt5MultimediaWidgets REQUIRED)
-    INCLUDE_DIRECTORIES(${Qt5Multimedia_INCLUDE_DIRS})
-ENDIF()
-
-# I add this test because on Windows with angle we should not link
-# with OpenGL.  Maybe there is a better way to do that.
-IF("${Qt5Gui_OPENGL_LIBRARIES}" MATCHES "opengl")
-    FIND_PACKAGE(OpenGL REQUIRED)
-ENDIF()
-IF(NOT WIN32)
-  FIND_PACKAGE(ZLIB)
-ELSE()
-  SET(ZLIB_INCLUDE_DIR ${CMAKE_SOURCE_DIR}/src/core/external/zlib)
-ENDIF()
-
-FIND_PACKAGE(Qt5Test)
-INCLUDE_DIRECTORIES(${Qt5Test_INCLUDE_DIRS})
-
-########### Set some global variables ###########
-IF(UNIX AND NOT WIN32)
-    IF(APPLE)
-        SET(CMAKE_INSTALL_PREFIX "${PROJECT_BINARY_DIR}/Stellarium.app/Contents")
-    ELSE()
-        ADD_DEFINITIONS(-DINSTALL_DATADIR="${CMAKE_INSTALL_PREFIX}/share/stellarium")
-        ADD_DEFINITIONS(-DINSTALL_LOCALEDIR="${CMAKE_INSTALL_PREFIX}/share/locale")
-        # Used in generating the documentation (doc/stellarium.pod.cmake):
-        SET(INSTALL_DATADIR "${CMAKE_INSTALL_PREFIX}/share/stellarium")
-    ENDIF()
-ELSE()
-    ADD_DEFINITIONS(-DINSTALL_DATADIR=".")
-    ADD_DEFINITIONS(-DINSTALL_LOCALEDIR="./locale")
-ENDIF()
-
-########### Get revision number for non-release builds ###########
-IF(NOT RELEASE_BUILD)
-    #Hack until CMake detection for Bazaar is finished
-    IF(BZR_REVISION)
-        SET(PACKAGE_VERSION "bzr${BZR_REVISION}")
-        ADD_DEFINITIONS(-DBZR_REVISION="${BZR_REVISION}")
-    ENDIF()
-ENDIF()
-
-IF(ENABLE_STRATOSCRIPT_COMPAT)
-    ADD_DEFINITIONS(-DENABLE_STRATOSCRIPT_COMPAT)
-ENDIF()
-
-CONFIGURE_FILE(${CMAKE_SOURCE_DIR}/data/stellarium.exe.manifest.cmake ${CMAKE_SOURCE_DIR}/data/stellarium.exe.manifest @ONLY)
-
-### [Optional] Embed icon in the Windows executable ###
-IF(WIN32)
-    SET(ENABLE_WINDOWS_EXE_ICON 1 CACHE BOOL "Determine if it should try to embed the Stellarium icon in the Windows .exe file")
-    IF(ENABLE_WINDOWS_EXE_ICON AND NOT RC_COMPILER_PATH)
-        IF(NOT MSVC)
-            #The mingGW snapshot distributed with the Qt SDK has it under this name.
-            SET(RC_COMPILER_FILENAME "windres.exe")
-            FIND_FILE(RC_COMPILER_PATH ${RC_COMPILER_FILENAME})
-        ENDIF()
-        IF(RC_COMPILER_PATH)
-            MESSAGE(STATUS "Found .rc compiler: ${RC_COMPILER_PATH}")
-        ENDIF(RC_COMPILER_PATH)
-    ENDIF(ENABLE_WINDOWS_EXE_ICON AND NOT RC_COMPILER_PATH)
-ENDIF()
-
-### Generate an Inno Setup project file ###
-IF(WIN32)
-    # Try to guess the MinGW /bin directory...
-    GET_FILENAME_COMPONENT(MINGW_BIN_DIRECTORY ${CMAKE_CXX_COMPILER} PATH)
-    IF("${CMAKE_SIZEOF_VOID_P}" EQUAL "4")
-        SET(ISS_ARCHITECTURE_SPECIFIC ";In the 64-bit only version, this line switches the installer to 64-bit mode.")
-        SET(ISS_PACKAGE_PLATFORM "win32")
-        IF(MSVC)
-          #SET(REDIST_FILES "Source: \"${CMAKE_INSTALL_PREFIX}/bin/msvc*.dll\"; DestDir: \"{app}\";")
-          SET(REDIST_FILES "Source: \"${CMAKE_SOURCE_DIR}/util/vcredist/vcredist_x86.exe\"; DestDir: \"{tmp}\";")
-          SET(REDIST_RUN "Filename: \"{tmp}/vcredist_x86.exe\"; Parameters: \"/passive /Q:a /c:\"\"msiexec /qb /i vcredist.msi\"\" \"; StatusMsg: \"{cm:RedistRun}\"")
-        ELSE()
-          SET(REDIST_FILES "Source: \"${MINGW_BIN_DIRECTORY}/libstdc++*.dll\"; DestDir: \"{app}\";\nSource: \"${MINGW_BIN_DIRECTORY}/libgcc_s_dw2-1.dll\"; DestDir: \"{app}\";\nSource: \"${MINGW_BIN_DIRECTORY}/libwinpthread*.dll\"; DestDir: \"{app}\";")
-          SET(REDIST_RUN "; Redistributable package not required for MinGW")
-        ENDIF()
-    ELSEIF("${CMAKE_SIZEOF_VOID_P}" EQUAL "8")
-        SET(ISS_ARCHITECTURE_SPECIFIC ";Make the installer run only on win64:\nArchitecturesAllowed=x64\n;Switch to 64-bit install mode:\nArchitecturesInstallIn64BitMode=x64")
-        SET(ISS_PACKAGE_PLATFORM "win64")
-        IF(MSVC)
-          #SET(REDIST_FILES "Source: \"${CMAKE_INSTALL_PREFIX}/bin/msvc*.dll\"; DestDir: \"{app}\";")
-          SET(REDIST_FILES "Source: \"${CMAKE_SOURCE_DIR}/util/vcredist/vcredist_x64.exe\"; DestDir: \"{tmp}\";")
-          SET(REDIST_RUN "Filename: \"{tmp}/vcredist_x64.exe\"; Parameters: \"/passive /Q:a /c:\"\"msiexec /qb /i vcredist.msi\"\" \"; StatusMsg: \"{cm:RedistRun}\"")
-        ELSE()
-          SET(REDIST_FILES "Source: \"${MINGW_BIN_DIRECTORY}/libstdc++*.dll\"; DestDir: \"{app}\";\nSource: \"${MINGW_BIN_DIRECTORY}/libwinpthread*.dll\"; DestDir: \"{app}\";\nSource: \"${MINGW_BIN_DIRECTORY}/libgcc_s_sjlj*.dll\"; DestDir: \"{app}\";")
-          SET(REDIST_RUN "; Redistributable package not required for MinGW")
-        ENDIF()
-    ENDIF()
-    SET(ISS_AUTOGENERATED_WARNING "Do not edit this file! It has been automatically generated by CMake. Your changes will be lost the next time CMake is run.")
-
-    IF(GENERATE_STELMAINLIB)
-        SET(STELMAINLIB "Source: \"${CMAKE_INSTALL_PREFIX}/lib/libstelMain.dll\"; DestDir: \"{app}\";")
-    ELSE()
-        SET(STELMAINLIB "; StelMainLib don't used")
-    ENDIF()
-    GET_TARGET_PROPERTY(QtConcurrent_location Qt5::Concurrent LOCATION)
-    GET_TARGET_PROPERTY(QtCore_location Qt5::Core LOCATION)
-    GET_TARGET_PROPERTY(QtGui_location Qt5::Gui LOCATION)
-    GET_TARGET_PROPERTY(QtOpenGL_location Qt5::OpenGL LOCATION)
-    GET_TARGET_PROPERTY(QtNetwork_location Qt5::Network LOCATION)
-    GET_TARGET_PROPERTY(QtWidgets_location Qt5::Widgets LOCATION)
-    GET_TARGET_PROPERTY(QtDeclarative_location Qt5::Declarative LOCATION)
-    GET_TARGET_PROPERTY(QtSql_location Qt5::Sql LOCATION)    
-    GET_TARGET_PROPERTY(QtXmlPatterns_location Qt5::XmlPatterns LOCATION)
-    IF(ENABLE_SCRIPTING)
-        GET_TARGET_PROPERTY(QtScript_location Qt5::Script LOCATION)
-        SET(ISS_QT_SCRIPT "Source: \"${QtScript_location}\"; DestDir: \"{app}\";")
-    ELSE()
-        SET(ISS_QT_SCRIPT "; QtScript don't used")
-    ENDIF()
-    IF(ENABLE_SOUND)
-        GET_TARGET_PROPERTY(QtMultimedia_location Qt5::Multimedia LOCATION)
-        GET_TARGET_PROPERTY(QtMultimediaWidgets_location Qt5::MultimediaWidgets LOCATION)
-        SET(ISS_QT_MULTIMEDIA "Source: \"${QtMultimedia_location}\"; DestDir: \"{app}\";\nSource: \"${QtMultimediaWidgets_location}\"; DestDir: \"{app}\";")
-    ELSE()
-        SET(ISS_QT_MULTIMEDIA "; QtMultimedia don't used")
-    ENDIF()
-    GET_FILENAME_COMPONENT(QT5_LIBS ${QtCore_location} PATH)
-    IF(MSVC)
-        SET(ISS_ANGLE_LIBS "; ANGLE support (libEGL.dll, libGLESv2.dll and d3dcompiler_*.dll)\nSource: \"${QT5_LIBS}/libEGL.dll\"; DestDir: \"{app}\";\nSource: \"${QT5_LIBS}/libGLESv2.dll\"; DestDir: \"{app}\";\nSource: \"${QT5_LIBS}/d3dcompiler_*.dll\"; DestDir: \"{app}\";")
-    ELSE()
-        SET(ISS_ANGLE_LIBS "; ANGLE support doesn't exists for MinGW")
-    ENDIF()
-    SET(ISS_ICU_LIBS "; ICU support\nSource: \"${QT5_LIBS}/icu*.dll\"; DestDir: \"{app}\";")
-    # Deploy related stuff
-    SET(ISS_WINDOWS_PLUGIN "Source: \"${QT5_LIBS}/../plugins/platforms/qwindows.dll\"; DestDir: \"{app}/platforms/\";")
-    SET(ISS_ICO_PLUGIN "Source: \"${QT5_LIBS}/../plugins/imageformats/qico.dll\"; DestDir: \"{app}/imageformats/\";")
-    SET(ISS_JPEG_PLUGIN "Source: \"${QT5_LIBS}/../plugins/imageformats/qjpeg.dll\"; DestDir: \"{app}/imageformats/\";")
-    IF(ENABLE_SOUND)
-        SET(ISS_MULTIMEDIA_PLUGINS "Source: \"${QT5_LIBS}/../plugins/mediaservice/dsengine.dll\"; DestDir: \"{app}/mediaservice/\";\nSource: \"${QT5_LIBS}/../plugins/mediaservice/qtmedia_audioengine.dll\"; DestDir: \"{app}/mediaservice/\";\nSource: \"${QT5_LIBS}/../plugins/playlistformats/qtmultimedia_m3u.dll\"; DestDir: \"{app}/playlistformats/\";")
-    ELSE()
-        SET(ISS_MULTIMEDIA_PLUGINS "; QtMultimedia don't used")
-    ENDIF()
-    SET(ISS_QML_DIR "Source: \"${QT5_LIBS}/../imports/Qt/labs/shaders/qmldir\"; DestDir: \"{app}/Qt/labs/shaders/\";")
-    SET(ISS_QML_PLUGINS "Source: \"${QT5_LIBS}/../imports/Qt/labs/shaders/plugins.qmltypes\"; DestDir: \"{app}/Qt/labs/shaders/\";")
-    SET(ISS_QML_SHADERS "Source: \"${QT5_LIBS}/../imports/Qt/labs/shaders/qmlshadersplugin.dll\"; DestDir: \"{app}/Qt/labs/shaders/\";")
-
-    CONFIGURE_FILE(${CMAKE_SOURCE_DIR}/stellarium.iss.cmake ${CMAKE_SOURCE_DIR}/stellarium.iss @ONLY)
-    CONFIGURE_FILE(${CMAKE_SOURCE_DIR}/stellarium-patch.iss.cmake ${CMAKE_SOURCE_DIR}/stellarium-patch.iss @ONLY)
-ENDIF()
-
-IF(APPLE)
-    CONFIGURE_FILE(${CMAKE_SOURCE_DIR}/data/Info.plist.cmake ${CMAKE_SOURCE_DIR}/data/Info.plist @ONLY)
-ENDIF()
-
-IF(CMAKE_BUILD_TYPE STREQUAL "Release" OR CMAKE_BUILD_TYPE STREQUAL "RelWithDebInfo")
-    ADD_DEFINITIONS(-DQT_NO_DEBUG)
-    ADD_DEFINITIONS(-DNDEBUG)
-ENDIF()
-
-CONFIGURE_FILE(${CMAKE_SOURCE_DIR}/data/default_config.ini.cmake ${CMAKE_SOURCE_DIR}/data/default_config.ini @ONLY)
-CONFIGURE_FILE(${CMAKE_SOURCE_DIR}/data/updates.json.cmake ${CMAKE_SOURCE_DIR}/data/updates.json @ONLY)
-
-########### uninstall files ###############
-CONFIGURE_FILE(
-  "${CMAKE_CURRENT_SOURCE_DIR}/cmake_uninstall.cmake.in"
-  "${CMAKE_CURRENT_BINARY_DIR}/cmake_uninstall.cmake"
-  IMMEDIATE @ONLY)
-
-ADD_CUSTOM_TARGET(uninstall
-  "${CMAKE_COMMAND}" -P "${CMAKE_CURRENT_BINARY_DIR}/cmake_uninstall.cmake")
-
-########### Packaging info for CPack ###########
-
-IF(GENERATE_PACKAGE_TARGET)
-  INCLUDE(InstallRequiredSystemLibraries)
-  SET(CPACK_PACKAGE_DESCRIPTION_SUMMARY "Stellarium is a free open source planetarium for your computer. It shows a realistic sky in 3D, just like what you see with the naked eye, binoculars or a telescope.")
-  SET(CPACK_PACKAGE_VENDOR "Stellarium's team")
-  SET(CPACK_PACKAGE_DESCRIPTION_FILE "${CMAKE_CURRENT_SOURCE_DIR}/README")
-  SET(CPACK_RESOURCE_FILE_LICENSE "${CMAKE_CURRENT_SOURCE_DIR}/COPYING")
-  SET(CPACK_PACKAGE_VERSION_MAJOR ${STELLARIUM_MAJOR})
-  SET(CPACK_PACKAGE_VERSION_MINOR ${STELLARIUM_MINOR})
-  SET(CPACK_PACKAGE_VERSION_PATCH ${STELLARIUM_PATCH})
-  SET(CPACK_PACKAGE_INSTALL_DIRECTORY "stellarium")
-  SET(CPACK_SOURCE_PACKAGE_FILE_NAME "stellarium-${VERSION}")
-  SET(CPACK_SOURCE_GENERATOR "TGZ")
-  SET(CPACK_GENERATOR "TGZ")
-  SET(CPACK_STRIP_FILES "bin/stellarium")
-  SET(CPACK_PACKAGE_EXECUTABLES "stellarium" "Stellarium")
-  SET(CPACK_SOURCE_IGNORE_FILES "/CVS/" "/.svn/" "/.git/" "/.bzr/" "builds/" "installers/" "Stellarium.tag$" "Stellarium.kdevelop.pcs$" "/CMakeLists.txt.user$" "\\\\.bzrignore$" "~$" "\\\\.swp$" "\\\\.#" "/#")
-  SET(CPACK_RPM_PACKAGE_LICENSE "GPLv2+")
-  SET(CPACK_RPM_PACKAGE_GROUP "Amusements/Graphics")
-  SET(CPACK_RPM_PACKAGE_URL "http://stellarium.org/")
-  SET(CPACK_DEBIAN_PACKAGE_MAINTAINER "${CPACK_PACKAGE_VENDOR} <stellarium-pubdevel@lists.sourceforge.net>")
-  SET(CPACK_DEBIAN_PACKAGE_SECTION "science")
-  SET(CPACK_DEBIAN_PACKAGE_VERSION "${VERSION}+deb1")
-  SET(CPACK_DEBIAN_PACKAGE_HOMEPAGE "${CPACK_RPM_PACKAGE_URL}")
-  SET(CPACK_DEBIAN_PACKAGE_SHLIBDEPS ON)
-  INCLUDE(CPack)
-ENDIF()
-
-########### Macosx Bundling ###############
-IF(APPLE)
-	# ${Qt5Core_INCLUDE_DIRS} is a list; I'm expecting the first entry to always be QtCore.framework.
-	ADD_CUSTOM_TARGET(
-		mac_app
-		python util/mac_app.py ${CMAKE_INSTALL_PREFIX} ${PROJECT_SOURCE_DIR} ${CMAKE_BUILD_TYPE} ${Qt5Core_INCLUDE_DIRS} 
-		DEPENDS ${CMAKE_CURRENT_BINARY_DIR}/Stellarium.app
-		WORKING_DIRECTORY ${PROJECT_SOURCE_DIR}
-		COMMENT "making the macosx bundle."
-		VERBATIM
-	)
-ENDIF()
-
-
-########### Generate doxygen doc ###############
-CONFIGURE_FILE(${PROJECT_SOURCE_DIR}/Doxyfile.cmake ${CMAKE_CURRENT_BINARY_DIR}/Doxyfile @ONLY)
-ADD_CUSTOM_TARGET(apidoc doxygen ${CMAKE_CURRENT_BINARY_DIR}/Doxyfile WORKING_DIRECTORY ${CMAKE_CURRENT_BINARY_DIR} COMMENT "Generate the doxygen documentation into the doc directory.")
-
-##################### Generate translation copying script ######################
-IF(WIN32)
- STRING(REPLACE "/" "\\" PROJECT_SOURCE_DIR_WINPATH ${PROJECT_SOURCE_DIR})
- STRING(REPLACE "/" "\\" PROJECT_BINARY_DIR_WINPATH ${PROJECT_BINARY_DIR})
- CONFIGURE_FILE(${PROJECT_SOURCE_DIR}/util/copy-translations.bat.cmake ${PROJECT_SOURCE_DIR}/util/copy-translations.bat @ONLY NEWLINE_STYLE WIN32)
-ENDIF()
-
-########### Top level include directories ###########
-# This will be used for all compilations in sub-directories
-INCLUDE_DIRECTORIES(
-	${CMAKE_BINARY_DIR}
-	${CMAKE_SOURCE_DIR}/src
-	${CMAKE_SOURCE_DIR}/src/core
-	${CMAKE_SOURCE_DIR}/src/core/modules
-	${CMAKE_SOURCE_DIR}/src/core/planetsephems
-	${CMAKE_SOURCE_DIR}/src/core/external
-	${CMAKE_SOURCE_DIR}/src/core/external/qtcompress
-	${CMAKE_SOURCE_DIR}/src/core/external/glues_stel/source/
-	${CMAKE_SOURCE_DIR}/src/core/external/glues_stel/source/libtess
-	${CMAKE_SOURCE_DIR}/src/gui
-	${CMAKE_SOURCE_DIR}/src/scripting
-	${INTL_INCLUDE_DIR}
-	${CMAKE_BINARY_DIR}/src
-	${ZLIB_INCLUDE_DIR}
-)
-
-########### Subdirectories ###############
-ADD_SUBDIRECTORY( data )
-ADD_SUBDIRECTORY( src )
-ADD_SUBDIRECTORY( textures )
-ADD_SUBDIRECTORY( doc )
-IF(ENABLE_NLS)
-  ADD_SUBDIRECTORY( po )
-ENDIF()
-ADD_SUBDIRECTORY( landscapes )
-ADD_SUBDIRECTORY( skycultures )
-ADD_SUBDIRECTORY( nebulae )
-IF(ENABLE_SCRIPTING)
-  ADD_SUBDIRECTORY( scripts )
-ENDIF()
-ADD_SUBDIRECTORY( stars )
-ADD_SUBDIRECTORY( plugins )
->>>>>>> 04d7e504
+ADD_SUBDIRECTORY( plugins )