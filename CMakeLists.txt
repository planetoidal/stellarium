--- conflicted
+++ resolved
@@ -1,15 +1,5 @@
-<<<<<<< HEAD
-# Because 2.8.11 is not available yet on ubuntu, but we need it to fix some
-# bugs on windows.
-IF(WIN32)
-  CMAKE_MINIMUM_REQUIRED(VERSION 2.8.11)
-ELSE()
-  CMAKE_MINIMUM_REQUIRED(VERSION 2.8.10)
-ENDIF()
-=======
 
 CMAKE_MINIMUM_REQUIRED(VERSION 2.8.11)
->>>>>>> bb0466bc
 
 ########### Project name ###########
 PROJECT(Stellarium)
