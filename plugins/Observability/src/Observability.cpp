--- conflicted
+++ resolved
@@ -675,19 +675,11 @@
 
 	if (show_Today) 
 	{
-<<<<<<< HEAD
 		renderer->drawText(TextParams(xLine, yLine,q_(" TODAY:")));
-		renderer->drawText(TextParams(xLine+fontSize, yLine-fontSize, RS2));
-		renderer->drawText(TextParams(xLine+fontSize, yLine-fontSize*2, RS1));
-		renderer->drawText(TextParams(xLine+fontSize, yLine-fontSize*3, Cul));
-		yLine -= fontSize*5;
-=======
-		paintresult.drawText(xLine, yLine,q_(" TODAY:"));
-		paintresult.drawText(xLine+fontSize, yLine-spacing, RS2);
-		paintresult.drawText(xLine+fontSize, yLine-spacing*2, RS1);
-		paintresult.drawText(xLine+fontSize, yLine-spacing*3, Cul);
+		renderer->drawText(TextParams(xLine+fontSize, yLine-spacing, RS2));
+		renderer->drawText(TextParams(xLine+fontSize, yLine-spacing*2, RS1));
+		renderer->drawText(TextParams(xLine+fontSize, yLine-spacing*3, Cul));
 		yLine -= spacing2;
->>>>>>> 17b3bf78
 	};
 	
 	if ((isMoon && show_FullMoon) || (!isSun && !isMoon && show_Year)) 
@@ -695,33 +687,18 @@
 		renderer->drawText(TextParams(xLine,yLine," THIS YEAR:"));
 		if (show_Best_Night || show_FullMoon)
 		{
-<<<<<<< HEAD
-			yLine -= fontSize;
+			yLine -= spacing;
 			renderer->drawText(TextParams(xLine+fontSize, yLine, bestNight));
 		};
 		if (show_Good_Nights) 
 		{
-			yLine -= fontSize;
+			yLine -= spacing;
 			renderer->drawText(TextParams(xLine+fontSize, yLine, ObsRange));
 		};
 		if (show_AcroCos) 
 		{
-			yLine -= fontSize;
+			yLine -= spacing;
 			renderer->drawText(TextParams(xLine+fontSize, yLine, AcroCos));
-=======
-			yLine -= spacing;
-			paintresult.drawText(xLine+fontSize, yLine, bestNight);
-		};
-		if (show_Good_Nights) 
-		{
-			yLine -= spacing;
-			paintresult.drawText(xLine+fontSize, yLine, ObsRange);
-		};
-		if (show_AcroCos) 
-		{
-			yLine -= spacing;
-			paintresult.drawText(xLine+fontSize, yLine, AcroCos);
->>>>>>> 17b3bf78
 		};
 
 	};
