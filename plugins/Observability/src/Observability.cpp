/*
 * Copyright (C) 2012 Ivan Marti-Vidal
 *
 * This program is free software; you can redistribute it and/or
 * modify it under the terms of the GNU General Public License
 * as published by the Free Software Foundation; either version 2
 * of the License, or (at your option) any later version.
 *
 * This program is distributed in the hope that it will be useful,
 * but WITHOUT ANY WARRANTY; without even the implied warranty of
 * MERCHANTABILITY or FITNESS FOR A PARTICULAR PURPOSE.  See the
 * GNU General Public License for more details.
 *
 * You should have received a copy of the GNU General Public License
 * along with this program; if not, write to the Free Software
 * Foundation, Inc., 51 Franklin Street, Suite 500, Boston, MA  02110-1335, USA.
 */

#include <QSettings>
#include <QPixmap>
#include <QTimer>
#include <QString>
#include <QDebug>
#include <QKeyEvent>
#include <QtNetwork>
#include <QKeyEvent>
#include <QMouseEvent>

#include "StelIniParser.hpp"
#include "StelProjector.hpp"
#include "StarMgr.hpp"
#include "StelObject.hpp"
#include "StelObserver.hpp"
#include "StelUtils.hpp"
#include "StelApp.hpp"
#include "StelObjectMgr.hpp"
#include "StelLocaleMgr.hpp"
#include "StelModuleMgr.hpp"
#include "StelGui.hpp"
#include "StelGuiItems.hpp"
#include "StelMovementMgr.hpp"
#include "StelFileMgr.hpp"
#include "StelCore.hpp"
#include "ZoneArray.hpp"
#include "StelSkyDrawer.hpp"
#include "Observability.hpp"
#include "ObservabilityDialog.hpp"

#include "SolarSystem.hpp"
#include "Planet.hpp"
#include "StelFader.hpp"

StelModule* ObservabilityStelPluginInterface::getStelModule() const
{
	return new Observability();
}

StelPluginInfo ObservabilityStelPluginInterface::getPluginInfo() const
{
	Q_INIT_RESOURCE(Observability);

	StelPluginInfo info;
	info.id = "Observability";
<<<<<<< HEAD
	info.displayedName = N_("Observability analysis");
	info.authors = "Ivan Marti-Vidal (Onsala Space Observatory)"; // non-translatable field
	info.contact = "i.martividal@gmail.com";
	info.description = N_("Reports an analysis of source observability (rise, set, and transit times), as well as the epochs of year when the source is best observed. It assumes that a source is observable if it is above the horizon during a fraction of the night. The plugin also gives the day for largest separation from the Sun and the days of Acronychal and Cosmical rise/set.<br><br> An explanation of the quantities shown by this script is given in the 'About' tab of the configuration window");
=======
	info.displayedName = N_("Observability Analysis");
	info.authors = "Ivan Marti-Vidal (Onsala Space Observatory)"; // non-translatable field
	info.contact = "i.martividal@gmail.com";
	info.description = N_("Displays an analysis of a selected object's observability (rise, set, and transit times) for the current date, as well as when it is observable through the year. An object is assumed to be observable if it is above the horizon during a fraction of the night. Also included are the dates of the largest separation from the Sun and acronychal and cosmical rising and setting. (Explanations are provided in the 'About' tab of the plugin's configuration window.)");
>>>>>>> 57d638e8
	info.version = OBSERVABILITY_PLUGIN_VERSION;
	return info;
}


Observability::Observability()
	: ObserverLoc(0.),
      flagShowReport(false),
      onPixmap(NULL),
      offPixmap(NULL),
      glowPixmap(NULL),
      toolbarButton(NULL)
{
	setObjectName("Observability");
	configDialog = new ObservabilityDialog();

	// TODO: Migrate to static const? --BM
	// Some useful constants:
	Rad2Deg = 180./3.1415927; // Convert degrees into radians
	Rad2Hr = 12./3.1415927;  // Convert hours into radians
	UA = 1.4958e+8;         // Astronomical Unit in Km.
	TFrac = 0.9972677595628414;  // Convert sidereal time into Solar time
	JDsec = 1./86400.;      // A second in days.
	halfpi = 1.57079632675; // pi/2
	MoonT = 29.530588; // Moon synodic period (used as first estimate of Full Moon).
	RefFullMoon = 2451564.696; // Reference Julian date of a Full Moon.
	MoonPerilune = 0.0024236308; // Smallest Earth-Moon distance (in AU).
	
	nextFullMoon = 0.0;
	prevFullMoon = 0.0;
	refractedHorizonAlt = 0.0;
	selName = "";

	// Dummy initial values for parameters and data vectors:
	mylat = 1000.; mylon = 1000.;
	myJD = 0.0;
	curYear = 0;
	isStar = true;
	isMoon = false;
	isSun = false;
	isScreen = true;

	//Get pointer to the Earth:
	PlanetP Earth = GETSTELMODULE(SolarSystem)->getEarth();
	myEarth = Earth.data();

	// Get pointer to the Moon/Sun:
	PlanetP Moon = GETSTELMODULE(SolarSystem)->getMoon();
	myMoon = Moon.data();

	// I think this can be done in a more simple way...--BM
	for (int i=0;i<366;i++) {
		sunRA[i] = 0.0; sunDec[i] = 0.0;
		objectRA[i] = 0.0; objectDec[i]=0.0;
		sunSidT[0][i]=0.0; sunSidT[1][i]=0.0;
		objectSidT[0][i]=0.0; objectSidT[1][i]=0.0;
		objectH0[i] = 0.0;
		yearJD[i] = 0.0;
	};

}

Observability::~Observability()
{
	if (glowPixmap!=NULL)
		delete glowPixmap;
	if (onPixmap!=NULL)
		delete onPixmap;
	if (offPixmap!=NULL)
		delete offPixmap;
	delete configDialog;
}

void Observability::updateMessageText()
{
	// Set names of the months:
	monthNames.clear();
	monthNames << qc_("Jan", "short month name")
	           << qc_("Feb", "short month name")
	           << qc_("Mar", "short month name")
	           << qc_("Apr", "short month name")
	           << qc_("May", "short month name")
	           << qc_("Jun", "short month name")
	           << qc_("Jul", "short month name")
	           << qc_("Aug", "short month name")
	           << qc_("Sep", "short month name")
	           << qc_("Oct", "short month name")
	           << qc_("Nov", "short month name")
	           << qc_("Dec", "short month name");

	// TRANSLATORS: Short for "hours".
	msgH		= q_("h");
	// TRANSLATORS: Short for "minutes".
	msgM		= q_("m");
	// TRANSLATORS: Short for "seconds".
	msgS		= q_("s");
	msgSetsAt	= q_("Sets at %1 (in %2)");
	msgRoseAt	= q_("Rose at %1 (%2 ago)");
	msgSetAt	= q_("Set at %1 (%2 ago)");
	msgRisesAt	= q_("Rises at %1 (in %2)");
	msgCircumpolar	= q_("Circumpolar.");
	msgNoRise	= q_("No rise.");
	msgCulminatesAt	= q_("Culminates at %1 (in %2) at %3 deg.");
	msgCulminatedAt	= q_("Culminated at %1 (%2 ago) at %3 deg.");
	msgSrcNotObs	= q_("Source is not observable.");
	msgNoACRise	= q_("No acronychal nor cosmical rise/set.");
	msgGreatElong	= q_("Greatest elongation: %1 (at %2 deg.)");
	msgLargSSep	= q_("Largest Sun separation: %1 (at %2 deg.)");
	msgNone		= q_("None");
	// TRANSLATORS: The space at the end is significant - another sentence may follow.
	msgAcroRise	= q_("Acronychal rise/set: %1/%2. ");
	// TRANSLATORS: The space at the end is significant - another sentence may follow.
	msgNoAcroRise	= q_("No acronychal rise/set. ");
	msgCosmRise	= q_("Cosmical rise/set: %1/%2.");
	msgNoCosmRise	= q_("No cosmical rise/set.");
	msgWholeYear	= q_("Observable during the whole year.");
	msgNotObs	= q_("Not observable at dark night.");
	msgAboveHoriz	= q_("Nights above horizon: %1");
	msgToday	= q_("TODAY:");
	msgThisYear	= q_("THIS YEAR:");
	// TRANSLATORS: The space at the end is significant - another sentence may follow.
	msgPrevFullMoon	= q_("Previous Full Moon: %1 %2 at %3:%4. ");
	msgNextFullMoon	= q_("Next Full Moon: %1 %2 at %3:%4. ");
}

double Observability::getCallOrder(StelModuleActionName actionName) const
{
	if (actionName==StelModule::ActionDraw)
		return StelApp::getInstance().getModuleMgr().getModule("LandscapeMgr")->getCallOrder(actionName)+10.;
	return 0;
}

void Observability::init()
{
	loadConfiguration();
	
	try 
	{
		StelGui* gui = dynamic_cast<StelGui*>(StelApp::getInstance().getGui());
		glowPixmap = new QPixmap(":/graphicGui/glow32x32.png");
		onPixmap = new QPixmap(":/observability/bt_observab_on.png");
		offPixmap = new QPixmap(":/observability/bt_observab_off.png");

		addAction("actionShow_Observability", N_("Observability"), N_("Observability"), "enabled");
		addAction("actionShow_Observability_ConfigDialog", N_("Observability"), N_("Observability configuration window"), configDialog, "visible");
		toolbarButton = new StelButton(NULL, *OnIcon, *OffIcon, *GlowIcon, "actionShow_Observability");
		gui->getButtonBar()->addButton(toolbarButton, "065-pluginsGroup");
	}
	catch (std::exception &e)
	{
		qWarning() << "WARNING: unable create toolbar button for Observability plugin (or load gonfig GUI). " << e.what();
	};
	
	updateMessageText();
	connect(&StelApp::getInstance(), SIGNAL(languageChanged()),
	        this, SLOT(updateMessageText()));
}

/////////////////////////////////////////////
// MAIN CODE:
void Observability::draw(StelCore* core)
{
	if (!flagShowReport)
		return; // Button is off.

/////////////////////////////////////////////////////////////////
// PRELIMINARS:
	bool locChanged, yearChanged;
	StelObjectP selectedObject;
	PlanetP ssObject, parentPlanet;

// Only execute plugin if we are on Earth.
	if (core->getCurrentLocation().planetName != "Earth")
		return;

// Set the painter:
	StelPainter paintresult(core->getProjection2d());
	paintresult.setColor(fontColor[0],fontColor[1],fontColor[2],1);
	font.setPixelSize(fontSize);
	paintresult.setFont(font);

// Get current date, location, and check if there is something selected.
	double currlat = (core->getCurrentLocation().latitude)/Rad2Deg;
	double currlon = (core->getCurrentLocation().longitude)/Rad2Deg;
	double currheight = (6371.+(core->getCurrentLocation().altitude)/1000.)/UA;
	double currJD = core->getJDay();
	double currJDint;
//	GMTShift = StelUtils::getGMTShiftFromQT(currJD)/24.0;
	GMTShift = StelApp::getInstance().getLocaleMgr().getGMTShift(currJD)/24.0;

//	qDebug() << QString("%1%2 ").arg(GMTShift);

	double currLocalT = 24.*modf(currJD + GMTShift,&currJDint);

	int auxm, auxd, auxy;
	StelUtils::getDateFromJulianDay(currJD, &auxy, &auxm, &auxd);
	bool isSource = StelApp::getInstance().getStelObjectMgr().getWasSelected();
	bool show_Year = show_Best_Night || show_Good_Nights || show_AcroCos; 

//////////////////////////////////////////////////////////////////


//////////////////////////////////////////////////////////////////
// NOW WE CHECK THE CHANGED PARAMETERS W.R.T. THE PREVIOUS FRAME:

// Update JD.
	myJD = currJD;

// If the year changed, we must recompute the Sun's position for each new day:
	if (auxy != curYear)
	{
		yearChanged = true;
		curYear = auxy;
		updateSunData(core);
	}
	else
	{
		yearChanged = false;
	};

// Have we changed the latitude or longitude?
	if (currlat == mylat && currlon == mylon)
	{
		locChanged = false;
	}
	else
	{
		locChanged = true;
		mylat = currlat; mylon = currlon;
		double temp1 = currheight*std::cos(currlat);
		ObserverLoc[0] = temp1*std::cos(currlon);
		ObserverLoc[1] = temp1*std::sin(currlon);
		ObserverLoc[2] = currheight*std::sin(currlat);
	};



// Add refraction, if necessary:
	Vec3d TempRefr;	
	TempRefr[0] = std::cos(horizonAltitude);  
	TempRefr[1] = 0.0; 
	TempRefr[2] = std::sin(horizonAltitude);  
	Vec3d CorrRefr = core->altAzToEquinoxEqu(TempRefr,StelCore::RefractionAuto);
	TempRefr = core->equinoxEquToAltAz(CorrRefr,StelCore::RefractionOff);
	double RefracAlt = std::asin(TempRefr[2]);

	// If the diference is larger than 1 arcminute...
	if (std::abs(refractedHorizonAlt-RefracAlt)>2.91e-4)
	{
		//... configuration for refraction changed notably.
		refractedHorizonAlt = RefracAlt;
		configChanged = true;
		souChanged = true;
	};





// If we have changed latitude (or year), we update the vector of Sun's hour 
// angles at twilight, and re-compute Sun/Moon ephemeris (if selected):
	if (locChanged || yearChanged || configChanged) 
	{
		updateSunH();
		lastJDMoon = 0.0;
	};

//////////////////////////////////////////////////////////////////


//////////////////////////////////////////////////////////////////
// NOW WE DEAL WITH THE SOURCE (OR SCREEN-CENTER) POSITION:

	if (isScreen) // Always re-compute everything for the screen center.
		souChanged = true; 

	if (isSource) // There is something selected!
	{ 

// Get the selected source and its name:
		selectedObject = StelApp::getInstance().getStelObjectMgr().getSelectedObject()[0]; 

// Don't do anything for satellites:
		if(selectedObject->getType() == "Satellite")
			return;

		QString name = selectedObject->getEnglishName();
		isMoon = ("Moon" == name);
		isSun = ("Sun" == name);

// If Moon is not selected (or was unselected), force re-compute of Full Moon next time it is selected:
		if (!isMoon)
		{
			prevFullMoon = 0.0;
			nextFullMoon = 0.0;
		};

//Update position:
		EquPos = selectedObject->getEquinoxEquatorialPos(core);
		EquPos.normalize();
		LocPos = core->equinoxEquToAltAz(EquPos, StelCore::RefractionOff);

// Check if the user has changed the source (or if the source is Sun/Moon). 
		if (name == selName) 
		{
			souChanged = false;
		}
		else 
		{ // Check also if the (new) source belongs to the Solar System:

			souChanged = true;
			selName = name;

			Planet* planet = dynamic_cast<Planet*>(selectedObject.data());
			isStar = (planet == NULL);

			if (!isStar && !isMoon && !isSun)  // Object in the Solar System, but is not Sun nor Moon.
			{ 

				int gene = -1;

			// If object is a planet's moon, we get its parent planet:
				ssObject = GETSTELMODULE(SolarSystem)->searchByEnglishName(selName);
				// TODO: Isn't it easier just to use the planet object we just cast? --BM

				parentPlanet = ssObject->getParent();
				if (parentPlanet) 
				{
					while (parentPlanet)
					{
						gene += 1;
						parentPlanet = parentPlanet->getParent();
					}
				}
				for (int g=0; g<gene; g++)
				{
					ssObject = ssObject->getParent();
				}
				
			// Now get a pointer to the planet's instance:
				myPlanet = ssObject.data();
			}
		}
	}
	else // There is no source selected!
	{
	// If no source is selected, get the position vector of the screen center:
		selName.clear();
		isStar = true;
		isMoon = false;
		isSun = false;
		isScreen = true;
		Vec3d currentPos = GETSTELMODULE(StelMovementMgr)->getViewDirectionJ2000();
		currentPos.normalize();
		EquPos = core->j2000ToEquinoxEqu(currentPos);
		LocPos = core->j2000ToAltAz(currentPos, StelCore::RefractionOff);
	}


// Convert EquPos to RA/Dec:
	toRADec(EquPos, selRA, selDec);

// Compute source's altitude (in radians):
	alti = std::asin(LocPos[2]);

// Force re-computation of ephemeris if the location changes or the user changes the configuration:
	if (locChanged || configChanged)
	{ 
		souChanged=true;
		configChanged=false;
	};

/////////////////////////////////////////////////////////////////


/////////////////////////////////////////////////////////////////
// NOW WE COMPUTE RISE/SET/TRANSIT TIMES FOR THE CURRENT DAY:
	double currH = calculateHourAngle(mylat,alti,selDec);
	horizH = calculateHourAngle(mylat,refractedHorizonAlt,selDec);
	QString RS1, RS2, Cul; // strings with Rise/Set/Culmination times
	double risingTime = 0, settingTime = 0; // Actual Rise/Set times (in GMT).
	int d1,m1,s1,d2,m2,s2,dc,mc,sc; // Integers for the time spans in hh:mm:ss.
	bool solvedMoon = false; // Check if solutions were found for Sun, Moon, or planet.
	bool transit = false; // Is the source above the horizon? Did it culminate?

	int ephHour, ephMinute, ephSecond;  // Local time for selected ephemeris

	if (show_Today)
	{  // We show ephemeris for today (i.e., rise, set, and transit times).
		
		bool hasRisen = false;
		if (!isStar) 
		{
			int type = (isSun) ? 1:0;
			type += (isMoon) ? 2:0;
			type += (!isSun && !isMoon) ? 3:0;
			
			solvedMoon = calculateSolarSystemEvents(core, type);  // False if fails; True otherwise.
			currH = std::abs(24.*(MoonCulm-myJD)/TFrac);
			transit = MoonCulm-myJD<0.0;
			if (solvedMoon)
			{  // If failed, Set and Rise will be dummy.
				settingTime = std::abs(24.*(MoonSet-myJD)/TFrac);
				risingTime = std::abs(24.*(MoonRise-myJD)/TFrac);
			}
		}
		else if (horizH>0.0)
		{ // The source is not circumpolar and can be seen from this latitude.
			
			if ( LocPos[1]>0.0 ) // The source is at the eastern side...
			{
				if ( currH>horizH ) // ... and below the horizon.
				{
					settingTime = 24.-currH-horizH;
					risingTime = currH-horizH;
					hasRisen = false;
				}
				else  // ... and above the horizon.
				{
					risingTime = horizH-currH;
					settingTime = 2.*horizH-risingTime;
					hasRisen = true;
				}
			}
			else // The source is at the western side...
			{
				if ( currH>horizH ) // ... and below the horizon. 
				{
					settingTime = currH-horizH;
					risingTime = 24.-currH-horizH;
					hasRisen = false;
				}
				else // ... and above the horizon.
				{
					risingTime = horizH+currH;
					settingTime = horizH-currH;
					hasRisen = true;
				}
			}
		}
		
		if ((solvedMoon && MoonRise>0.0) || (!isSun && !isMoon && horizH>0.0))
		{
			double2hms(TFrac*settingTime, d1, m1, s1);
			double2hms(TFrac*risingTime, d2, m2, s2);
			
			//		Strings with time spans for rise/set/transit:
			RS1 = (d1==0)?"":QString("%1%2 ").arg(d1).arg(msgH);
			RS1 += (m1==0)?"":QString("%1%2 ").arg(m1).arg(msgM);
			RS1 += QString("%1%2").arg(s1).arg(msgS);
			RS2 = (d2==0)?"":QString("%1%2 ").arg(d2).arg(msgH);
			RS2 += (m2==0)?"":QString("%1%2 ").arg(m2).arg(msgM);
			RS2 += QString("%1%2").arg(s2).arg(msgS);
			if (hasRisen) 
			{
				double2hms(toUnsignedRA(currLocalT+TFrac*settingTime+12.),
				           ephHour, ephMinute, ephSecond);
				SetTime = QString("%1:%2").arg(ephHour).arg(ephMinute,2,10,QChar('0')); // Local time for set.
				
				double2hms(toUnsignedRA(currLocalT-TFrac*risingTime+12.),
				           ephHour, ephMinute, ephSecond); // Local time for rise.
				RiseTime = QString("%1:%2").arg(ephHour).arg(ephMinute,2,10,QLatin1Char('0'));
				
				//RS1 = q_("Sets at %1 (in %2)").arg(SetTime).arg(RS1);
				//RS2 = q_("Rose at %1 (%2 ago)").arg(RiseTime).arg(RS2);
				RS1 = msgSetsAt.arg(SetTime).arg(RS1);
				RS2 = msgRoseAt.arg(RiseTime).arg(RS2);
			}
			else 
			{
				double2hms(toUnsignedRA(currLocalT-TFrac*settingTime+12.),
				           ephHour, ephMinute, ephSecond);
				SetTime = QString("%1:%2").arg(ephHour).arg(ephMinute,2,10,QLatin1Char('0'));
				
				double2hms(toUnsignedRA(currLocalT+TFrac*risingTime+12.),
				           ephHour, ephMinute, ephSecond);
				RiseTime = QString("%1:%2").arg(ephHour).arg(ephMinute,2,10,QLatin1Char('0'));
				
				//RS1 = q_("Set at %1 (%2 ago)").arg(SetTime).arg(RS1);
				//RS2 = q_("Rises at %1 (in %2)").arg(RiseTime).arg(RS2);
				RS1 = msgSetAt.arg(SetTime).arg(RS1);
				RS2 = msgRisesAt.arg(RiseTime).arg(RS2);
			}
		}
		else // The source is either circumpolar or never rises:
		{
			(alti>refractedHorizonAlt)? RS1 = msgCircumpolar: RS1 = msgNoRise;
			RS2 = "";
		};
		
		// 	Culmination:
		
		if (isStar)
		{
			culmAlt = std::abs(mylat-selDec); // 90.-altitude at transit.
			transit = LocPos[1]<0.0;
		};
		
		if (culmAlt < (halfpi - refractedHorizonAlt)) // Source can be observed.
		{
			double altiAtCulmi = Rad2Deg*(halfpi-culmAlt-refractedHorizonAlt);
			double2hms(TFrac*currH,dc,mc,sc);
			
			//String with the time span for culmination:
			Cul = (dc==0)?"":QString("%1%2 ").arg(dc).arg(msgH);
			Cul += (mc==0)?"":QString("%1%2 ").arg(mc).arg(msgM);
			Cul += QString("%1%2").arg(sc).arg(msgS);
			if (!transit)
			{ 
				double2hms(toUnsignedRA(currLocalT + TFrac*currH + 12.),
				           ephHour, ephMinute, ephSecond); // Local time at transit.
				CulmTime = QString("%1:%2").arg(ephHour).arg(ephMinute,2,10,QLatin1Char('0'));
				//Cul = q_("Culminates at %1 (in %2) at %3 deg.").arg(CulmTime).arg(Cul).arg(altiAtCulmi,0,'f',1);
				Cul = msgCulminatesAt.arg(CulmTime).arg(Cul).arg(altiAtCulmi,0,'f',1);
			}
			else
			{
				double2hms(toUnsignedRA(currLocalT - TFrac*currH + 12.),
				           ephHour, ephMinute, ephSecond);
				CulmTime = QString("%1:%2").arg(ephHour).arg(ephMinute,2,10,QLatin1Char('0'));
				//Cul = q_("Culminated at %1 (%2 ago) at %3 deg.").arg(CulmTime).arg(Cul).arg(altiAtCulmi,0,'f',1);
				Cul = msgCulminatedAt.arg(CulmTime).arg(Cul).arg(altiAtCulmi,0,'f',1);
			}
		}
	} // This comes from show_Today==True
////////////////////////////////////////////////////////////


////////////////////////////////////////////////////////////
// NOW WE ANALYZE THE SOURCE OBSERVABILITY FOR THE WHOLE YEAR:

// Compute yearly ephemeris (only if necessary, and not for Sun nor Moon):


	if (isSun) 
	{
		lineBestNight.clear();
		lineObservableRange.clear();
	}
	else if (!isMoon && show_Year)
	{

		if (!isStar && (souChanged || yearChanged)) // Object moves.
			updatePlanetData(core); // Re-compute ephemeris.
		else
		{ // Object is fixed on the sky.
			double auxH = calculateHourAngle(mylat,refractedHorizonAlt,selDec);
			double auxSidT1 = toUnsignedRA(selRA - auxH); 
			double auxSidT2 = toUnsignedRA(selRA + auxH); 
			for (int i=0;i<nDays;i++) {
				objectH0[i] = auxH;
				objectRA[i] = selRA;
				objectDec[i] = selDec;
				objectSidT[0][i] = auxSidT1;
				objectSidT[1][i] = auxSidT2;
			};
		};

// Determine source observability (only if something changed):
		if ((souChanged || locChanged || yearChanged))
		{
			lineBestNight.clear();
			lineObservableRange.clear();

			// Check if the target cannot be seen.
			if (culmAlt >= (halfpi - refractedHorizonAlt))
			{
				//ObsRange = q_("Source is not observable.");
				//AcroCos = q_("No Acronychal nor Cosmical rise/set.");
				lineObservableRange = msgSrcNotObs;
				lineAcroCos = msgNoACRise;
			}
			else
			{ // Source can be seen.

///////////////////////////
// - Part 1. Determine the best observing night (i.e., opposition to the Sun):
				if (show_Best_Night)
				{
					int selday = 0;
					double deltaPhs = -1.0; // Initial dummy value
					double tempPhs; 	
					for (int i=0; i<nDays; i++) // Maximize the Sun-object separation.
					{
						tempPhs = Lambda(objectRA[i], objectDec[i],
						                 sunRA[i], sunDec[i]);
						if (tempPhs > deltaPhs)
						{
							selday = i;
							deltaPhs = tempPhs;
						}
					}

					if (selName=="Mercury" || selName=="Venus")
					{
						lineBestNight = msgGreatElong;
					}
					else 
					{
						lineBestNight = msgLargSSep;
					}
					
					lineBestNight = lineBestNight
					                .arg(formatAsDate(selday))
					                .arg(deltaPhs*Rad2Deg, 0, 'f', 1);
				}

///////////////////////////////
// - Part 2. Determine Acronychal and Cosmical rise and set:

				if (show_AcroCos)
				{
					int acroRise, acroSet, cosRise, cosSet;
					int result = calculateAcroCos(acroRise, acroSet,
					                              cosRise, cosSet);
					QString acroRiseStr, acroSetStr;
					QString cosRiseStr, cosSetStr;
					// TODO: Possible error? Day 0 is 1 Jan.
					acroRiseStr = (acroRise>0)?formatAsDate(acroRise):msgNone;
					acroSetStr = (acroSet>0)?formatAsDate(acroSet):msgNone;
					cosRiseStr = (cosRise>0)?formatAsDate(cosRise):msgNone;
					cosSetStr = (cosSet>0)?formatAsDate(cosSet):msgNone;

					if (result==3 || result==1)
						lineAcroCos =  msgAcroRise
						               .arg(acroRiseStr)
						               .arg(acroSetStr);
					else
						lineAcroCos =  msgNoAcroRise;
					
					if (result==3 || result==2)
						lineAcroCos += msgCosmRise
						               .arg(cosRiseStr)
						               .arg(cosSetStr);
					else
						lineAcroCos += msgNoCosmRise;
				}


////////////////////////////
// - Part 3. Determine range of good nights 
// (i.e., above horizon before/after twilight):

				if (show_Good_Nights)
				{
					int selday = 0;
					int selday2 = 0;
					bool bestBegun = false; // Are we inside a good time range?
					bool atLeastOne = false;
					QString dateRange;
					bool poleNight, twiGood;

					for (int i=0; i<nDays; i++)
					{

						poleNight = sunSidT[0][i]<0.0 && std::abs(sunDec[i]-mylat)>=halfpi; // Is it night during 24h?
						twiGood = (poleNight && std::abs(objectDec[i]-mylat)<halfpi)?true:CheckRise(i);
						
						if (twiGood && bestBegun == false)
						{
							selday = i;
							bestBegun = true;
							atLeastOne = true;
						};

						if (!twiGood && bestBegun == true)
						{
							selday2 = i;
							bestBegun = false;
							if (selday2 > selday)
							{
								// FIXME: This kind of concatenation is bad for i18n.
								if (!dateRange.isEmpty())
									dateRange += ", ";
								dateRange += QString("%1").arg(formatAsDateRange(selday, selday2));
							};
						};
					};

					// Check if there were good dates till the end of the year.
					if (bestBegun)
					{
						// FIXME: This kind of concatenation is bad for i18n.
						 if (!dateRange.isEmpty())
							 dateRange += ", ";
						dateRange += formatAsDateRange(selday, 0);
					};
					
					if (dateRange.isEmpty()) 
					{ 
						if (atLeastOne) 
						{
							//ObsRange = q_("Observable during the whole year.");
							lineObservableRange = msgWholeYear;
						}
						else
						{
							//ObsRange = q_("Not observable at dark night.");
							lineObservableRange = msgNotObs;
						};
					}
					else
					{
						// Nights when the target is above the horizon
						lineObservableRange = msgAboveHoriz.arg(dateRange);
					};

				}; // Comes from show_Good_Nights==True"
			}; // Comes from the "else" of "culmAlt>=..." 
		};// Comes from  "souChanged || ..."
	}; // Comes from the "else" with "!isMoon"

// Print all results:

	int lineSpacing = (int) (1.3* ( (double) fontSize));  // between lines
	int groupSpacing = 6*fontSize;  // between daily and yearly results
	int yLine = 8*fontSize+110;
	int xLine = 80;

	if (show_Today) 
	{
		//renderer->drawText(TextParams(xLine, yLine,q_("TODAY:")));
		renderer->drawText(TextParams(xLine, yLine, msgToday));
		renderer->drawText(TextParams(xLine+fontSize, yLine-lineSpacing, RS2));
		renderer->drawText(TextParams(xLine+fontSize, yLine-lineSpacing*2, RS1));
		renderer->drawText(TextParams(xLine+fontSize, yLine-lineSpacing*3, Cul));
		yLine -= groupSpacing;
	};
	
	if ((isMoon && show_FullMoon) || (!isSun && !isMoon && show_Year)) 
	{
		renderer->drawText(TextParams(xLine, yLine, msgThisYear));
		if (show_Best_Night || show_FullMoon)
		{
			yLine -= lineSpacing;
			renderer->drawText(TextParams(xLine+fontSize, yLine,
			                              lineBestNight));
		};
		if (show_Good_Nights) 
		{
			yLine -= lineSpacing;
			renderer->drawText(TextParams(xLine+fontSize, yLine,
			                              lineObservableRange));
		};
		if (show_AcroCos) 
		{
			yLine -= lineSpacing;
			renderer->drawText(TextParams(xLine+fontSize, yLine,
			                              lineAcroCos));
		};

	};

}

// END OF MAIN CODE
///////////////////////////////////////////////////////


//////////////////////////////
// AUXILIARY FUNCTIONS

////////////////////////////////////
// Returns the hour angle for a given altitude:
double Observability::calculateHourAngle(double latitude,
                                         double elevation,
                                         double declination)
{
	double denom = std::cos(latitude)*std::cos(declination);
	double numer = (std::sin(elevation)-std::sin(latitude)*std::sin(declination));

	if ( std::abs(numer) > std::abs(denom) ) 
	{
		return -0.5/86400.; // Source doesn't reach that altitude.
	}
	else
	{
		return Rad2Hr * std::acos(numer/denom);
	}
}
////////////////////////////////////


////////////////////////////////////
// Returns the angular separation between two points on the Sky:
// RA is given in hours and Dec in radians.
double Observability::Lambda(double RA1, double Dec1, double RA2, double Dec2)
{
	return std::acos(std::sin(Dec1)*std::sin(Dec2)+std::cos(Dec1)*std::cos(Dec2)*std::cos((RA1-RA2)/Rad2Hr));
}
////////////////////////////////////


////////////////////////////////////
// Returns the hour angle for a given a Sid. Time:
double Observability::HourAngle2(double RA, double ST)
{
	double result = toUnsignedRA(RA-ST/15.);
	result -= (result > 12.) ? 24.0 : 0.0;
	return result;

}
////////////////////////////////////


////////////////////////////////////
// Converts a float time/angle span (in hours/degrees) in the (integer) format hh/dd,mm,ss:
void Observability::double2hms(double hfloat, int &h1, int &h2, int &h3)
{
	double f1,f2,f3;
	hfloat = std::abs(hfloat);
	double ffrac = std::modf(hfloat,&f1);
	double ffrac2 = std::modf(60.*ffrac,&f2);
	ffrac2 = std::modf(3600.*(ffrac-f2/60.),&f3);
	h1 = (int)f1 ; h2 = (int)std::abs(f2+0.0*ffrac2) ; h3 = (int)std::abs(f3);
} 
////////////////////////////////////


////////////////////////////////////
// Adds/subtracts 24hr to ensure a RA between 0 and 24hr:
double Observability::toUnsignedRA(double RA)
{
	double tempRA,tempmod;
	//FIXME: tempmod is unused variable; need fix
	if (RA<0.0) {tempmod = std::modf(-RA/24.,&tempRA); RA += 24.*(tempRA+1.0)+0.0*tempmod;};
	double auxRA = 24.*std::modf(RA/24.,&tempRA);
	auxRA += (auxRA<0.0)?24.0:((auxRA>24.0)?-24.0:0.0);
	return auxRA;
}
////////////////////////////////////


QString Observability::formatAsDate(int dayNumber)
{
	int day, month, year;
	StelUtils::getDateFromJulianDay(yearJD[dayNumber], &year, &month, &day);

	QString formatString = (getDateFormat()) ? "%1 %2" : "%2 %1";
	QString result = formatString.arg(day).arg(monthNames[month-1]);
	return result;
}

///////////////////////////////////////////////
// Returns the day and month of year (to put it in format '25 Apr')
QString Observability::formatAsDateRange(int startDay, int endDay)
{
	int sDay, sMonth, sYear, eDay, eMonth, eYear;
	QString range;
	StelUtils::getDateFromJulianDay(yearJD[startDay], &sYear, &sMonth, &sDay);
	StelUtils::getDateFromJulianDay(yearJD[endDay], &eYear, &eMonth, &eDay);
	if (endDay == 0)
	{
		eDay = 31;
		eMonth = 12;
	}
	if (startDay == 0)
	{
		sDay = 1;
		sMonth = 1;
	}
	
	// If it's the same month, display "X-Y Month" or "Month X-Y"
	if (sMonth == eMonth)
	{
		QString formatString = (getDateFormat()) ? "%1 - %2 %3" : "%3 %1 - %2";
		range = formatString.arg(sDay).arg(eDay).arg(monthNames[sMonth-1]);;
	}
	else
	{
		QString formatString = (getDateFormat()) ? "%1 %2 - %3 %4" 
		                                         : "%2 %1 - %4 %3";
		range = formatString.arg(sDay)
		                    .arg(monthNames[sMonth-1])
		                    .arg(eDay)
		                    .arg(monthNames[eMonth-1]);
	}

	return range;
}
//////////////////////////////////////////////

// Compute planet's position for each day of the current year:
void Observability::updatePlanetData(StelCore *core)
{
	double tempH;
	for (int i=0; i<nDays; i++)
	{
		getPlanetCoords(core, yearJD[i], objectRA[i], objectDec[i], false);
		tempH = calculateHourAngle(mylat, refractedHorizonAlt, objectDec[i]);
		objectH0[i] = tempH;
		objectSidT[0][i] = toUnsignedRA(objectRA[i]-tempH);
		objectSidT[1][i] = toUnsignedRA(objectRA[i]+tempH);
	}

// Return the planet to its current time:
	getPlanetCoords(core, myJD, objectRA[0], objectDec[0], true);
}

/////////////////////////////////////////////////
// Computes the Sun's RA and Dec (and the JD) for 
// each day of the current year.
void Observability::updateSunData(StelCore* core) 
{
	int day, month, year, sameYear;
// Get current date:
	StelUtils::getDateFromJulianDay(myJD,&year,&month,&day);

// Get JD for the Jan 1 of current year:
	StelUtils::getJDFromDate(&Jan1stJD,year,1,1,0,0,0);

// Check if we are on a leap year:
	StelUtils::getDateFromJulianDay(Jan1stJD+365., &sameYear, &month, &day);
	nDays = (year==sameYear)?366:365;
	
// Compute Earth's position throughout the year:
	Vec3d pos, sunPos;
	for (int i=0; i<nDays; i++)
	{
		yearJD[i] = Jan1stJD + (double)i;
		myEarth->computePosition(yearJD[i]);
		myEarth->computeTransMatrix(yearJD[i]);
		pos = myEarth->getHeliocentricEclipticPos();
		sunPos = core->j2000ToEquinoxEqu((core->matVsop87ToJ2000)*(-pos));
		EarthPos[i] = -pos;
		toRADec(sunPos,sunRA[i],sunDec[i]);
	};

//Return the Earth to its current time:
	myEarth->computePosition(myJD);
	myEarth->computeTransMatrix(myJD);
}
///////////////////////////////////////////////////


////////////////////////////////////////////
// Computes Sun's Sidereal Times at twilight and culmination:
void Observability::updateSunH()
{
	double tempH, tempH00;

	for (int i=0; i<nDays; i++)
	{
		tempH = calculateHourAngle(mylat, twilightAltRad, sunDec[i]);
		tempH00 = calculateHourAngle(mylat, refractedHorizonAlt, sunDec[i]);
		if (tempH > 0.0)
		{
			sunSidT[0][i] = toUnsignedRA(sunRA[i]-tempH*(1.00278));
			sunSidT[1][i] = toUnsignedRA(sunRA[i]+tempH*(1.00278));
		}
		else
		{
			sunSidT[0][i] = -1000.0;
			sunSidT[1][i] = -1000.0;
		}
		
		if (tempH00>0.0)
		{
			sunSidT[2][i] = toUnsignedRA(sunRA[i]+tempH00);
			sunSidT[3][i] = toUnsignedRA(sunRA[i]-tempH00);
		}
		else
		{
			sunSidT[2][i] = -1000.0;
			sunSidT[3][i] = -1000.0;
		}
	}
}
////////////////////////////////////////////


///////////////////////////////////////////
// Checks if a source can be observed with the Sun below the twilight altitude.
bool Observability::CheckRise(int day)
{

	// If Sun can't reach twilight elevation, the target is not visible.
	if (sunSidT[0][day]<0.0 || sunSidT[1][day]<0.0)
		return false;

	// Iterate over the whole year:
	int nBin = 1000;
	double auxSid1 = sunSidT[0][day];
	auxSid1 += (sunSidT[0][day] < sunSidT[1][day]) ? 24.0 : 0.0;
	double deltaT = (auxSid1-sunSidT[1][day]) / ((double)nBin);

	double hour; 
	for (int j=0; j<nBin; j++)
	{
		hour = toUnsignedRA(sunSidT[1][day]+deltaT*(double)j - objectRA[day]);
		hour -= (hour>12.) ? 24.0 : 0.0;
		if (std::abs(hour)<objectH0[day] || (objectH0[day] < 0.0 && alti>0.0))
			return true;
	}

	return false;
}
///////////////////////////////////////////


///////////////////////////////////////////
// Finds the dates of Acronichal (Rise, Set) and Cosmical (Rise2, Set2) dates.
int Observability::calculateAcroCos(int &acroRise, int &acroSet,
                                    int &cosRise, int &cosSet)
{
	acroRise = -1;
	acroSet = -1;
	cosRise = -1;
	cosSet = -1;

	double bestDiffAcroRise = 12.0;
	double bestDiffAcroSet = 12.0;
	double bestDiffCosRise = 12.0;
	double bestDiffCosSet = 12.0;

	double hourDiffAcroRise, hourDiffAcroSet, hourDiffCosRise, hourCosDiffSet;
	bool success = false;

	for (int i=0; i<366; i++)
	{
		if (objectH0[i]>0.0 && sunSidT[2][i]>0.0 && sunSidT[3][i]>0.0)
		{
			success = true;
			hourDiffAcroRise = toUnsignedRA(objectRA[i] - objectH0[i]);
			hourDiffCosRise = hourDiffAcroRise-sunSidT[3][i];
			hourDiffAcroRise -= sunSidT[2][i];
			
			hourDiffAcroSet = toUnsignedRA(objectRA[i] + objectH0[i]);
			hourCosDiffSet = hourDiffAcroSet - sunSidT[2][i];
			hourDiffAcroSet -= sunSidT[3][i];
			
			// Acronychal rise/set:
			if (std::abs(hourDiffAcroRise) < bestDiffAcroRise) 
			{
				bestDiffAcroRise = std::abs(hourDiffAcroRise);
				acroRise = i;
			};
			if (std::abs(hourDiffAcroSet) < bestDiffAcroSet) 
			{
				bestDiffAcroSet = std::abs(hourDiffAcroSet);
				acroSet = i;
			};
			
			// Cosmical Rise/Set:
			if (std::abs(hourDiffCosRise) < bestDiffCosRise) 
			{
				bestDiffCosRise = std::abs(hourDiffCosRise);
				cosRise = i;
			};
			if (std::abs(hourCosDiffSet) < bestDiffCosSet) 
			{
				bestDiffCosSet = std::abs(hourCosDiffSet);
				cosSet = i;
			};
		};
	};

	acroRise *= (bestDiffAcroRise > 0.083)?-1:1; // Check that difference is lower than 5 minutes.
	acroSet *= (bestDiffAcroSet > 0.083)?-1:1; // Check that difference is lower than 5 minutes.
	cosRise *= (bestDiffCosRise > 0.083)?-1:1; // Check that difference is lower than 5 minutes.
	cosSet *= (bestDiffCosSet > 0.083)?-1:1; // Check that difference is lower than 5 minutes.
	int result = (acroRise>0 || acroSet>0) ? 1 : 0;
	result += (cosRise>0 || cosSet>0) ? 2 : 0;
	return (success) ? result : 0;
}
///////////////////////////////////////////


////////////////////////////////////////////
// Convert an Equatorial Vec3d into RA and Dec:
void Observability::toRADec(Vec3d vec3d, double& ra, double &dec)
{
	vec3d.normalize();
	dec = std::asin(vec3d[2]); // in radians
	ra = toUnsignedRA(std::atan2(vec3d[1],vec3d[0])*Rad2Hr); // in hours.
}
////////////////////////////////////////////



///////////////////////////
// Just return the sign of a double
double Observability::sign(double d)
{
	return (d<0.0)?-1.0:1.0;
}
//////////////////////////



//////////////////////////
// Get the coordinates of Sun or Moon for a given JD:
// getBack controls whether Earth and Moon must be returned to their original positions after computation.
void Observability::getSunMoonCoords(StelCore *core, double jd,
                                     double &raSun, double &decSun,
                                     double &raMoon, double &decMoon,
                                     double &eclLon, bool getBack) 
                                     //, Vec3d &AltAzVector)
{

	if (getBack) // Return the Moon and Earth to their current position:
	{
		myEarth->computePosition(jd);
		myEarth->computeTransMatrix(jd);
		myMoon->computePosition(jd);
		myMoon->computeTransMatrix(jd);
	} 
	else // Compute coordinates:
	{
		myEarth->computePosition(jd);
		myEarth->computeTransMatrix(jd);
		Vec3d earthPos = myEarth->getHeliocentricEclipticPos();
		double curSidT;

// Sun coordinates:
		Vec3d sunPos = core->j2000ToEquinoxEqu((core->matVsop87ToJ2000)*(-earthPos));
		toRADec(sunPos, raSun, decSun);

// Moon coordinates:
		curSidT = myEarth->getSiderealTime(jd)/Rad2Deg;
		RotObserver = (Mat4d::zrotation(curSidT))*ObserverLoc;
		LocTrans = (core->matVsop87ToJ2000)*(Mat4d::translation(-earthPos));
		myMoon->computePosition(jd);
		myMoon->computeTransMatrix(jd);
		Vec3d moonPos = myMoon->getHeliocentricEclipticPos();
		sunPos = (core->j2000ToEquinoxEqu(LocTrans*moonPos))-RotObserver;
		
		eclLon = moonPos[0]*earthPos[1] - moonPos[1]*earthPos[0];

		toRADec(sunPos,raMoon,decMoon);
	};
}
//////////////////////////////////////////////



//////////////////////////
// Get the Observer-to-Moon distance JD:
// getBack controls whether Earth and Moon must be returned to their original positions after computation.
void Observability::getMoonDistance(StelCore *core, double jd, double &distance, bool getBack)
{

	if (getBack) // Return the Moon and Earth to their current position:
	{
		myEarth->computePosition(jd);
		myEarth->computeTransMatrix(jd);
		myMoon->computePosition(jd);
		myMoon->computeTransMatrix(jd);
	} 
	else
	{	// Compute coordinates:
		myEarth->computePosition(jd);
		myEarth->computeTransMatrix(jd);
		Vec3d earthPos = myEarth->getHeliocentricEclipticPos();
//		double curSidT;

// Sun coordinates:
//		Pos2 = core->j2000ToEquinoxEqu((core->matVsop87ToJ2000)*(-Pos0));
//		toRADec(Pos2,RASun,DecSun);

// Moon coordinates:
//		curSidT = myEarth->getSiderealTime(JD)/Rad2Deg;
//		RotObserver = (Mat4d::zrotation(curSidT))*ObserverLoc;
		LocTrans = (core->matVsop87ToJ2000)*(Mat4d::translation(-earthPos));
		myMoon->computePosition(jd);
		myMoon->computeTransMatrix(jd);
		Pos1 = myMoon->getHeliocentricEclipticPos();
		Pos2 = (core->j2000ToEquinoxEqu(LocTrans*Pos1)); //-RotObserver;

		distance = std::sqrt(Pos2*Pos2);

//		toRADec(Pos2,RAMoon,DecMoon);
	};
}
//////////////////////////////////////////////




//////////////////////////////////////////////
// Get the Coords of a planet:
void Observability::getPlanetCoords(StelCore *core, double JD, double &RA, double &Dec, bool getBack)
{

	if (getBack)
	{
	// Return the planet to its current time:
		myPlanet->computePosition(JD);
		myPlanet->computeTransMatrix(JD);
		myEarth->computePosition(JD);
		myEarth->computeTransMatrix(JD);
	} else
	{
	// Compute planet's position:
		myPlanet->computePosition(JD);
		myPlanet->computeTransMatrix(JD);
		Pos1 = myPlanet->getHeliocentricEclipticPos();
		myEarth->computePosition(JD);
		myEarth->computeTransMatrix(JD);
		Pos2 = myEarth->getHeliocentricEclipticPos();
		LocTrans = (core->matVsop87ToJ2000)*(Mat4d::translation(-Pos2));
		Pos2 = core->j2000ToEquinoxEqu(LocTrans*Pos1);
		toRADec(Pos2,RA,Dec);
	};

}
//////////////////////////////////////////////



//////////////////////////////////////////////
// Solves Moon's, Sun's, or Planet's ephemeris by bissection.
bool Observability::calculateSolarSystemEvents(StelCore* core, int bodyType)
{

	const int NUM_ITER = 100;
	int i;
	double hHoriz, ra, dec, raSun, decSun, tempH, tempJd, tempEphH, curSidT, eclLon;
	//Vec3d Observer;

	hHoriz = calculateHourAngle(mylat, refractedHorizonAlt, selDec);
	bool raises = hHoriz > 0.0;


// Only recompute ephemeris from second to second (at least)
// or if the source has changed (i.e., Sun <-> Moon). This saves resources:
	if (std::abs(myJD-lastJDMoon)>JDsec || lastType!=bodyType || souChanged)
	{

//		qDebug() << q_("%1  %2   %3   %4").arg(Kind).arg(LastObject).arg(myJD,0,'f',5).arg(lastJDMoon,0,'f',5);

		lastType = bodyType;

		myEarth->computePosition(myJD);
		myEarth->computeTransMatrix(myJD);
		Vec3d earthPos = myEarth->getHeliocentricEclipticPos();

		if (bodyType == 1) // Sun position
		{
			Pos2 = core->j2000ToEquinoxEqu((core->matVsop87ToJ2000)*(-earthPos));
		}
		else if (bodyType==2) // Moon position
		{
			curSidT = myEarth->getSiderealTime(myJD)/Rad2Deg;
			RotObserver = (Mat4d::zrotation(curSidT))*ObserverLoc;
			LocTrans = (core->matVsop87ToJ2000)*(Mat4d::translation(-earthPos));
			myMoon->computePosition(myJD);
			myMoon->computeTransMatrix(myJD);
			Pos1 = myMoon->getHeliocentricEclipticPos();
			Pos2 = (core->j2000ToEquinoxEqu(LocTrans*Pos1))-RotObserver;
		}
		else // Planet position
		{
			myPlanet->computePosition(myJD);
			myPlanet->computeTransMatrix(myJD);
			Pos1 = myPlanet->getHeliocentricEclipticPos();
			LocTrans = (core->matVsop87ToJ2000)*(Mat4d::translation(-earthPos));
			Pos2 = core->j2000ToEquinoxEqu(LocTrans*Pos1);
		};

		toRADec(Pos2,ra,dec);
		Vec3d moonAltAz = core->equinoxEquToAltAz(Pos2, StelCore::RefractionOff);
		bool hasRisen = moonAltAz[2] > refractedHorizonAlt;

// Initial guesses of rise/set/transit times.
// They are called 'Moon', but are also used for the Sun or planet:

		double Hcurr = -calculateHourAngle(mylat,alti,selDec)*sign(LocPos[1]);
		double SidT = toUnsignedRA(selRA + Hcurr);

		MoonCulm = -Hcurr; 
		MoonRise = (-hHoriz-Hcurr);
		MoonSet = (hHoriz-Hcurr);

		if (raises)
		{
			if (!hasRisen)
			{
				MoonRise += (MoonRise<0.0)?24.0:0.0;
				MoonSet -= (MoonSet>0.0)?24.0:0.0;
			}

// Rise time:
			tempEphH = MoonRise*TFrac;
			MoonRise = myJD + (MoonRise/24.);
			for (i=0; i<NUM_ITER; i++)
			{
	// Get modified coordinates:
				tempJd = MoonRise;
	
				if (bodyType<3)
				{
					getSunMoonCoords(core, tempJd,
					                 raSun, decSun,
					                 ra, dec,
					                 eclLon, false);
				} else
				{
					getPlanetCoords(core, tempJd, ra, dec, false);
				};

				if (bodyType==1) {ra = raSun; dec = decSun;};

	// Current hour angle at mod. coordinates:
				Hcurr = toUnsignedRA(SidT-ra);
				Hcurr -= (hasRisen)?0.0:24.;
				Hcurr -= (Hcurr>12.)?24.0:0.0;

	// H at horizon for mod. coordinates:
				hHoriz = calculateHourAngle(mylat,refractedHorizonAlt,dec);
	// Compute eph. times for mod. coordinates:
				tempH = (-hHoriz-Hcurr)*TFrac;
				if (hasRisen==false) tempH += (tempH<0.0)?24.0:0.0;
			// Check convergence:
				if (std::abs(tempH-tempEphH)<JDsec) break;
			// Update rise-time estimate:
				tempEphH = tempH;
				MoonRise = myJD + (tempEphH/24.);
			};

// Set time:  
			tempEphH = MoonSet;
			MoonSet = myJD + (MoonSet/24.);
			for (i=0; i<NUM_ITER; i++)
			{
	// Get modified coordinates:
				tempJd = MoonSet;
				
				if (bodyType < 3)
					getSunMoonCoords(core, tempJd,
					                 raSun, decSun,
					                 ra, dec,
					                 eclLon, false);
				else
					getPlanetCoords(core, tempJd, ra, dec, false);
				
				if (bodyType==1) {ra = raSun; dec = decSun;};
				
	// Current hour angle at mod. coordinates:
				Hcurr = toUnsignedRA(SidT-ra);
				Hcurr -= (hasRisen)?24.:0.;
				Hcurr += (Hcurr<-12.)?24.0:0.0;
	// H at horizon for mod. coordinates:
				hHoriz = calculateHourAngle(mylat, refractedHorizonAlt, dec);
	// Compute eph. times for mod. coordinates:
				tempH = (hHoriz-Hcurr)*TFrac;
				if (!hasRisen)
					tempH -= (tempH>0.0)?24.0:0.0;
		// Check convergence:
				if (std::abs(tempH-tempEphH)<JDsec)
					break;
		// Update set-time estimate:
				tempEphH = tempH;
				MoonSet = myJD + (tempEphH/24.);
			};
		} 
		else // Comes from if(raises)
		{
			MoonSet = -1.0;
			MoonRise = -1.0;
		};

// Culmination time:
		tempEphH = MoonCulm;
		MoonCulm = myJD + (MoonCulm/24.);

		for (i=0; i<NUM_ITER; i++)
		{
			// Get modified coordinates:
			tempJd = MoonCulm;

			if (bodyType<3)
			{
				getSunMoonCoords(core,tempJd,raSun,decSun,ra,dec,eclLon,false);
			} else
			{
				getPlanetCoords(core,tempJd,ra,dec,false);
			};


			if (bodyType==1) {ra = raSun; dec = decSun;};


	// Current hour angle at mod. coordinates:
			Hcurr = toUnsignedRA(SidT-ra);
			Hcurr += (LocPos[1]<0.0)?24.0:-24.0;
			Hcurr -= (Hcurr>12.)?24.0:0.0;

	// Compute eph. times for mod. coordinates:
			tempH = -Hcurr*TFrac;
	// Check convergence:
			if (std::abs(tempH-tempEphH)<JDsec) break;
			tempEphH = tempH;
			MoonCulm = myJD + (tempEphH/24.);
			culmAlt = std::abs(mylat-dec); // 90 - altitude at transit. 
		};

//		qDebug() << q_("%1").arg(MoonCulm,0,'f',5);


	lastJDMoon = myJD;

	}; // Comes from if (std::abs(myJD-lastJDMoon)>JDsec || LastObject!=Kind)




// Find out the days of Full Moon:
	if (bodyType==2 && show_FullMoon) // || show_SuperMoon))
	{

	// Only estimate date of Full Moon if we have changed Lunar month:
		if (myJD > nextFullMoon || myJD < prevFullMoon)
		{


	// Estimate the nearest (in time) Full Moon:
			double nT;
			double dT = std::modf((myJD-RefFullMoon)/MoonT,&nT);
			if (dT>0.5) {nT += 1.0;};
			if (dT<-0.5) {nT -= 1.0;};

			double TempFullMoon = RefFullMoon + nT*MoonT;

	// Improve the estimate iteratively (Secant method over Lunar-phase vs. time):

			dT = 0.1/1440.; // 6 seconds. Our time span for the finite-difference derivative estimate.
//			double Deriv1, Deriv2; // Variables for temporal use.
			double Sec1, Sec2, Temp1, Temp2; // Variables for temporal use.
			double iniEst1, iniEst2;  // JD values that MUST include the solution within them.
			double Phase1;

			for (int j=0; j<2; j++) 
			{ // Two steps: one for the previos Full Moon and the other for the next one.

				iniEst1 =  TempFullMoon - 0.25*MoonT; 
				iniEst2 =  TempFullMoon + 0.25*MoonT; 

				Sec1 = iniEst1; // TempFullMoon - 0.05*MoonT; // Initial estimates of Full-Moon dates
				Sec2 = iniEst2; // TempFullMoon + 0.05*MoonT; 

				getSunMoonCoords(core,Sec1,raSun,decSun,ra,dec,eclLon,false);
				Temp1 = eclLon; //Lambda(RA,Dec,RAS,DecS);
				getSunMoonCoords(core,Sec2,raSun,decSun,ra,dec,eclLon,false);
				Temp2 = eclLon; //Lambda(RA,Dec,RAS,DecS);


				for (int i=0; i<100; i++) // A limit of 100 iterations.
				{
					Phase1 = (Sec2-Sec1)/(Temp1-Temp2)*Temp1+Sec1;
					getSunMoonCoords(core,Phase1,raSun,decSun,ra,dec,eclLon,false);
					
					if (Temp1*eclLon < 0.0) 
					{
						Sec2 = Phase1;
						Temp2 = eclLon;
					} else {
						Sec1 = Phase1;
						Temp1 = eclLon;

					};

				//	qDebug() << QString("%1 %2 %3 %4 ").arg(Sec1).arg(Sec2).arg(Temp1).arg(Temp2);	


					if (std::abs(Sec2-Sec1) < 10.*dT)  // 1 minute accuracy; convergence.
					{
						TempFullMoon = (Sec1+Sec2)/2.;
				//		qDebug() << QString("%1%2 ").arg(TempFullMoon);	
						break;
					};
					
				};


				if (TempFullMoon > myJD) 
				{
					nextFullMoon = TempFullMoon;
					TempFullMoon -= MoonT;
				} else
				{
					prevFullMoon = TempFullMoon;
					TempFullMoon += MoonT;
				};

			};


	// Update the string shown in the screen: 
			int fullDay, fullMonth,fullYear, fullHour, fullMinute, fullSecond;
			double LocalPrev = prevFullMoon+GMTShift+0.5;  // Shift to the local time. 
			double LocalNext = nextFullMoon+GMTShift+0.5;
			double intMoon;
			double LocalTMoon = 24.*modf(LocalPrev,&intMoon);
			StelUtils::getDateFromJulianDay(intMoon, &fullYear, &fullMonth, &fullDay);
			double2hms(toUnsignedRA(LocalTMoon),fullHour,fullMinute,fullSecond);
			if (getDateFormat())
				lineBestNight = msgPrevFullMoon.arg(fullDay).arg(monthNames[fullMonth-1]).arg(fullHour).arg(fullMinute,2,10,QLatin1Char('0'));
			else
				lineBestNight = msgPrevFullMoon.arg(monthNames[fullMonth-1]).arg(fullDay).arg(fullHour).arg(fullMinute,2,10,QLatin1Char('0'));

			LocalTMoon = 24.*modf(LocalNext,&intMoon);
			StelUtils::getDateFromJulianDay(intMoon,&fullYear,&fullMonth,&fullDay);
			double2hms(toUnsignedRA(LocalTMoon),fullHour,fullMinute,fullSecond);			
			if (getDateFormat())
				lineBestNight += msgNextFullMoon.arg(fullDay).arg(monthNames[fullMonth-1]).arg(fullHour).arg(fullMinute,2,10,QLatin1Char('0'));
			else
				lineBestNight += msgNextFullMoon.arg(monthNames[fullMonth-1]).arg(fullDay).arg(fullHour).arg(fullMinute,2,10,QLatin1Char('0'));

			lineObservableRange.clear(); 
			lineAcroCos.clear();


	// Now, compute the days of all the Full Moons of the current year, and get the Earth/Moon distance:
//			double monthFrac, monthTemp, maxMoonDate;
//			monthFrac = std::modf((nextFullMoon-Jan1stJD)/MoonT,&monthTemp);
//			int PrevMonths = (int)(monthTemp+0.0*monthFrac); 
//			double BestDistance = 1.0; // initial dummy value for Sun-Moon distance;
//			double Distance; // temporal variable to save Earth-Moon distance at each month.

//			qDebug() << q_("%1 ").arg(PrevMonths);

//			for (int i=-PrevMonths; i<13 ; i++)
//			{
//				jd1 = nextFullMoon + MoonT*((double) i);
//				getMoonDistance(core,jd1,Distance,false); 
//				if (Distance < BestDistance)
//				{  // Month with the largest Full Moon:
//					BestDistance = Distance;
//					maxMoonDate = jd1;
//				};
//			};
//			maxMoonDate += GMTShift+0.5;
//			StelUtils::getDateFromJulianDay(maxMoonDate,&fullYear,&fullMonth,&fullDay);
//			double MoonSize = MoonPerilune/BestDistance*100.;
//			ObsRange = q_("Greatest Full Moon: %1 "+months[fullMonth-1]+" (%2% of Moon at Perilune)").arg(fullDay).arg(MoonSize,0,'f',2);
		};
	} 
	else if (bodyType <3)
	{
		lineBestNight.clear();
		lineObservableRange.clear(); 
		lineAcroCos.clear();
	}; 


// Return the Moon and Earth to its current position:
	if (bodyType<3)
	{
		getSunMoonCoords(core, myJD, raSun, decSun, ra, dec, eclLon, true);
	}
	else
	{
		getPlanetCoords(core, myJD, ra, dec, true);
	};


	return raises;
}




//////////////////////////////////
///  STUFF FOR THE GUI CONFIG

bool Observability::configureGui(bool show)
{
	if (show)
	{
		StelGui* gui = dynamic_cast<StelGui*>(StelApp::getInstance().getGui());
		gui->getGuiAction("actionShow_Observability_ConfigDialog")->setChecked(true);
	}

	return true;
}

void Observability::resetConfiguration()
{
	// Remove the plug-in's group from the configuration,
	// after that it will be loaded with default values.
	QSettings* conf = StelApp::getInstance().getSettings();
	Q_ASSERT(conf);
	conf->remove("Observability");
	loadConfiguration();
}

void Observability::loadConfiguration()
{
	QSettings* conf = StelApp::getInstance().getSettings();

	conf->beginGroup("Observability");

	// Load settings from main config file
	fontSize = conf->value("font_size",15).toInt();
	font.setPixelSize(fontSize);
	fontColor = StelUtils::strToVec3f(conf->value("font_color", "0,0.5,1").toString());
	show_AcroCos = conf->value("show_AcroCos", true).toBool();
	show_Good_Nights = conf->value("show_Good_Nights", true).toBool();
	show_Best_Night = conf->value("show_Best_Night", true).toBool();
	show_Today = conf->value("show_Today", true).toBool();
	show_FullMoon = conf->value("show_FullMoon", true).toBool();
//	show_Crescent = conf->value("show_Crescent", true).toBool();
//	show_SuperMoon = conf->value("show_SuperMoon", true).toBool();

	// For backwards compatibility, the value of this key is stored with
	// inverted sign.
	// TODO: Skip the sign inversion when the key is changed.
	int altitude = -(conf->value("Sun_Altitude", 12).toInt());
	setTwilightAltitude(altitude); 

	altitude = conf->value("Horizon_Altitude", 0).toInt();
	setHorizonAltitude(altitude);
	
	conf->endGroup();
	
	// Load date format from main settings.
	// TODO: Handle date format properly.
	if (conf->value("localization/date_display_format", "system_default").toString() == "ddmmyyyy")
		setDateFormat(true);
	else
		setDateFormat(false);
}

void Observability::saveConfiguration()
{
	QSettings* conf = StelApp::getInstance().getSettings();
	QString fontColorStr = QString("%1,%2,%3").arg(fontColor[0],0,'f',2).arg(fontColor[1],0,'f',2).arg(fontColor[2],0,'f',2);
	// Set updated values
	conf->beginGroup("Observability");
	conf->setValue("font_size", fontSize);
	// For backwards compatibility, the value of this key is stored with
	// inverted sign.
	// TODO: Skip the sign inversion when the key is changed.
	conf->setValue("Sun_Altitude", -twilightAltDeg);
	conf->setValue("Horizon_Altitude", horizonAltDeg);
	conf->setValue("font_color", fontColorStr);
	conf->setValue("show_AcroCos", show_AcroCos);
	conf->setValue("show_Good_Nights", show_Good_Nights);
	conf->setValue("show_Best_Night", show_Best_Night);
	conf->setValue("show_Today", show_Today);
	conf->setValue("show_FullMoon", show_FullMoon);
//	conf->setValue("show_Crescent", show_Crescent);
//	conf->setValue("show_SuperMoon", show_SuperMoon);
	conf->endGroup();
}

void Observability::enableTodayField(bool enabled)
{
	show_Today = enabled;
	configChanged = true;
}

void Observability::enableAcroCosField(bool enabled)
{
	show_AcroCos = enabled;
	configChanged = true;
}

void Observability::enableGoodNightsField(bool enabled)
{
	show_Good_Nights = enabled;
	configChanged = true;
}

void Observability::enableOppositionField(bool enabled)
{
	show_Best_Night = enabled;
	configChanged = true;
}

void Observability::enableFullMoonField(bool enabled)
{
	show_FullMoon = enabled;
	configChanged = true;
}

bool Observability::getShowFlags(int iFlag)
{
	switch (iFlag)
	{
		case 1: return show_Today;
		case 2: return show_AcroCos;
		case 3: return show_Good_Nights;
		case 4: return show_Best_Night;
		case 5: return show_FullMoon;
//		case 6: return show_Crescent;
//		case 7: return show_SuperMoon;
	};

	return false;
}

Vec3f Observability::getFontColor(void)
{
	return fontColor;
}

int Observability::getFontSize(void)
{
	return fontSize;
}

int Observability::getTwilightAltitude()
{
	return twilightAltDeg;
}

int Observability::getHorizonAltitude()
{
	return horizonAltDeg;
}


void Observability::setFontColor(const Vec3f& color)
{
	fontColor = color; // Vector3::operator =() is overloaded. :)
}

void Observability::setFontSize(int size)
{
	fontSize = size;
}

void Observability::setTwilightAltitude(int altitude)
{
	twilightAltRad  = ((double) altitude)/Rad2Deg ;
	twilightAltDeg = altitude;
	configChanged = true;
}

void Observability::setHorizonAltitude(int altitude)
{
	horizonAltitude = ((double) altitude)/Rad2Deg ;
	horizonAltDeg = altitude;
	configChanged = true;
}


void Observability::showReport(bool b)
{
	flagShowReport = b;
}
<|MERGE_RESOLUTION|>--- conflicted
+++ resolved
@@ -61,17 +61,10 @@
 
 	StelPluginInfo info;
 	info.id = "Observability";
-<<<<<<< HEAD
-	info.displayedName = N_("Observability analysis");
-	info.authors = "Ivan Marti-Vidal (Onsala Space Observatory)"; // non-translatable field
-	info.contact = "i.martividal@gmail.com";
-	info.description = N_("Reports an analysis of source observability (rise, set, and transit times), as well as the epochs of year when the source is best observed. It assumes that a source is observable if it is above the horizon during a fraction of the night. The plugin also gives the day for largest separation from the Sun and the days of Acronychal and Cosmical rise/set.<br><br> An explanation of the quantities shown by this script is given in the 'About' tab of the configuration window");
-=======
 	info.displayedName = N_("Observability Analysis");
 	info.authors = "Ivan Marti-Vidal (Onsala Space Observatory)"; // non-translatable field
 	info.contact = "i.martividal@gmail.com";
 	info.description = N_("Displays an analysis of a selected object's observability (rise, set, and transit times) for the current date, as well as when it is observable through the year. An object is assumed to be observable if it is above the horizon during a fraction of the night. Also included are the dates of the largest separation from the Sun and acronychal and cosmical rising and setting. (Explanations are provided in the 'About' tab of the plugin's configuration window.)");
->>>>>>> 57d638e8
 	info.version = OBSERVABILITY_PLUGIN_VERSION;
 	return info;
 }
