<?xml version="1.0" encoding="UTF-8"?>
<ui version="4.0">
 <class>telescopeConfigurationDialog</class>
 <widget class="QWidget" name="telescopeConfigurationDialog">
  <property name="windowModality">
   <enum>Qt::WindowModal</enum>
  </property>
  <property name="geometry">
   <rect>
    <x>0</x>
    <y>0</y>
    <width>544</width>
    <height>450</height>
   </rect>
  </property>
  <property name="sizePolicy">
   <sizepolicy hsizetype="Fixed" vsizetype="Fixed">
    <horstretch>0</horstretch>
    <verstretch>0</verstretch>
   </sizepolicy>
  </property>
  <property name="minimumSize">
   <size>
    <width>400</width>
    <height>450</height>
   </size>
  </property>
  <layout class="QVBoxLayout" name="_2">
   <property name="spacing">
    <number>0</number>
   </property>
   <property name="leftMargin">
    <number>0</number>
   </property>
   <property name="topMargin">
    <number>0</number>
   </property>
   <property name="rightMargin">
    <number>0</number>
   </property>
   <property name="bottomMargin">
    <number>0</number>
   </property>
   <item>
    <widget class="BarFrame" name="TitleBar">
     <property name="minimumSize">
      <size>
       <width>16</width>
       <height>25</height>
      </size>
     </property>
     <property name="maximumSize">
      <size>
       <width>16777215</width>
       <height>25</height>
      </size>
     </property>
     <property name="focusPolicy">
      <enum>Qt::NoFocus</enum>
     </property>
     <property name="autoFillBackground">
      <bool>false</bool>
     </property>
     <property name="frameShape">
      <enum>QFrame::StyledPanel</enum>
     </property>
     <layout class="QHBoxLayout">
      <property name="spacing">
       <number>0</number>
      </property>
      <property name="leftMargin">
       <number>0</number>
      </property>
      <property name="topMargin">
       <number>0</number>
      </property>
      <property name="rightMargin">
       <number>4</number>
      </property>
      <property name="bottomMargin">
       <number>0</number>
      </property>
      <item>
       <spacer>
        <property name="orientation">
         <enum>Qt::Horizontal</enum>
        </property>
        <property name="sizeHint" stdset="0">
         <size>
          <width>40</width>
          <height>20</height>
         </size>
        </property>
       </spacer>
      </item>
      <item>
       <widget class="QLabel" name="stelWindowTitle">
        <property name="text">
         <string>Telescope Configuration</string>
        </property>
       </widget>
      </item>
      <item>
       <spacer>
        <property name="orientation">
         <enum>Qt::Horizontal</enum>
        </property>
        <property name="sizeHint" stdset="0">
         <size>
          <width>40</width>
          <height>20</height>
         </size>
        </property>
       </spacer>
      </item>
      <item>
       <widget class="QPushButton" name="closeStelWindow">
        <property name="minimumSize">
         <size>
          <width>16</width>
          <height>16</height>
         </size>
        </property>
        <property name="maximumSize">
         <size>
          <width>16</width>
          <height>16</height>
         </size>
        </property>
        <property name="focusPolicy">
         <enum>Qt::NoFocus</enum>
        </property>
        <property name="text">
         <string/>
        </property>
       </widget>
      </item>
     </layout>
    </widget>
   </item>
   <item>
    <widget class="QGroupBox" name="groupBoxType">
     <property name="sizePolicy">
      <sizepolicy hsizetype="Expanding" vsizetype="Minimum">
       <horstretch>0</horstretch>
       <verstretch>0</verstretch>
      </sizepolicy>
     </property>
     <property name="title">
      <string>Telescope controlled by:</string>
     </property>
     <layout class="QVBoxLayout" name="verticalLayout">
      <property name="spacing">
       <number>6</number>
      </property>
      <property name="leftMargin">
       <number>0</number>
      </property>
      <property name="topMargin">
       <number>0</number>
      </property>
      <property name="rightMargin">
       <number>0</number>
      </property>
      <property name="bottomMargin">
       <number>0</number>
      </property>
      <item>
       <widget class="QRadioButton" name="radioButtonTelescopeLocal">
        <property name="sizePolicy">
         <sizepolicy hsizetype="Expanding" vsizetype="Fixed">
          <horstretch>0</horstretch>
          <verstretch>0</verstretch>
         </sizepolicy>
        </property>
        <property name="minimumSize">
         <size>
          <width>0</width>
          <height>20</height>
         </size>
        </property>
        <property name="toolTip">
         <string>A telescope connected to this computer via a serial port and controlled directly by Stellarium.</string>
        </property>
        <property name="text">
         <string>Stellarium, directly through a serial port</string>
        </property>
        <property name="checked">
         <bool>true</bool>
        </property>
       </widget>
      </item>
      <item>
       <widget class="QRadioButton" name="radioButtonTelescopeConnection">
        <property name="sizePolicy">
         <sizepolicy hsizetype="Expanding" vsizetype="Fixed">
          <horstretch>0</horstretch>
          <verstretch>0</verstretch>
         </sizepolicy>
        </property>
        <property name="minimumSize">
         <size>
          <width>0</width>
          <height>20</height>
         </size>
        </property>
        <property name="toolTip">
         <string>A telescope controlled by an external application, either at this computer or at a remote machine.</string>
        </property>
        <property name="text">
         <string>External software or a remote computer</string>
        </property>
       </widget>
      </item>
      <item>
       <widget class="QRadioButton" name="radioButtonTelescopeRTS2">
        <property name="sizePolicy">
         <sizepolicy hsizetype="Expanding" vsizetype="Fixed">
          <horstretch>0</horstretch>
          <verstretch>0</verstretch>
         </sizepolicy>
        </property>
        <property name="minimumSize">
         <size>
          <width>0</width>
<<<<<<< HEAD
          <height>24</height>
=======
          <height>20</height>
>>>>>>> c5e0c720
         </size>
        </property>
        <property name="toolTip">
         <string>Telescope which is accessible through RTS2(.org) JSON API</string>
        </property>
        <property name="text">
         <string>RTS2 telescope</string>
        </property>
       </widget>
      </item>
      <item>
       <widget class="QRadioButton" name="radioButtonTelescopeVirtual">
        <property name="sizePolicy">
         <sizepolicy hsizetype="Expanding" vsizetype="Fixed">
          <horstretch>0</horstretch>
          <verstretch>0</verstretch>
         </sizepolicy>
        </property>
        <property name="minimumSize">
         <size>
          <width>0</width>
          <height>20</height>
         </size>
        </property>
        <property name="text">
         <string>Nothing, just simulate one (a moving reticle)</string>
        </property>
       </widget>
      </item>
     </layout>
    </widget>
   </item>
   <item>
    <widget class="QScrollArea" name="scrollArea">
     <property name="widgetResizable">
      <bool>true</bool>
     </property>
     <widget class="QWidget" name="scrollAreaWidgetContents">
      <property name="geometry">
       <rect>
        <x>0</x>
<<<<<<< HEAD
        <y>-283</y>
        <width>547</width>
        <height>603</height>
=======
        <y>0</y>
        <width>528</width>
        <height>580</height>
>>>>>>> c5e0c720
       </rect>
      </property>
      <layout class="QVBoxLayout" name="verticalLayoutScrollArea">
       <property name="spacing">
        <number>0</number>
       </property>
       <property name="leftMargin">
        <number>0</number>
       </property>
       <property name="topMargin">
        <number>0</number>
       </property>
       <property name="rightMargin">
        <number>0</number>
       </property>
       <property name="bottomMargin">
        <number>0</number>
       </property>
       <item>
        <widget class="QGroupBox" name="groupBoxTelescopeProperties">
         <property name="title">
          <string>Telescope properties</string>
         </property>
         <layout class="QVBoxLayout" name="verticalLayoutTelescope">
          <property name="leftMargin">
           <number>0</number>
          </property>
          <property name="topMargin">
           <number>0</number>
          </property>
          <property name="rightMargin">
           <number>0</number>
          </property>
          <property name="bottomMargin">
           <number>0</number>
          </property>
          <item>
           <widget class="QLabel" name="labelTelescopeName">
            <property name="sizePolicy">
             <sizepolicy hsizetype="Expanding" vsizetype="Fixed">
              <horstretch>0</horstretch>
              <verstretch>0</verstretch>
             </sizepolicy>
            </property>
            <property name="minimumSize">
             <size>
              <width>0</width>
              <height>24</height>
             </size>
            </property>
            <property name="baseSize">
             <size>
              <width>110</width>
              <height>24</height>
             </size>
            </property>
            <property name="text">
             <string>Name:</string>
            </property>
           </widget>
          </item>
          <item>
           <widget class="QLineEdit" name="lineEditTelescopeName">
            <property name="minimumSize">
             <size>
              <width>0</width>
              <height>24</height>
             </size>
            </property>
            <property name="maxLength">
             <number>50</number>
            </property>
           </widget>
          </item>
          <item>
           <layout class="QHBoxLayout" name="horizontalLayoutDelay">
            <item>
             <widget class="QLabel" name="labelConnectionDelay">
              <property name="sizePolicy">
               <sizepolicy hsizetype="Expanding" vsizetype="Fixed">
                <horstretch>0</horstretch>
                <verstretch>0</verstretch>
               </sizepolicy>
              </property>
              <property name="minimumSize">
               <size>
                <width>0</width>
                <height>24</height>
               </size>
              </property>
              <property name="text">
               <string>Connection delay:</string>
              </property>
             </widget>
            </item>
            <item>
             <widget class="QDoubleSpinBox" name="doubleSpinBoxTelescopeDelay">
              <property name="sizePolicy">
               <sizepolicy hsizetype="Minimum" vsizetype="Fixed">
                <horstretch>0</horstretch>
                <verstretch>0</verstretch>
               </sizepolicy>
              </property>
              <property name="minimumSize">
               <size>
                <width>50</width>
                <height>24</height>
               </size>
              </property>
              <property name="toolTip">
               <string/>
              </property>
              <property name="suffix">
               <string notr="true" comment="seconds">s</string>
              </property>
              <property name="decimals">
               <number>2</number>
              </property>
              <property name="minimum">
               <double>0.100000000000000</double>
              </property>
              <property name="maximum">
               <double>10.000000000000000</double>
              </property>
              <property name="singleStep">
               <double>0.100000000000000</double>
              </property>
              <property name="value">
               <double>0.500000000000000</double>
              </property>
             </widget>
            </item>
           </layout>
          </item>
          <item>
           <widget class="QLabel" name="labelEquinox">
            <property name="text">
             <string>Coordinate system:</string>
            </property>
           </widget>
          </item>
          <item>
           <widget class="QFrame" name="frameEquinox">
            <layout class="QHBoxLayout" name="horizontalLayoutEpoch">
             <property name="leftMargin">
              <number>0</number>
             </property>
             <property name="topMargin">
              <number>0</number>
             </property>
             <property name="rightMargin">
              <number>0</number>
             </property>
             <property name="bottomMargin">
              <number>0</number>
             </property>
             <item>
              <widget class="QRadioButton" name="radioButtonJ2000">
               <property name="text">
                <string>J2000 (default)</string>
               </property>
              </widget>
             </item>
             <item>
              <widget class="QRadioButton" name="radioButtonJNow">
               <property name="text">
                <string>Equinox of the date (JNow)</string>
               </property>
              </widget>
             </item>
            </layout>
           </widget>
          </item>
          <item>
           <widget class="QCheckBox" name="checkBoxConnectAtStartup">
            <property name="minimumSize">
             <size>
              <width>0</width>
              <height>24</height>
             </size>
            </property>
            <property name="toolTip">
             <string>Automatically attempt to start the telescope or establish connection when Stellarium starts</string>
            </property>
            <property name="text">
             <string>Start/connect at startup</string>
            </property>
           </widget>
          </item>
         </layout>
        </widget>
       </item>
       <item>
        <widget class="QGroupBox" name="groupBoxDeviceSettings">
         <property name="title">
          <string>Device settings</string>
         </property>
         <layout class="QVBoxLayout" name="verticalLayoutDevice">
          <property name="leftMargin">
           <number>0</number>
          </property>
          <property name="topMargin">
           <number>0</number>
          </property>
          <property name="rightMargin">
           <number>0</number>
          </property>
          <property name="bottomMargin">
           <number>0</number>
          </property>
          <item>
           <layout class="QHBoxLayout" name="horizontalLayoutSerialPort">
            <item>
             <widget class="QLabel" name="labelSerialPort">
              <property name="sizePolicy">
               <sizepolicy hsizetype="Preferred" vsizetype="Fixed">
                <horstretch>0</horstretch>
                <verstretch>0</verstretch>
               </sizepolicy>
              </property>
              <property name="minimumSize">
               <size>
                <width>0</width>
                <height>24</height>
               </size>
              </property>
              <property name="text">
               <string>Serial port:</string>
              </property>
             </widget>
            </item>
            <item>
             <widget class="QComboBox" name="comboSerialPort">
              <property name="editable">
               <bool>true</bool>
              </property>
             </widget>
            </item>
           </layout>
          </item>
          <item>
           <widget class="QLabel" name="labelDeviceModel">
            <property name="sizePolicy">
             <sizepolicy hsizetype="Expanding" vsizetype="Fixed">
              <horstretch>0</horstretch>
              <verstretch>0</verstretch>
             </sizepolicy>
            </property>
            <property name="minimumSize">
             <size>
              <width>0</width>
              <height>24</height>
             </size>
            </property>
            <property name="text">
             <string>Device model:</string>
            </property>
           </widget>
          </item>
          <item>
           <widget class="QComboBox" name="comboBoxDeviceModel">
            <property name="sizePolicy">
             <sizepolicy hsizetype="Expanding" vsizetype="Fixed">
              <horstretch>0</horstretch>
              <verstretch>0</verstretch>
             </sizepolicy>
            </property>
            <property name="minimumSize">
             <size>
              <width>0</width>
              <height>24</height>
             </size>
            </property>
           </widget>
          </item>
          <item>
           <widget class="QLabel" name="labelDeviceModelDescription">
            <property name="sizePolicy">
             <sizepolicy hsizetype="Expanding" vsizetype="Expanding">
              <horstretch>0</horstretch>
              <verstretch>0</verstretch>
             </sizepolicy>
            </property>
            <property name="minimumSize">
             <size>
              <width>0</width>
              <height>0</height>
             </size>
            </property>
            <property name="contextMenuPolicy">
             <enum>Qt::DefaultContextMenu</enum>
            </property>
            <property name="frameShape">
             <enum>QFrame::NoFrame</enum>
            </property>
            <property name="textFormat">
             <enum>Qt::PlainText</enum>
            </property>
            <property name="alignment">
             <set>Qt::AlignLeading|Qt::AlignLeft|Qt::AlignTop</set>
            </property>
            <property name="wordWrap">
             <bool>true</bool>
            </property>
            <property name="textInteractionFlags">
             <set>Qt::TextSelectableByKeyboard|Qt::TextSelectableByMouse</set>
            </property>
           </widget>
          </item>
         </layout>
        </widget>
       </item>
       <item>
        <widget class="QGroupBox" name="groupBoxConnectionSettings">
         <property name="title">
          <string>Connection settings</string>
         </property>
         <layout class="QGridLayout" name="gridLayoutConnectionSettings">
          <property name="leftMargin">
           <number>0</number>
          </property>
          <property name="topMargin">
           <number>0</number>
          </property>
          <property name="rightMargin">
           <number>0</number>
          </property>
          <property name="bottomMargin">
           <number>0</number>
          </property>
          <item row="0" column="0">
           <widget class="QLabel" name="labelHost">
            <property name="enabled">
             <bool>true</bool>
            </property>
            <property name="text">
             <string>Host:</string>
            </property>
           </widget>
          </item>
          <item row="1" column="0">
           <widget class="QLineEdit" name="lineEditHostName">
            <property name="enabled">
             <bool>true</bool>
            </property>
            <property name="toolTip">
             <string>Host name or IPv4 address of the machine that hosts the telescope server</string>
            </property>
            <property name="text">
             <string notr="true">localhost</string>
            </property>
            <property name="maxLength">
             <number>255</number>
            </property>
           </widget>
          </item>
          <item row="1" column="1">
           <widget class="QLabel" name="labelColon">
            <property name="text">
             <string notr="true">:</string>
            </property>
           </widget>
          </item>
          <item row="1" column="2">
           <widget class="QSpinBox" name="spinBoxTCPPort">
            <property name="sizePolicy">
             <sizepolicy hsizetype="Preferred" vsizetype="Fixed">
              <horstretch>0</horstretch>
              <verstretch>0</verstretch>
             </sizepolicy>
            </property>
            <property name="minimum">
             <number>1024</number>
            </property>
            <property name="maximum">
             <number>65535</number>
            </property>
           </widget>
          </item>
          <item row="0" column="2">
           <widget class="QLabel" name="labelTCPPort">
            <property name="enabled">
             <bool>true</bool>
            </property>
            <property name="text">
             <string>TCP port:</string>
            </property>
           </widget>
          </item>
         </layout>
        </widget>
       </item>
       <item>
        <widget class="QGroupBox" name="groupBoxRTS2Settings">
         <property name="title">
          <string>RTS2 telescope settings</string>
         </property>
         <layout class="QGridLayout" name="gridLayoutRTS2Settings">
          <property name="leftMargin">
           <number>0</number>
          </property>
          <property name="topMargin">
           <number>0</number>
          </property>
          <property name="rightMargin">
           <number>0</number>
          </property>
          <property name="bottomMargin">
           <number>0</number>
          </property>
          <item row="0" column="0">
           <widget class="QLabel" name="labelRTS2Host">
            <property name="text">
             <string>URL:</string>
            </property>
           </widget>
          </item>
          <item row="2" column="0">
           <widget class="QLabel" name="labelRTS2Username">
            <property name="text">
             <string>Username:</string>
            </property>
           </widget>
          </item>
          <item row="2" column="1">
           <widget class="QLabel" name="labelRTS2Password">
            <property name="text">
             <string>Password:</string>
            </property>
           </widget>
          </item>
          <item row="3" column="0">
           <widget class="QLineEdit" name="lineEditRTS2Username">
            <property name="toolTip">
             <string>RTS2 username</string>
            </property>
            <property name="text">
             <string notr="true"/>
            </property>
            <property name="maxLength">
             <number>50</number>
            </property>
           </widget>
          </item>
          <item row="3" column="1">
           <widget class="QLineEdit" name="lineEditRTS2Password">
            <property name="toolTip">
             <string>RTS2 password</string>
            </property>
            <property name="text">
             <string notr="true"/>
            </property>
            <property name="maxLength">
             <number>50</number>
            </property>
            <property name="echoMode">
             <enum>QLineEdit::Password</enum>
            </property>
           </widget>
          </item>
          <item row="1" column="0" colspan="2">
           <widget class="QLineEdit" name="lineEditRTS2Url">
            <property name="toolTip">
             <string>URL of the machine that hosts the RTS2 JSON (httpd) server</string>
            </property>
            <property name="text">
             <string notr="true">localhost</string>
            </property>
            <property name="maxLength">
             <number>255</number>
            </property>
           </widget>
          </item>
<<<<<<< HEAD
=======
          <item row="4" column="0" colspan="2">
           <layout class="QHBoxLayout" name="horizontalLayoutRTSRefresh">
            <item>
             <widget class="QLabel" name="labelRTS2Refresh">
              <property name="sizePolicy">
               <sizepolicy hsizetype="Expanding" vsizetype="Fixed">
                <horstretch>0</horstretch>
                <verstretch>0</verstretch>
               </sizepolicy>
              </property>
              <property name="minimumSize">
               <size>
                <width>0</width>
                <height>24</height>
               </size>
              </property>
              <property name="text">
               <string>Refresh every:</string>
              </property>
             </widget>
            </item>
            <item>
             <widget class="QDoubleSpinBox" name="doubleSpinBoxRTS2Refresh">
              <property name="sizePolicy">
               <sizepolicy hsizetype="Minimum" vsizetype="Fixed">
                <horstretch>0</horstretch>
                <verstretch>0</verstretch>
               </sizepolicy>
              </property>
              <property name="minimumSize">
               <size>
                <width>50</width>
                <height>24</height>
               </size>
              </property>
              <property name="toolTip">
               <string/>
              </property>
              <property name="suffix">
               <string notr="true" comment="seconds">s</string>
              </property>
              <property name="decimals">
               <number>2</number>
              </property>
              <property name="minimum">
               <double>0.100000000000000</double>
              </property>
              <property name="maximum">
               <double>10.000000000000000</double>
              </property>
              <property name="singleStep">
               <double>0.100000000000000</double>
              </property>
              <property name="value">
               <double>0.500000000000000</double>
              </property>
             </widget>
            </item>
           </layout>
          </item>
>>>>>>> c5e0c720
         </layout>
        </widget>
       </item>
       <item>
        <widget class="QGroupBox" name="groupBoxUserInterface">
         <property name="title">
          <string>User interface settings</string>
         </property>
         <layout class="QVBoxLayout" name="verticalLayoutUserInterface">
          <property name="leftMargin">
           <number>0</number>
          </property>
          <property name="topMargin">
           <number>0</number>
          </property>
          <property name="rightMargin">
           <number>0</number>
          </property>
          <property name="bottomMargin">
           <number>0</number>
          </property>
          <item>
           <widget class="QCheckBox" name="checkBoxCircles">
            <property name="toolTip">
             <string>Show circles with fixed angular size around the telescope reticle</string>
            </property>
            <property name="text">
             <string>Use field of view indicators</string>
            </property>
           </widget>
          </item>
          <item>
           <widget class="QLabel" name="labelCircles">
            <property name="enabled">
             <bool>false</bool>
            </property>
            <property name="text">
             <string>Circle size(s):</string>
            </property>
           </widget>
          </item>
          <item>
           <widget class="QLineEdit" name="lineEditCircleList">
            <property name="enabled">
             <bool>false</bool>
            </property>
            <property name="toolTip">
             <string>Up to ten decimal values in degrees of arc, separated with commas</string>
            </property>
            <property name="text">
             <string/>
            </property>
           </widget>
          </item>
         </layout>
        </widget>
       </item>
      </layout>
     </widget>
    </widget>
   </item>
   <item>
    <widget class="QFrame" name="frameOkCancelButtons">
     <layout class="QHBoxLayout" name="horizontalLayout">
      <property name="leftMargin">
       <number>0</number>
      </property>
      <property name="topMargin">
       <number>5</number>
      </property>
      <property name="rightMargin">
       <number>0</number>
      </property>
      <property name="bottomMargin">
       <number>5</number>
      </property>
      <item>
       <widget class="QPushButton" name="pushButtonSave">
        <property name="sizePolicy">
         <sizepolicy hsizetype="Fixed" vsizetype="Fixed">
          <horstretch>0</horstretch>
          <verstretch>0</verstretch>
         </sizepolicy>
        </property>
        <property name="minimumSize">
         <size>
          <width>140</width>
          <height>28</height>
         </size>
        </property>
        <property name="layoutDirection">
         <enum>Qt::RightToLeft</enum>
        </property>
        <property name="text">
         <string>OK</string>
        </property>
       </widget>
      </item>
      <item>
       <widget class="QPushButton" name="pushButtonDiscard">
        <property name="sizePolicy">
         <sizepolicy hsizetype="Fixed" vsizetype="Fixed">
          <horstretch>0</horstretch>
          <verstretch>0</verstretch>
         </sizepolicy>
        </property>
        <property name="minimumSize">
         <size>
          <width>140</width>
          <height>28</height>
         </size>
        </property>
        <property name="text">
         <string>Cancel</string>
        </property>
       </widget>
      </item>
     </layout>
    </widget>
   </item>
  </layout>
 </widget>
 <customwidgets>
  <customwidget>
   <class>BarFrame</class>
   <extends>QFrame</extends>
   <header>Dialog.hpp</header>
   <container>1</container>
  </customwidget>
 </customwidgets>
 <tabstops>
  <tabstop>radioButtonTelescopeLocal</tabstop>
  <tabstop>radioButtonTelescopeConnection</tabstop>
  <tabstop>radioButtonTelescopeVirtual</tabstop>
  <tabstop>scrollArea</tabstop>
  <tabstop>lineEditTelescopeName</tabstop>
  <tabstop>doubleSpinBoxTelescopeDelay</tabstop>
  <tabstop>checkBoxConnectAtStartup</tabstop>
  <tabstop>comboBoxDeviceModel</tabstop>
  <tabstop>lineEditHostName</tabstop>
  <tabstop>spinBoxTCPPort</tabstop>
  <tabstop>checkBoxCircles</tabstop>
  <tabstop>lineEditCircleList</tabstop>
  <tabstop>pushButtonDiscard</tabstop>
 </tabstops>
 <resources/>
 <connections>
  <connection>
   <sender>checkBoxCircles</sender>
   <signal>toggled(bool)</signal>
   <receiver>labelCircles</receiver>
   <slot>setEnabled(bool)</slot>
   <hints>
    <hint type="sourcelabel">
     <x>217</x>
     <y>255</y>
    </hint>
    <hint type="destinationlabel">
     <x>212</x>
     <y>270</y>
    </hint>
   </hints>
  </connection>
  <connection>
   <sender>checkBoxCircles</sender>
   <signal>toggled(bool)</signal>
   <receiver>lineEditCircleList</receiver>
   <slot>setEnabled(bool)</slot>
   <hints>
    <hint type="sourcelabel">
     <x>303</x>
     <y>244</y>
    </hint>
    <hint type="destinationlabel">
     <x>309</x>
     <y>303</y>
    </hint>
   </hints>
  </connection>
 </connections>
</ui><|MERGE_RESOLUTION|>--- conflicted
+++ resolved
@@ -223,11 +223,7 @@
         <property name="minimumSize">
          <size>
           <width>0</width>
-<<<<<<< HEAD
-          <height>24</height>
-=======
           <height>20</height>
->>>>>>> c5e0c720
          </size>
         </property>
         <property name="toolTip">
@@ -269,15 +265,9 @@
       <property name="geometry">
        <rect>
         <x>0</x>
-<<<<<<< HEAD
-        <y>-283</y>
-        <width>547</width>
-        <height>603</height>
-=======
         <y>0</y>
         <width>528</width>
         <height>580</height>
->>>>>>> c5e0c720
        </rect>
       </property>
       <layout class="QVBoxLayout" name="verticalLayoutScrollArea">
@@ -751,8 +741,6 @@
             </property>
            </widget>
           </item>
-<<<<<<< HEAD
-=======
           <item row="4" column="0" colspan="2">
            <layout class="QHBoxLayout" name="horizontalLayoutRTSRefresh">
             <item>
@@ -813,7 +801,6 @@
             </item>
            </layout>
           </item>
->>>>>>> c5e0c720
          </layout>
         </widget>
        </item>
