--- conflicted
+++ resolved
@@ -29,11 +29,7 @@
 #include "StelMovementMgr.hpp"
 #include "StelObjectMgr.hpp"
 #include "StelLocaleMgr.hpp"
-<<<<<<< HEAD
 #include "StelShortcutMgr.hpp"
-#include "StelPainter.hpp"
-=======
->>>>>>> 565d85e2
 #include "StelProjector.hpp"
 #include "StelGui.hpp"
 #include "StelGuiItems.hpp"
@@ -1324,13 +1320,8 @@
 	StelProjector::StelProjectorParams params = core->getCurrentStelProjectorParams();
 	// Center of screen
 	Vec2i centerScreen(projector->getViewportPosX()+projector->getViewportWidth()/2,
-<<<<<<< HEAD
-										 projector->getViewportPosY()+projector->getViewportHeight()/2);
-	GLdouble length = 0.5 * params.viewportFovDiameter;
-=======
-	                   projector->getViewportPosY()+projector->getViewportHeight()/2);
+                       projector->getViewportPosY()+projector->getViewportHeight()/2);
 	double length = 0.5 * params.viewportFovDiameter;
->>>>>>> 565d85e2
 	// See if we need to scale the length
 	if (useMaxEyepieceAngle && oculars[selectedOcularIndex]->appearentFOV() > 0.0) {
 		length = oculars[selectedOcularIndex]->appearentFOV() * length / maxEyepieceAngle;
@@ -1365,12 +1356,6 @@
 
 		renderer->setGlobalColor(0.77f, 0.14f, 0.16f);
 		Vec2i centerScreen(projector->getViewportPosX()+projector->getViewportWidth()/2,
-<<<<<<< HEAD
-											 projector->getViewportPosY()+projector->getViewportHeight()/2);
-		painter.drawCircle(centerScreen[0], centerScreen[1], 0.5 * projector->getPixelPerRadAtCenter() * (M_PI/180) * (0.5));
-		painter.drawCircle(centerScreen[0], centerScreen[1], 0.5 * projector->getPixelPerRadAtCenter() * (M_PI/180) * (2.0));
-		painter.drawCircle(centerScreen[0], centerScreen[1], 0.5 * projector->getPixelPerRadAtCenter() * (M_PI/180) * (4.0));
-=======
 		                   projector->getViewportPosY()+projector->getViewportHeight()/2);
 
 		// Generate and draw the circles.
@@ -1389,7 +1374,6 @@
 		circle->clear();
 		StelGeometryBuilder().buildCircle(circle, centerScreen[0], centerScreen[1], baseRadius * 4.0f);
 		renderer->drawVertexBuffer(circle);
->>>>>>> 565d85e2
 
 		delete circle;
 	}
@@ -1425,10 +1409,6 @@
 void Oculars::paintText(const StelCore* core, StelRenderer* renderer)
 {
 	const StelProjectorP prj = core->getProjection(StelCore::FrameAltAz);
-<<<<<<< HEAD
-	StelPainter painter(prj);
-=======
->>>>>>> 565d85e2
 
 	// Get the current instruments
 	CCD *ccd = NULL;
@@ -1486,14 +1466,9 @@
 			QString ocularFov = QString::number(ocular->appearentFOV());
 			ocularFov.append(QChar(0x00B0));//Degree sign
 			// TRANSLATORS: aFOV = apparent field of view
-<<<<<<< HEAD
-			QString ocularFOVLabel = QString(q_("Ocular aFOV: %1")).arg(ocularFov);
-			painter.drawText(xPosition, yPosition, ocularFOVLabel);
-=======
 			QString ocularFOVLabel = QString(q_("Ocular aFOV: %1"))
 			                         .arg(ocularFov);
 			renderer->drawText(TextParams(xPosition, yPosition, ocularFOVLabel));
->>>>>>> 565d85e2
 			yPosition-=lineHeight;
 			
 			// The telescope
@@ -1518,13 +1493,8 @@
 			QString magString = QString::number(magnification);
 			magString.append(QChar(0x00D7));//Multiplication sign
 			QString magnificationLabel = QString(q_("Magnification: %1"))
-<<<<<<< HEAD
-					.arg(magString);
-			painter.drawText(xPosition, yPosition, magnificationLabel);
-=======
 			                             .arg(magString);
 			renderer->drawText(TextParams(xPosition, yPosition, magnificationLabel));
->>>>>>> 565d85e2
 			yPosition-=lineHeight;
 			
 			double fov = ((int)(ocular->actualFOV(telescope) * 10000.00)) / 10000.0;
